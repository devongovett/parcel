const Asset = require('../Asset');
const parse = require('posthtml-parser');
const api = require('posthtml/lib/api');
const urlJoin = require('../utils/urlJoin');
const render = require('posthtml-render');
const posthtmlTransform = require('../transforms/posthtml');
const isURL = require('../utils/is-url');

// A list of all attributes that should produce a dependency
// Based on https://developer.mozilla.org/en-US/docs/Web/HTML/Attributes
const ATTRS = {
  src: [
    'script',
    'img',
    'audio',
    'video',
    'source',
    'track',
    'iframe',
    'embed'
  ],
  href: ['link', 'a'],
  poster: ['video']
};

class HTMLAsset extends Asset {
  constructor(name, pkg, options) {
    super(name, pkg, options);
    this.type = 'html';
    this.isAstDirty = false;
  }

  parse(code) {
    let res = parse(code);
    res.walk = api.walk;
    res.match = api.match;
    return res;
  }

  collectDependencies() {
    this.ast.walk(node => {
      if (node.attrs) {
        for (let attr in node.attrs) {
          let elements = ATTRS[attr];
          // Check for virtual paths
          if (node.tag === 'a' && node.attrs[attr].lastIndexOf('.') < 1) {
            continue;
          }
          if (elements && elements.includes(node.tag)) {
            let assetPath = this.addURLDependency(
<<<<<<< HEAD
              decodeURIComponent(node.attrs[attr]),
              {
                from: 'html'
              }
=======
              decodeURIComponent(node.attrs[attr])
>>>>>>> 072d799d
            );
            if (!isURL(assetPath)) {
              assetPath = urlJoin(this.options.publicURL, assetPath);
            }
            node.attrs[attr] = assetPath;
            this.isAstDirty = true;
          }
        }
      }

      return node;
    });
  }

  async pretransform() {
    await posthtmlTransform(this);
  }

  generate() {
    let html = this.isAstDirty ? render(this.ast) : this.contents;
    return {html};
  }
}

module.exports = HTMLAsset;<|MERGE_RESOLUTION|>--- conflicted
+++ resolved
@@ -48,14 +48,7 @@
           }
           if (elements && elements.includes(node.tag)) {
             let assetPath = this.addURLDependency(
-<<<<<<< HEAD
-              decodeURIComponent(node.attrs[attr]),
-              {
-                from: 'html'
-              }
-=======
               decodeURIComponent(node.attrs[attr])
->>>>>>> 072d799d
             );
             if (!isURL(assetPath)) {
               assetPath = urlJoin(this.options.publicURL, assetPath);
