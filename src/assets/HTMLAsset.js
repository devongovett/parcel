--- conflicted
+++ resolved
@@ -19,13 +19,9 @@
     'iframe',
     'embed'
   ],
-  href: ['link', 'a', 'use'],
+  href: ['link', 'a'],
   srcset: ['img', 'source'],
   poster: ['video'],
-<<<<<<< HEAD
-=======
-  'xlink:href': ['use'], // Deprecated since SVG 2, throws error in svgo
->>>>>>> fc654d76
   content: ['meta']
 };
 
@@ -96,7 +92,6 @@
     return newSources.join(',');
   }
 
-<<<<<<< HEAD
   svgDependencyWalker(tree) {
     tree.walk(node => {
       if (node.attrs) {
@@ -113,13 +108,13 @@
       return node;
     });
     return tree;
-=======
+  }
+
   getAttrDepHandler(attr) {
     if (attr === 'srcset') {
       return this.collectSrcSetDependencies;
     }
     return this.processSingleDependency;
->>>>>>> fc654d76
   }
 
   collectDependencies() {
