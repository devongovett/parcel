const http = require('http');
const https = require('https');
const WebSocket = require('ws');
const prettyError = require('./utils/prettyError');
<<<<<<< HEAD
const generateCertificate = require('./utils/generateCertificate');
=======
const logger = require('./Logger');
>>>>>>> 75188057

class HMRServer {
  async start(options = {}) {
    await new Promise(resolve => {
      let server = options.https
        ? https.createServer(generateCertificate(options))
        : http.createServer();

      this.wss = new WebSocket.Server({server});
      server.listen(options.hmrPort, resolve);
    });

    this.wss.on('connection', ws => {
      ws.onerror = this.handleSocketError;
      if (this.unresolvedError) {
        ws.send(JSON.stringify(this.unresolvedError));
      }
    });

    this.wss.on('error', this.handleSocketError);

    return this.wss._server.address().port;
  }

  stop() {
    this.wss.close();
  }

  emitError(err) {
    let {message, stack} = prettyError(err);

    // store the most recent error so we can notify new connections
    // and so we can broadcast when the error is resolved
    this.unresolvedError = {
      type: 'error',
      error: {
        message,
        stack
      }
    };

    this.broadcast(this.unresolvedError);
  }

  emitUpdate(assets) {
    if (this.unresolvedError) {
      this.unresolvedError = null;
      this.broadcast({
        type: 'error-resolved'
      });
    }

    const containsHtmlAsset = assets.some(asset => asset.type === 'html');
    if (containsHtmlAsset) {
      this.broadcast({
        type: 'reload'
      });
    } else {
      this.broadcast({
        type: 'update',
        assets: assets.map(asset => {
          let deps = {};
          for (let [dep, depAsset] of asset.depAssets) {
            deps[dep.name] = depAsset.id;
          }

          return {
            id: asset.id,
            generated: asset.generated,
            deps: deps
          };
        })
      });
    }
  }

  handleSocketError(err) {
    if (err.code === 'ECONNRESET') {
      // This gets triggered on page refresh, ignore this
      return;
    }
    logger.log(err);
  }

  broadcast(msg) {
    const json = JSON.stringify(msg);
    for (let ws of this.wss.clients) {
      ws.send(json);
    }
  }
}

module.exports = HMRServer;<|MERGE_RESOLUTION|>--- conflicted
+++ resolved
@@ -2,11 +2,8 @@
 const https = require('https');
 const WebSocket = require('ws');
 const prettyError = require('./utils/prettyError');
-<<<<<<< HEAD
 const generateCertificate = require('./utils/generateCertificate');
-=======
 const logger = require('./Logger');
->>>>>>> 75188057
 
 class HMRServer {
   async start(options = {}) {
