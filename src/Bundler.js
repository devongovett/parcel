const fs = require('./utils/fs');
const Resolver = require('./Resolver');
const Parser = require('./Parser');
const WorkerFarm = require('./workerfarm/WorkerFarm');
const Path = require('path');
const Bundle = require('./Bundle');
const Watcher = require('./Watcher');
const FSCache = require('./FSCache');
const HMRServer = require('./HMRServer');
const Server = require('./Server');
const {EventEmitter} = require('events');
const logger = require('./Logger');
const PackagerRegistry = require('./packagers');
const localRequire = require('./utils/localRequire');
const config = require('./utils/config');
const loadEnv = require('./utils/env');
const PromiseQueue = require('./utils/PromiseQueue');
const installPackage = require('./utils/installPackage');
const bundleReport = require('./utils/bundleReport');
const prettifyTime = require('./utils/prettifyTime');
const getRootDir = require('./utils/getRootDir');
const glob = require('fast-glob');

/**
 * The Bundler is the main entry point. It resolves and loads assets,
 * creates the bundle tree, and manages the worker farm, cache, and file watcher.
 */
class Bundler extends EventEmitter {
  constructor(entryFiles, options = {}) {
    super();

    this.entryFiles = this.normalizeEntries(entryFiles);
    this.options = this.normalizeOptions(options);

    this.resolver = new Resolver(this.options);
    this.parser = new Parser(this.options);
    this.packagers = new PackagerRegistry(this.options);
    this.cache = this.options.cache ? new FSCache(this.options) : null;
    this.delegate = options.delegate || {};
    this.bundleLoaders = {};

    this.addBundleLoader('wasm', {
      browser: require.resolve('./builtins/loaders/browser/wasm-loader'),
      node: require.resolve('./builtins/loaders/node/wasm-loader')
    });
    this.addBundleLoader('css', {
      browser: require.resolve('./builtins/loaders/browser/css-loader'),
      node: require.resolve('./builtins/loaders/node/css-loader')
    });
    this.addBundleLoader('js', {
      browser: require.resolve('./builtins/loaders/browser/js-loader'),
      node: require.resolve('./builtins/loaders/node/js-loader')
    });

    this.pending = false;
    this.loadedAssets = new Map();
    this.watchedAssets = new Map();

    this.farm = null;
    this.watcher = null;
    this.hmr = null;
    this.bundleHashes = null;
    this.error = null;
    this.buildQueue = new PromiseQueue(this.processAsset.bind(this));
    this.rebuildTimeout = null;

    logger.setOptions(this.options);
  }

  normalizeEntries(entryFiles) {
    // Support passing a single file
    if (entryFiles && !Array.isArray(entryFiles)) {
      entryFiles = [entryFiles];
    }

    // If no entry files provided, resolve the entry point from the current directory.
    if (!entryFiles || entryFiles.length === 0) {
      entryFiles = [process.cwd()];
    }

    // Match files as globs
    return entryFiles
      .reduce((p, m) => p.concat(glob.sync(m)), [])
      .map(f => Path.resolve(f));
  }

  normalizeOptions(options) {
    const isProduction =
      options.production || process.env.NODE_ENV === 'production';
    const publicURL = options.publicUrl || options.publicURL || '/';
    const watch =
      typeof options.watch === 'boolean' ? options.watch : !isProduction;
    const target = options.target || 'browser';
    const hmr =
      target === 'node'
        ? false
        : typeof options.hmr === 'boolean'
          ? options.hmr
          : watch;
    const scopeHoist =
      options.scopeHoist !== undefined ? options.scopeHoist : false;
    return {
      production: isProduction,
      outDir: Path.resolve(options.outDir || 'dist'),
      outFile: options.outFile || '',
      publicURL: publicURL,
      watch: watch,
      cache: typeof options.cache === 'boolean' ? options.cache : true,
      cacheDir: Path.resolve(options.cacheDir || '.cache'),
      killWorkers:
        typeof options.killWorkers === 'boolean' ? options.killWorkers : true,
      minify:
        typeof options.minify === 'boolean' ? options.minify : isProduction,
      target: target,
      hmr: hmr,
      https: options.https || false,
      logLevel: isNaN(options.logLevel) ? 3 : options.logLevel,
      entryFiles: this.entryFiles,
      hmrPort: options.hmrPort || 0,
      rootDir: getRootDir(this.entryFiles),
      sourceMaps:
        (typeof options.sourceMaps === 'boolean' ? options.sourceMaps : true) &&
        !scopeHoist,
      hmrHostname:
        options.hmrHostname ||
        (options.target === 'electron' ? 'localhost' : ''),
      detailedReport: options.detailedReport || false,
      global: options.global,
      autoinstall:
        typeof options.autoinstall === 'boolean'
          ? options.autoinstall
          : !isProduction,
      scopeHoist: scopeHoist,
      contentHash:
        typeof options.contentHash === 'boolean'
          ? options.contentHash
          : isProduction
    };
  }

  addAssetType(extension, path) {
    if (typeof path !== 'string') {
      throw new Error('Asset type should be a module path.');
    }

    if (this.farm) {
      throw new Error('Asset types must be added before bundling.');
    }

    this.parser.registerExtension(extension, path);
  }

  addPackager(type, packager) {
    if (this.farm) {
      throw new Error('Packagers must be added before bundling.');
    }

    this.packagers.add(type, packager);
  }

  addBundleLoader(type, paths) {
    if (typeof paths === 'string') {
      paths = {node: paths, browser: paths};
    } else if (typeof paths !== 'object') {
      throw new Error('Bundle loaders should be an object.');
    }

    for (const target in paths) {
      if (target !== 'node' && target !== 'browser') {
        throw new Error(`Unknown bundle loader target "${target}".`);
      }

      if (typeof paths[target] !== 'string') {
        throw new Error('Bundle loader should be a string.');
      }
    }

    if (this.farm) {
      throw new Error('Bundle loaders must be added before bundling.');
    }

    this.bundleLoaders[type] = paths;
  }

  async loadPlugins() {
    let relative = Path.join(this.options.rootDir, 'index');
    let pkg = await config.load(relative, ['package.json']);
    if (!pkg) {
      return;
    }

    try {
      let deps = Object.assign({}, pkg.dependencies, pkg.devDependencies);
      for (let dep in deps) {
        const pattern = /^(@.*\/)?parcel-plugin-.+/;
        if (pattern.test(dep)) {
          let plugin = await localRequire(dep, relative);
          await plugin(this);
        }
      }
    } catch (err) {
      logger.warn(err);
    }
  }

  async bundle() {
    // If another bundle is already pending, wait for that one to finish and retry.
    if (this.pending) {
      return new Promise((resolve, reject) => {
        this.once('buildEnd', () => {
          this.bundle().then(resolve, reject);
        });
      });
    }

<<<<<<< HEAD
    this.emit('buildStart', this.entryFiles);

=======
>>>>>>> 3b579a86
    let isInitialBundle = !this.entryAssets;
    let startTime = Date.now();
    this.pending = true;
    this.error = null;

    logger.clear();
    logger.progress('Building...');

    try {
      // Start worker farm, watcher, etc. if needed
      await this.start();

      // Emit start event, after bundler is initialised
      this.emit('buildStart', this.entryFiles);

      // If this is the initial bundle, ensure the output directory exists, and resolve the main asset.
      if (isInitialBundle) {
        await fs.mkdirp(this.options.outDir);

        this.entryAssets = new Set();
        for (let entry of this.entryFiles) {
          let asset = await this.resolveAsset(entry);
          this.buildQueue.add(asset);
          this.entryAssets.add(asset);
        }
      }

      // Build the queued assets.
      let loadedAssets = await this.buildQueue.run();

      // The changed assets are any that don't have a parent bundle yet
      // plus the ones that were in the build queue.
      let changedAssets = [...this.findOrphanAssets(), ...loadedAssets];

      // Invalidate bundles
      for (let asset of this.loadedAssets.values()) {
        asset.invalidateBundle();
      }

      logger.progress(`Producing bundles...`);

      // Create a root bundle to hold all of the entry assets, and add them to the tree.
      this.mainBundle = new Bundle();
      for (let asset of this.entryAssets) {
        this.createBundleTree(asset, this.mainBundle);
      }

      // If there is only one child bundle, replace the root with that bundle.
      if (this.mainBundle.childBundles.size === 1) {
        this.mainBundle = Array.from(this.mainBundle.childBundles)[0];
      }

      // Generate the final bundle names, and replace references in the built assets.
      this.bundleNameMap = this.mainBundle.getBundleNameMap(
        this.options.contentHash
      );

      for (let asset of changedAssets) {
        asset.replaceBundleNames(this.bundleNameMap);
      }

      // Emit an HMR update if this is not the initial bundle.
      if (this.hmr && !isInitialBundle) {
        this.hmr.emitUpdate(changedAssets);
      }

      logger.progress(`Packaging...`);

      // Package everything up
      this.bundleHashes = await this.mainBundle.package(
        this,
        this.bundleHashes
      );

      // Unload any orphaned assets
      this.unloadOrphanedAssets();

      let buildTime = Date.now() - startTime;
      let time = prettifyTime(buildTime);
      logger.success(`Built in ${time}.`);
      if (!this.watcher) {
        bundleReport(this.mainBundle, this.options.detailedReport);
      }

      this.emit('bundled', this.mainBundle);
      return this.mainBundle;
    } catch (err) {
      this.error = err;

      logger.error(err);

      this.emit('buildError', err);

      if (this.hmr) {
        this.hmr.emitError(err);
      }

      if (process.env.NODE_ENV === 'production') {
        process.exitCode = 1;
      } else if (process.env.NODE_ENV === 'test' && !this.hmr) {
        throw err;
      }
    } finally {
      this.pending = false;
      this.emit('buildEnd');

      // If not in watch mode, stop the worker farm so we don't keep the process running.
      if (!this.watcher && this.options.killWorkers) {
        this.stop();
      }
    }
  }

  async start() {
    if (this.farm) {
      return;
    }

    await this.loadPlugins();

    if (!this.options.env) {
      await loadEnv(Path.join(this.options.rootDir, 'index'));
      this.options.env = process.env;
    }

    this.options.extensions = Object.assign({}, this.parser.extensions);
    this.options.bundleLoaders = this.bundleLoaders;

    if (this.options.watch) {
      this.watcher = new Watcher();
      // Wait for ready event for reliable testing on watcher
      if (process.env.NODE_ENV === 'test' && !this.watcher.ready) {
        await new Promise(resolve => this.watcher.once('ready', resolve));
      }
      this.watcher.on('change', this.onChange.bind(this));
    }

    if (this.options.hmr) {
      this.hmr = new HMRServer();
      this.options.hmrPort = await this.hmr.start(this.options);
    }

    this.farm = WorkerFarm.getShared(this.options);
  }

  async stop() {
    if (this.watcher) {
      this.watcher.stop();
    }

    if (this.hmr) {
      this.hmr.stop();
    }

    // Watcher and hmr can cause workerfarm calls
    // keep this as last to prevent unwanted errors
    if (this.farm) {
      await this.farm.end();
    }
  }

  async getAsset(name, parent) {
    let asset = await this.resolveAsset(name, parent);
    this.buildQueue.add(asset);
    await this.buildQueue.run();
    return asset;
  }

  async resolveAsset(name, parent) {
    let {path} = await this.resolver.resolve(name, parent);
    return this.getLoadedAsset(path);
  }

  getLoadedAsset(path) {
    if (this.loadedAssets.has(path)) {
      return this.loadedAssets.get(path);
    }

    let asset = this.parser.getAsset(path, this.options);
    this.loadedAssets.set(path, asset);

    this.watch(path, asset);
    return asset;
  }

  async watch(path, asset) {
    if (!this.watcher) {
      return;
    }

    path = await fs.realpath(path);

    if (!this.watchedAssets.has(path)) {
      this.watcher.watch(path);
      this.watchedAssets.set(path, new Set());
    }
    this.watchedAssets.get(path).add(asset);
  }

  async unwatch(path, asset) {
    path = await fs.realpath(path);
    if (!this.watchedAssets.has(path)) {
      return;
    }

    let watched = this.watchedAssets.get(path);
    watched.delete(asset);

    if (watched.size === 0) {
      this.watchedAssets.delete(path);
      this.watcher.unwatch(path);
    }
  }

  async resolveDep(asset, dep, install = true) {
    try {
      if (dep.resolved) {
        return this.getLoadedAsset(dep.resolved);
      }

      return await this.resolveAsset(dep.name, asset.name);
    } catch (err) {
      // If the dep is optional, return before we throw
      if (dep.optional) {
        return;
      }

      if (err.code === 'MODULE_NOT_FOUND') {
        let isLocalFile = /^[/~.]/.test(dep.name);
        let fromNodeModules = asset.name.includes(
          `${Path.sep}node_modules${Path.sep}`
        );

        if (
          !isLocalFile &&
          !fromNodeModules &&
          this.options.autoinstall &&
          install
        ) {
          return await this.installDep(asset, dep);
        }

        err.message = `Cannot resolve dependency '${dep.name}'`;
        if (isLocalFile) {
          const absPath = Path.resolve(Path.dirname(asset.name), dep.name);
          err.message += ` at '${absPath}'`;
        }

        await this.throwDepError(asset, dep, err);
      }

      throw err;
    }
  }

  async installDep(asset, dep) {
    // Check if module exists, prevents useless installs
    let resolved = await this.resolver.resolveModule(dep.name, asset.name);

    // If the module resolved (i.e. wasn't a local file), but the module directory wasn't found, install it.
    if (resolved.moduleName && !resolved.moduleDir) {
      try {
        await installPackage([resolved.moduleName], asset.name, {
          saveDev: false
        });
      } catch (err) {
        await this.throwDepError(asset, dep, err);
      }
    }

    return await this.resolveDep(asset, dep, false);
  }

  async throwDepError(asset, dep, err) {
    // Generate a code frame where the dependency was used
    if (dep.loc) {
      await asset.loadIfNeeded();
      err.loc = dep.loc;
      err = asset.generateErrorMessage(err);
    }

    err.fileName = asset.name;
    throw err;
  }

  async processAsset(asset, isRebuild) {
    if (isRebuild) {
      asset.invalidate();
      if (this.cache) {
        this.cache.invalidate(asset.name);
      }
    }

    await this.loadAsset(asset);
  }

  async loadAsset(asset) {
    if (asset.processed) {
      return;
    }

    if (!this.error) {
      logger.progress(`Building ${asset.basename}...`);
    }

    // Mark the asset processed so we don't load it twice
    asset.processed = true;

    // First try the cache, otherwise load and compile in the background
    asset.startTime = Date.now();
    let processed = this.cache && (await this.cache.read(asset.name));
    let cacheMiss = false;
    if (!processed || asset.shouldInvalidate(processed.cacheData)) {
      processed = await this.farm.run(asset.name);
      cacheMiss = true;
    }

    asset.endTime = Date.now();
    asset.buildTime = asset.endTime - asset.startTime;
    asset.id = processed.id;
    asset.generated = processed.generated;
    asset.hash = processed.hash;
    asset.cacheData = processed.cacheData;

    // Call the delegate to get implicit dependencies
    let dependencies = processed.dependencies;
    if (this.delegate.getImplicitDependencies) {
      let implicitDeps = await this.delegate.getImplicitDependencies(asset);
      if (implicitDeps) {
        dependencies = dependencies.concat(implicitDeps);
      }
    }

    // Resolve and load asset dependencies
    let assetDeps = await Promise.all(
      dependencies.map(async dep => {
        if (dep.includedInParent) {
          // This dependency is already included in the parent's generated output,
          // so no need to load it. We map the name back to the parent asset so
          // that changing it triggers a recompile of the parent.
          this.watch(dep.name, asset);
        } else {
          dep.parent = asset.name;
          let assetDep = await this.resolveDep(asset, dep);
          if (assetDep) {
            await this.loadAsset(assetDep);
          }

          return assetDep;
        }
      })
    );

    // Store resolved assets in their original order
    dependencies.forEach((dep, i) => {
      asset.dependencies.set(dep.name, dep);
      let assetDep = assetDeps[i];
      if (assetDep) {
        asset.depAssets.set(dep, assetDep);
        dep.resolved = assetDep.name;
      }
    });

    if (this.cache && cacheMiss) {
      this.cache.write(asset.name, processed);
    }
  }

  createBundleTree(asset, bundle, dep, parentBundles = new Set()) {
    if (dep) {
      asset.parentDeps.add(dep);
    }

    if (asset.parentBundle && !bundle.isolated) {
      // If the asset is already in a bundle, it is shared. Move it to the lowest common ancestor.
      if (asset.parentBundle !== bundle) {
        let commonBundle = bundle.findCommonAncestor(asset.parentBundle);

        // If the common bundle's type matches the asset's, move the asset to the common bundle.
        // Otherwise, proceed with adding the asset to the new bundle below.
        if (asset.parentBundle.type === commonBundle.type) {
          this.moveAssetToBundle(asset, commonBundle);
          return;
        }
      } else {
        return;
      }

      // Detect circular bundles
      if (parentBundles.has(asset.parentBundle)) {
        return;
      }
    }

    // Skip this asset if it's already in the bundle.
    // Happens when circular dependencies are placed in an isolated bundle (e.g. a worker).
    if (bundle.isolated && bundle.assets.has(asset)) {
      return;
    }

    let isEntryAsset =
      asset.parentBundle && asset.parentBundle.entryAsset === asset;

    if ((dep && dep.dynamic) || !bundle.type) {
      // If the asset is already the entry asset of a bundle, don't create a duplicate.
      if (isEntryAsset) {
        return;
      }

      // Create a new bundle for dynamic imports
      bundle = bundle.createChildBundle(asset, dep);
    } else if (asset.type && !this.packagers.has(asset.type)) {
      // If the asset is already the entry asset of a bundle, don't create a duplicate.
      if (isEntryAsset) {
        return;
      }

      // No packager is available for this asset type. Create a new bundle with only this asset.
      bundle.createSiblingBundle(asset);
    } else {
      // Add the asset to the common bundle of the asset's type
      bundle.getSiblingBundle(asset.type).addAsset(asset);
    }

    // If the asset generated a representation for the parent bundle type, also add it there
    if (asset.generated[bundle.type] != null) {
      bundle.addAsset(asset);
    }

    // Add the asset to sibling bundles for each generated type
    if (asset.type && asset.generated[asset.type]) {
      for (let t in asset.generated) {
        if (asset.generated[t]) {
          bundle.getSiblingBundle(t).addAsset(asset);
        }
      }
    }

    asset.parentBundle = bundle;
    parentBundles.add(bundle);

    for (let [dep, assetDep] of asset.depAssets) {
      this.createBundleTree(assetDep, bundle, dep, parentBundles);
    }

    parentBundles.delete(bundle);
    return bundle;
  }

  moveAssetToBundle(asset, commonBundle) {
    // Never move the entry asset of a bundle, as it was explicitly requested to be placed in a separate bundle.
    if (
      asset.parentBundle.entryAsset === asset ||
      asset.parentBundle === commonBundle
    ) {
      return;
    }

    for (let bundle of Array.from(asset.bundles)) {
      if (!bundle.isolated) {
        bundle.removeAsset(asset);
      }
      commonBundle.getSiblingBundle(bundle.type).addAsset(asset);
    }

    let oldBundle = asset.parentBundle;
    asset.parentBundle = commonBundle;

    // Move all dependencies as well
    for (let child of asset.depAssets.values()) {
      if (child.parentBundle === oldBundle) {
        this.moveAssetToBundle(child, commonBundle);
      }
    }
  }

  *findOrphanAssets() {
    for (let asset of this.loadedAssets.values()) {
      if (!asset.parentBundle) {
        yield asset;
      }
    }
  }

  unloadOrphanedAssets() {
    for (let asset of this.findOrphanAssets()) {
      this.unloadAsset(asset);
    }
  }

  unloadAsset(asset) {
    this.loadedAssets.delete(asset.name);
    if (this.watcher) {
      this.unwatch(asset.name, asset);

      // Unwatch all included dependencies that map to this asset
      for (let dep of asset.dependencies.values()) {
        if (dep.includedInParent) {
          this.unwatch(dep.name, asset);
        }
      }
    }
  }

  async onChange(path) {
    let assets = this.watchedAssets.get(path);
    if (!assets || !assets.size) {
      return;
    }

    logger.clear();
    logger.progress(`Building ${Path.basename(path)}...`);

    // Add the asset to the rebuild queue, and reset the timeout.
    for (let asset of assets) {
      this.buildQueue.add(asset, true);
    }

    clearTimeout(this.rebuildTimeout);

    this.rebuildTimeout = setTimeout(async () => {
      await this.bundle();
    }, 100);
  }

  middleware() {
    this.bundle();
    return Server.middleware(this);
  }

  async serve(port = 1234, https = false) {
    this.server = await Server.serve(this, port, https);
    try {
      await this.bundle();
    } catch (e) {
      // ignore: server can still work with errored bundler
    }
    return this.server;
  }
}

module.exports = Bundler;
Bundler.Asset = require('./Asset');
Bundler.Packager = require('./packagers/Packager');<|MERGE_RESOLUTION|>--- conflicted
+++ resolved
@@ -212,12 +212,7 @@
         });
       });
     }
-
-<<<<<<< HEAD
-    this.emit('buildStart', this.entryFiles);
-
-=======
->>>>>>> 3b579a86
+    
     let isInitialBundle = !this.entryAssets;
     let startTime = Date.now();
     this.pending = true;
