--- conflicted
+++ resolved
@@ -94,17 +94,11 @@
       rootDir: Path.dirname(this.mainFile),
       sourceMaps:
         typeof options.sourceMaps === 'boolean' ? options.sourceMaps : true,
-      hmrHostname:
-<<<<<<< HEAD
-        options.hmrHostname || options.target === 'electron' ? 'localhost' : '',
+      hmrHostname: options.hmrHostname ||
+        (options.target === 'electron' ? 'localhost' : ''),
       detailedReport: options.detailedReport || false,
       autoinstall: (options.autoinstall || false) && !isProduction,
       packageManager: options.packageManager
-=======
-        options.hmrHostname ||
-        (options.target === 'electron' ? 'localhost' : ''),
-      detailedReport: options.detailedReport || false
->>>>>>> 0dc062f7
     };
   }
 
