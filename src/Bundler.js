--- conflicted
+++ resolved
@@ -262,7 +262,6 @@
     return bundle;
   }
 
-<<<<<<< HEAD
   async getAsset(name, parent) {
     let asset = await this.resolveAsset(name, parent);
     this.buildQueue.add(asset);
@@ -271,19 +270,12 @@
   }
 
   async resolveAsset(name, parent) {
-=======
-  async resolveAsset(name, parent, options = {}) {
->>>>>>> ec5b411b
     let {path, pkg} = await this.resolver.resolve(name, parent);
     if (this.loadedAssets.has(path)) {
       return this.loadedAssets.get(path);
     }
 
-    let asset = this.parser.getAsset(
-      path,
-      pkg,
-      Object.assign({}, this.options, options)
-    );
+    let asset = this.parser.getAsset(path, pkg, this.options);
     this.loadedAssets.set(path, asset);
 
     if (this.watcher) {
@@ -295,7 +287,7 @@
 
   async resolveDep(asset, dep) {
     try {
-      return await this.resolveAsset(dep.name, asset.name, dep);
+      return await this.resolveAsset(dep.name, asset.name);
     } catch (err) {
       let thrown = err;
 
