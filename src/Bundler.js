--- conflicted
+++ resolved
@@ -100,16 +100,12 @@
       let deps = Object.assign({}, pkg.dependencies, pkg.devDependencies);
       for (let dep in deps) {
         if (dep.startsWith('parcel-plugin-')) {
-<<<<<<< HEAD
           this.plugins.push({
             name: dep,
             version: deps[dep]
           });
-          localRequire(dep, this.mainFile)(this);
-=======
           let plugin = await localRequire(dep, this.mainFile);
           plugin(this);
->>>>>>> ec89fabb
         }
       }
     } catch (err) {
