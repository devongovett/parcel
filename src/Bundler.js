const fs = require('./utils/fs');
const Resolver = require('./Resolver');
const Parser = require('./Parser');
const WorkerFarm = require('./WorkerFarm');
const Path = require('path');
const Bundle = require('./Bundle');
const {FSWatcher} = require('chokidar');
const FSCache = require('./FSCache');
const HMRServer = require('./HMRServer');
const Server = require('./Server');
const {EventEmitter} = require('events');
const Logger = require('./Logger');
const PackagerRegistry = require('./packagers');
const localRequire = require('./utils/localRequire');
const config = require('./utils/config');
const emoji = require('./utils/emoji');
const loadEnv = require('./utils/env');

/**
 * The Bundler is the main entry point. It resolves and loads assets,
 * creates the bundle tree, and manages the worker farm, cache, and file watcher.
 */
class Bundler extends EventEmitter {
  constructor(main, options = {}) {
    super();
    this.mainFile = Path.resolve(main || '');
    this.options = this.normalizeOptions(options);

    this.resolver = new Resolver(this.options);
    this.parser = new Parser(this.options);
    this.packagers = new PackagerRegistry();
    this.cache = this.options.cache ? new FSCache(this.options) : null;
    this.logger = new Logger(this.options);
    this.delegate = options.delegate || {};

    this.pending = false;
    this.loadedAssets = new Map();
    this.farm = null;
    this.watcher = null;
    this.hmr = null;
    this.bundleHashes = null;
    this.errored = false;
    this.buildQueue = new Set();
    this.rebuildTimeout = null;
  }

  normalizeOptions(options) {
    const isProduction =
      options.production || process.env.NODE_ENV === 'production';
    const publicURL =
      options.publicUrl ||
      options.publicURL ||
      '/' + Path.basename(options.outDir || 'dist');
    const watch =
      typeof options.watch === 'boolean' ? options.watch : !isProduction;
    return {
      outDir: Path.resolve(options.outDir || 'dist'),
      publicURL: publicURL,
      watch: watch,
      cache: typeof options.cache === 'boolean' ? options.cache : true,
      cacheDir: Path.resolve(options.cacheDir || '.cache'),
      killWorkers:
        typeof options.killWorkers === 'boolean' ? options.killWorkers : true,
      minify:
        typeof options.minify === 'boolean' ? options.minify : isProduction,
      hmr: typeof options.hmr === 'boolean' ? options.hmr : watch,
      logLevel: typeof options.logLevel === 'number' ? options.logLevel : 3,
      mainFile: this.mainFile,
      hmrPort: options.hmrPort || 0
    };
  }

  addAssetType(extension, path) {
    if (typeof path !== 'string') {
      throw new Error('Asset type should be a module path.');
    }

    if (this.farm) {
      throw new Error('Asset types must be added before bundling.');
    }

    this.parser.registerExtension(extension, path);
  }

  addPackager(type, packager) {
    if (this.farm) {
      throw new Error('Packagers must be added before bundling.');
    }

    this.packagers.add(type, packager);
  }

  async loadPlugins() {
    let pkg = await config.load(this.mainFile, ['package.json']);
    if (!pkg) {
      return;
    }

    try {
      let deps = Object.assign({}, pkg.dependencies, pkg.devDependencies);
      for (let dep in deps) {
        if (dep.startsWith('parcel-plugin-')) {
          let plugin = await localRequire(dep, this.mainFile);
          await plugin(this);
        }
      }
    } catch (err) {
      this.logger.warn(err);
    }
  }

  async bundle() {
    // If another bundle is already pending, wait for that one to finish and retry.
    if (this.pending) {
      return new Promise((resolve, reject) => {
        this.once('buildEnd', () => {
          this.bundle().then(resolve, reject);
        });
      });
    }

    let isInitialBundle = !this.mainAsset;
    let startTime = Date.now();
    this.pending = true;
    this.errored = false;

    this.logger.clear();
    this.logger.status(emoji.progress, 'Building...');

    try {
      // Start worker farm, watcher, etc. if needed
      await this.start();

      // If this is the initial bundle, ensure the output directory exists, and resolve the main asset.
      if (isInitialBundle) {
        await fs.mkdirp(this.options.outDir);

        this.mainAsset = await this.resolveAsset(this.mainFile);
        this.buildQueue.add(this.mainAsset);
      }

      // Build the queued assets, and produce a bundle tree.
      let bundle = await this.buildQueuedAssets(isInitialBundle);

      let buildTime = Date.now() - startTime;
      let time =
        buildTime < 1000
          ? `${buildTime}ms`
          : `${(buildTime / 1000).toFixed(2)}s`;
      this.logger.status(emoji.success, `Built in ${time}.`, 'green');

      return bundle;
    } catch (err) {
      this.errored = true;
      this.logger.error(err);
      if (this.hmr) {
        this.hmr.emitError(err);
      }

      if (process.env.NODE_ENV === 'production') {
        process.exitCode = 1;
      }
    } finally {
      this.pending = false;
      this.emit('buildEnd');

      // If not in watch mode, stop the worker farm so we don't keep the process running.
      if (!this.watcher && this.options.killWorkers) {
        this.stop();
      }
    }
  }

  async start() {
    if (this.farm) {
      return;
    }

    await this.loadPlugins();
    await loadEnv(this.mainFile);

    this.options.extensions = Object.assign({}, this.parser.extensions);
<<<<<<< HEAD
    this.farm = new WorkerFarm(this.options);
=======
    this.options.env = process.env;
    this.farm = WorkerFarm.getShared(this.options);
>>>>>>> 4e2ecc3c

    if (this.options.watch) {
      // FS events on macOS are flakey in the tests, which write lots of files very quickly
      // See https://github.com/paulmillr/chokidar/issues/612
      this.watcher = new FSWatcher({
        useFsEvents: process.env.NODE_ENV !== 'test'
      });

      this.watcher.on('change', this.onChange.bind(this));
    }

    if (this.options.hmr) {
      this.hmr = new HMRServer();
      this.options.hmrPort = await this.hmr.start(this.options.hmrPort);
    }
  }

  stop() {
    if (this.farm) {
      this.farm.end();
    }

    if (this.watcher) {
      this.watcher.close();
    }

    if (this.hmr) {
      this.hmr.stop();
    }
  }

  async buildQueuedAssets(isInitialBundle = false) {
    // Consume the rebuild queue until it is empty.
    let loadedAssets = new Set();
    while (this.buildQueue.size > 0) {
      let promises = [];
      for (let asset of this.buildQueue) {
        // Invalidate the asset, unless this is the initial bundle
        if (!isInitialBundle) {
          asset.invalidate();
          if (this.cache) {
            this.cache.invalidate(asset.name);
          }
        }

        promises.push(this.loadAsset(asset));
        loadedAssets.add(asset);
      }

      // Wait for all assets to load. If there are more added while
      // these are processing, they'll be loaded in the next batch.
      await Promise.all(promises);
    }

    // Emit an HMR update for any new assets (that don't have a parent bundle yet)
    // plus the asset that actually changed.
    if (this.hmr && !isInitialBundle) {
      this.hmr.emitUpdate([...this.findOrphanAssets(), ...loadedAssets]);
    }

    // Invalidate bundles
    for (let asset of this.loadedAssets.values()) {
      asset.invalidateBundle();
    }

    // Create a new bundle tree and package everything up.
    let bundle = this.createBundleTree(this.mainAsset);
    this.bundleHashes = await bundle.package(this, this.bundleHashes);

    // Unload any orphaned assets
    this.unloadOrphanedAssets();

    this.emit('bundled', bundle);
    return bundle;
  }

  async resolveAsset(name, parent) {
    let {path, pkg} = await this.resolver.resolve(name, parent);
    if (this.loadedAssets.has(path)) {
      return this.loadedAssets.get(path);
    }

    let asset = this.parser.getAsset(path, pkg, this.options);
    this.loadedAssets.set(path, asset);

    if (this.watcher) {
      this.watcher.add(path);
    }

    return asset;
  }

  async resolveDep(asset, dep) {
    try {
      return await this.resolveAsset(dep.name, asset.name);
    } catch (err) {
      let thrown = err;

      if (thrown.message.indexOf(`Cannot find module '${dep.name}'`) === 0) {
        thrown.message = `Cannot resolve dependency '${dep.name}'`;

        // Add absolute path to the error message if the dependency specifies a relative path
        if (dep.name.startsWith('.')) {
          const absPath = Path.resolve(Path.dirname(asset.name), dep.name);
          err.message += ` at '${absPath}'`;
        }

        // Generate a code frame where the dependency was used
        if (dep.loc) {
          await asset.loadIfNeeded();
          thrown.loc = dep.loc;
          thrown = asset.generateErrorMessage(thrown);
        }

        thrown.fileName = asset.name;
      }
      throw thrown;
    }
  }

  async loadAsset(asset) {
    if (asset.processed) {
      this.buildQueue.delete(asset);
      return;
    }

    if (!this.errored) {
      this.logger.status(emoji.progress, `Building ${asset.basename}...`);
    }

    // Mark the asset processed so we don't load it twice
    asset.processed = true;

    // First try the cache, otherwise load and compile in the background
    let processed = this.cache && (await this.cache.read(asset.name));
    if (!processed) {
      processed = await this.farm.run(asset.name, asset.package, this.options);
      if (this.cache) {
        this.cache.write(asset.name, processed);
      }
    }

    asset.generated = processed.generated;
    asset.hash = processed.hash;

    // Call the delegate to get implicit dependencies
    let dependencies = processed.dependencies;
    if (this.delegate.getImplicitDependencies) {
      let implicitDeps = await this.delegate.getImplicitDependencies(asset);
      if (implicitDeps) {
        dependencies = dependencies.concat(implicitDeps);
      }
    }

    // Resolve and load asset dependencies
    let assetDeps = await Promise.all(
      dependencies.map(async dep => {
        let assetDep = await this.resolveDep(asset, dep);
        if (!dep.includedInParent) {
          await this.loadAsset(assetDep);
        }

        return assetDep;
      })
    );

    // Store resolved assets in their original order
    dependencies.forEach((dep, i) => {
      let assetDep = assetDeps[i];
      if (dep.includedInParent) {
        // This dependency is already included in the parent's generated output,
        // so no need to load it. We map the name back to the parent asset so
        // that changing it triggers a recompile of the parent.
        this.loadedAssets.set(dep.name, asset);
      } else {
        asset.dependencies.set(dep.name, dep);
        asset.depAssets.set(dep.name, assetDep);
      }
    });

    this.buildQueue.delete(asset);
  }

  createBundleTree(asset, dep, bundle) {
    if (dep) {
      asset.parentDeps.add(dep);
    }

    if (asset.parentBundle) {
      // If the asset is already in a bundle, it is shared. Move it to the lowest common ancestor.
      if (asset.parentBundle !== bundle) {
        let commonBundle = bundle.findCommonAncestor(asset.parentBundle);
        if (
          asset.parentBundle !== commonBundle &&
          asset.parentBundle.type === commonBundle.type
        ) {
          this.moveAssetToBundle(asset, commonBundle);
          return;
        }
      } else return;
    }

    // Create the root bundle if it doesn't exist
    if (!bundle) {
      bundle = new Bundle(
        asset.type,
        Path.join(this.options.outDir, asset.generateBundleName())
      );
      bundle.entryAsset = asset;
    }

    // Create a new bundle for dynamic imports
    if (dep && dep.dynamic) {
      bundle = bundle.createChildBundle(
        asset.type,
        Path.join(this.options.outDir, asset.generateBundleName())
      );
      bundle.entryAsset = asset;
    }

    // Add the asset to the bundle of the asset's type
    bundle.getSiblingBundle(asset.type).addAsset(asset);

    // If the asset generated a representation for the parent bundle type, also add it there
    if (asset.generated[bundle.type] != null) {
      bundle.addAsset(asset);
    }

    asset.parentBundle = bundle;

    for (let dep of asset.dependencies.values()) {
      let assetDep = asset.depAssets.get(dep.name);
      this.createBundleTree(assetDep, dep, bundle);
    }

    return bundle;
  }

  moveAssetToBundle(asset, commonBundle) {
    for (let bundle of Array.from(asset.bundles)) {
      bundle.removeAsset(asset);
      commonBundle.getSiblingBundle(bundle.type).addAsset(asset);
    }

    let oldBundle = asset.parentBundle;
    asset.parentBundle = commonBundle;

    // Move all dependencies as well
    for (let child of asset.depAssets.values()) {
      if (child.parentBundle === oldBundle) {
        this.moveAssetToBundle(child, commonBundle);
      }
    }
  }

  *findOrphanAssets() {
    for (let asset of this.loadedAssets.values()) {
      if (!asset.parentBundle) {
        yield asset;
      }
    }
  }

  unloadOrphanedAssets() {
    for (let asset of this.findOrphanAssets()) {
      this.unloadAsset(asset);
    }
  }

  unloadAsset(asset) {
    this.loadedAssets.delete(asset.name);
    if (this.watcher) {
      this.watcher.unwatch(asset.name);
    }
  }

  async onChange(path) {
    let asset = this.loadedAssets.get(path);
    if (!asset) {
      return;
    }

    this.logger.clear();
    this.logger.status(emoji.progress, `Building ${asset.basename}...`);

    // Add the asset to the rebuild queue, and reset the timeout.
    this.buildQueue.add(asset);
    clearTimeout(this.rebuildTimeout);

    this.rebuildTimeout = setTimeout(async () => {
      await this.bundle();
    }, 100);
  }

  middleware() {
    this.bundle();
    return Server.middleware(this);
  }

  async serve(port = 1234, https = false) {
    let server = await Server.serve(this, port, https);
    this.bundle();
    return server;
  }
}

module.exports = Bundler;
Bundler.Asset = require('./Asset');
Bundler.Packager = require('./packagers/Packager');<|MERGE_RESOLUTION|>--- conflicted
+++ resolved
@@ -180,12 +180,8 @@
     await loadEnv(this.mainFile);
 
     this.options.extensions = Object.assign({}, this.parser.extensions);
-<<<<<<< HEAD
+    this.options.env = process.env;
     this.farm = new WorkerFarm(this.options);
-=======
-    this.options.env = process.env;
-    this.farm = WorkerFarm.getShared(this.options);
->>>>>>> 4e2ecc3c
 
     if (this.options.watch) {
       // FS events on macOS are flakey in the tests, which write lots of files very quickly
