const fs = require('./utils/fs');
const Resolver = require('./Resolver');
const Parser = require('./Parser');
const WorkerFarm = require('./WorkerFarm');
const Path = require('path');
const Bundle = require('./Bundle');
const {FSWatcher} = require('chokidar');
const FSCache = require('./FSCache');
const HMRServer = require('./HMRServer');
const Server = require('./Server');
const {EventEmitter} = require('events');
const logger = require('./Logger');
const PackagerRegistry = require('./packagers');
const localRequire = require('./utils/localRequire');
const config = require('./utils/config');
const emoji = require('./utils/emoji');
const loadEnv = require('./utils/env');
const PromiseQueue = require('./utils/PromiseQueue');
const installPackage = require('./utils/installPackage');
const bundleReport = require('./utils/bundleReport');
const prettifyTime = require('./utils/prettifyTime');

/**
 * The Bundler is the main entry point. It resolves and loads assets,
 * creates the bundle tree, and manages the worker farm, cache, and file watcher.
 */
class Bundler extends EventEmitter {
  constructor(main, options = {}) {
    super();
    this.mainFile = Path.resolve(main || '');
    this.options = this.normalizeOptions(options);

    this.resolver = new Resolver(this.options);
    this.parser = new Parser(this.options);
    this.packagers = new PackagerRegistry();
    this.cache = this.options.cache ? new FSCache(this.options) : null;
    this.delegate = options.delegate || {};
    this.bundleLoaders = {};

    this.addBundleLoader(
      'wasm',
      require.resolve('./builtins/loaders/wasm-loader')
    );
    this.addBundleLoader(
      'css',
      require.resolve('./builtins/loaders/css-loader')
    );
    this.addBundleLoader('js', require.resolve('./builtins/loaders/js-loader'));

    this.pending = false;
    this.loadedAssets = new Map();
    this.watchedAssets = new Map();
    this.farm = null;
    this.watcher = null;
    this.hmr = null;
    this.bundleHashes = null;
    this.errored = false;
    this.buildQueue = new PromiseQueue(this.processAsset.bind(this));
    this.rebuildTimeout = null;

    logger.setOptions(this.options);
  }

  normalizeOptions(options) {
    const isProduction =
      options.production || process.env.NODE_ENV === 'production';
    const publicURL =
      options.publicUrl ||
      options.publicURL ||
      '/' + Path.basename(options.outDir || 'dist');
    const watch =
      typeof options.watch === 'boolean' ? options.watch : !isProduction;
    const target = options.target || 'browser';
    return {
      outDir: Path.resolve(options.outDir || 'dist'),
      outFile: options.outFile || '',
      publicURL: publicURL,
      watch: watch,
      cache: typeof options.cache === 'boolean' ? options.cache : true,
      cacheDir: Path.resolve(options.cacheDir || '.cache'),
      killWorkers:
        typeof options.killWorkers === 'boolean' ? options.killWorkers : true,
      minify:
        typeof options.minify === 'boolean' ? options.minify : isProduction,
      target: target,
      hmr:
        target === 'node'
          ? false
          : typeof options.hmr === 'boolean' ? options.hmr : watch,
      https: options.https || false,
      logLevel: typeof options.logLevel === 'number' ? options.logLevel : 3,
      mainFile: this.mainFile,
      hmrPort: options.hmrPort || 0,
      rootDir: Path.dirname(this.mainFile),
      sourceMaps:
        typeof options.sourceMaps === 'boolean' ? options.sourceMaps : true,
<<<<<<< HEAD
      hmrHostname: options.hmrHostname || '',
      detailedReport: options.detailedReport || false,
      autoinstall: (options.autoinstall || false) && !isProduction,
      packageManager: options.packageManager
=======
      hmrHostname:
        options.hmrHostname || options.target === 'electron' ? 'localhost' : '',
      detailedReport: options.detailedReport || false
>>>>>>> 1ceb7aa7
    };
  }

  addAssetType(extension, path) {
    if (typeof path !== 'string') {
      throw new Error('Asset type should be a module path.');
    }

    if (this.farm) {
      throw new Error('Asset types must be added before bundling.');
    }

    this.parser.registerExtension(extension, path);
  }

  addPackager(type, packager) {
    if (this.farm) {
      throw new Error('Packagers must be added before bundling.');
    }

    this.packagers.add(type, packager);
  }

  addBundleLoader(type, path) {
    if (typeof path !== 'string') {
      throw new Error('Bundle loader should be a module path.');
    }

    if (this.farm) {
      throw new Error('Bundle loaders must be added before bundling.');
    }

    this.bundleLoaders[type] = path;
  }

  async loadPlugins() {
    let pkg = await config.load(this.mainFile, ['package.json']);
    if (!pkg) {
      return;
    }

    try {
      let deps = Object.assign({}, pkg.dependencies, pkg.devDependencies);
      for (let dep in deps) {
        if (dep.startsWith('parcel-plugin-')) {
          let plugin = await localRequire(dep, this.mainFile);
          await plugin(this);
        }
      }
    } catch (err) {
      logger.warn(err);
    }
  }

  async bundle() {
    // If another bundle is already pending, wait for that one to finish and retry.
    if (this.pending) {
      return new Promise((resolve, reject) => {
        this.once('buildEnd', () => {
          this.bundle().then(resolve, reject);
        });
      });
    }

    let isInitialBundle = !this.mainAsset;
    let startTime = Date.now();
    this.pending = true;
    this.errored = false;

    logger.clear();
    logger.status(emoji.progress, 'Building...');

    try {
      // Start worker farm, watcher, etc. if needed
      await this.start();

      // If this is the initial bundle, ensure the output directory exists, and resolve the main asset.
      if (isInitialBundle) {
        await fs.mkdirp(this.options.outDir);

        this.mainAsset = await this.resolveAsset(this.mainFile);
        this.buildQueue.add(this.mainAsset);
      }

      // Build the queued assets.
      let loadedAssets = await this.buildQueue.run();

      // Emit an HMR update for any new assets (that don't have a parent bundle yet)
      // plus the asset that actually changed.
      if (this.hmr && !isInitialBundle) {
        this.hmr.emitUpdate([...this.findOrphanAssets(), ...loadedAssets]);
      }

      // Invalidate bundles
      for (let asset of this.loadedAssets.values()) {
        asset.invalidateBundle();
      }

      // Create a new bundle tree and package everything up.
      let bundle = this.createBundleTree(this.mainAsset);
      this.bundleHashes = await bundle.package(this, this.bundleHashes);

      // Unload any orphaned assets
      this.unloadOrphanedAssets();

      let buildTime = Date.now() - startTime;
      let time = prettifyTime(buildTime);
      logger.status(emoji.success, `Built in ${time}.`, 'green');
      if (!this.watcher) {
        bundleReport(bundle, this.options.detailedReport);
      }

      this.emit('bundled', bundle);
      return bundle;
    } catch (err) {
      this.errored = true;
      logger.error(err);
      if (this.hmr) {
        this.hmr.emitError(err);
      }

      if (process.env.NODE_ENV === 'production') {
        process.exitCode = 1;
      } else if (process.env.NODE_ENV === 'test' && !this.hmr) {
        throw err;
      }
    } finally {
      this.pending = false;
      this.emit('buildEnd');

      // If not in watch mode, stop the worker farm so we don't keep the process running.
      if (!this.watcher && this.options.killWorkers) {
        this.stop();
      }
    }
  }

  async start() {
    if (this.farm) {
      return;
    }

    await this.loadPlugins();
    await loadEnv(this.mainFile);

    this.options.extensions = Object.assign({}, this.parser.extensions);
    this.options.bundleLoaders = this.bundleLoaders;
    this.options.env = process.env;

    if (this.options.watch) {
      // FS events on macOS are flakey in the tests, which write lots of files very quickly
      // See https://github.com/paulmillr/chokidar/issues/612
      this.watcher = new FSWatcher({
        useFsEvents: process.env.NODE_ENV !== 'test'
      });

      this.watcher.on('change', this.onChange.bind(this));
    }

    if (this.options.hmr) {
      this.hmr = new HMRServer();
      this.options.hmrPort = await this.hmr.start(this.options);
    }

    this.farm = WorkerFarm.getShared(this.options);
  }

  stop() {
    if (this.farm) {
      this.farm.end();
    }

    if (this.watcher) {
      this.watcher.close();
    }

    if (this.hmr) {
      this.hmr.stop();
    }
  }

  async getAsset(name, parent) {
    let asset = await this.resolveAsset(name, parent);
    this.buildQueue.add(asset);
    await this.buildQueue.run();
    return asset;
  }

  async resolveAsset(name, parent) {
    let {path, pkg} = await this.resolver.resolve(name, parent);
    if (this.loadedAssets.has(path)) {
      return this.loadedAssets.get(path);
    }

    let asset = this.parser.getAsset(path, pkg, this.options);
    this.loadedAssets.set(path, asset);

    this.watch(path, asset);
    return asset;
  }

  watch(path, asset) {
    if (!this.watcher) {
      return;
    }

    if (!this.watchedAssets.has(path)) {
      this.watcher.add(path);
      this.watchedAssets.set(path, new Set());
    }

    this.watchedAssets.get(path).add(asset);
  }

  unwatch(path, asset) {
    if (!this.watchedAssets.has(path)) {
      return;
    }

    let watched = this.watchedAssets.get(path);
    watched.delete(asset);

    if (watched.size === 0) {
      this.watchedAssets.delete(path);
      this.watcher.unwatch(path);
    }
  }

  async resolveDep(asset, dep) {
    try {
      return await this.resolveAsset(dep.name, asset.name);
    } catch (err) {
      let thrown = err;

      if (thrown.message.indexOf(`Cannot find module '${dep.name}'`) === 0) {
        let isLocalFile = dep.name.startsWith('.');
        // Attempt to install missing npm dependencies
        if (!isLocalFile && this.options.autoinstall) {
          logger.status(emoji.progress, `Installing ${dep.name}...`);
          await installPackage(
            Path.dirname(asset.name),
            [dep.name],
            false,
            false,
            this.options.packageManager
          );
          return await this.resolveAsset(dep.name, asset.name);
        }

        if (dep.optional) {
          return;
        }

        thrown.message = `Cannot resolve dependency '${dep.name}'`;

        // Add absolute path to the error message if the dependency specifies a relative path
        if (isLocalFile) {
          const absPath = Path.resolve(Path.dirname(asset.name), dep.name);
          err.message += ` at '${absPath}'`;
        }

        // Generate a code frame where the dependency was used
        if (dep.loc) {
          await asset.loadIfNeeded();
          thrown.loc = dep.loc;
          thrown = asset.generateErrorMessage(thrown);
        }

        thrown.fileName = asset.name;
      }
      throw thrown;
    }
  }

  async processAsset(asset, isRebuild) {
    if (isRebuild) {
      asset.invalidate();
      if (this.cache) {
        this.cache.invalidate(asset.name);
      }
    }

    await this.loadAsset(asset);
  }

  async loadAsset(asset) {
    if (asset.processed) {
      return;
    }

    if (!this.errored) {
      logger.status(emoji.progress, `Building ${asset.basename}...`);
    }

    // Mark the asset processed so we don't load it twice
    asset.processed = true;

    // First try the cache, otherwise load and compile in the background
    let startTime = Date.now();
    let processed = this.cache && (await this.cache.read(asset.name));
    if (!processed || asset.shouldInvalidate(processed.cacheData)) {
      processed = await this.farm.run(asset.name, asset.package, this.options);
      if (this.cache) {
        this.cache.write(asset.name, processed);
      }
    }

    asset.buildTime = Date.now() - startTime;
    asset.generated = processed.generated;
    asset.hash = processed.hash;

    // Call the delegate to get implicit dependencies
    let dependencies = processed.dependencies;
    if (this.delegate.getImplicitDependencies) {
      let implicitDeps = await this.delegate.getImplicitDependencies(asset);
      if (implicitDeps) {
        dependencies = dependencies.concat(implicitDeps);
      }
    }

    // Resolve and load asset dependencies
    let assetDeps = await Promise.all(
      dependencies.map(async dep => {
        if (dep.includedInParent) {
          // This dependency is already included in the parent's generated output,
          // so no need to load it. We map the name back to the parent asset so
          // that changing it triggers a recompile of the parent.
          this.watch(dep.name, asset);
        } else {
          let assetDep = await this.resolveDep(asset, dep);
          if (assetDep) {
            await this.loadAsset(assetDep);
          }

          return assetDep;
        }
      })
    );

    // Store resolved assets in their original order
    dependencies.forEach((dep, i) => {
      asset.dependencies.set(dep.name, dep);
      let assetDep = assetDeps[i];
      if (assetDep) {
        asset.depAssets.set(dep, assetDep);
      }
    });
  }

  createBundleTree(asset, dep, bundle, parentBundles = new Set()) {
    if (dep) {
      asset.parentDeps.add(dep);
    }

    if (asset.parentBundle) {
      // If the asset is already in a bundle, it is shared. Move it to the lowest common ancestor.
      if (asset.parentBundle !== bundle) {
        let commonBundle = bundle.findCommonAncestor(asset.parentBundle);
        if (
          asset.parentBundle !== commonBundle &&
          asset.parentBundle.type === commonBundle.type
        ) {
          this.moveAssetToBundle(asset, commonBundle);
          return;
        }
      } else {
        return;
      }

      // Detect circular bundles
      if (parentBundles.has(asset.parentBundle)) {
        return;
      }
    }

    if (!bundle) {
      // Create the root bundle if it doesn't exist
      bundle = Bundle.createWithAsset(asset);
    } else if (dep && dep.dynamic) {
      // Create a new bundle for dynamic imports
      bundle = bundle.createChildBundle(asset);
    } else if (asset.type && !this.packagers.has(asset.type)) {
      // No packager is available for this asset type. Create a new bundle with only this asset.
      bundle.createSiblingBundle(asset);
    } else {
      // Add the asset to the common bundle of the asset's type
      bundle.getSiblingBundle(asset.type).addAsset(asset);
    }

    // If the asset generated a representation for the parent bundle type, also add it there
    if (asset.generated[bundle.type] != null) {
      bundle.addAsset(asset);
    }

    // Add the asset to sibling bundles for each generated type
    if (asset.type && asset.generated[asset.type]) {
      for (let t in asset.generated) {
        if (asset.generated[t]) {
          bundle.getSiblingBundle(t).addAsset(asset);
        }
      }
    }

    asset.parentBundle = bundle;
    parentBundles.add(bundle);

    for (let [dep, assetDep] of asset.depAssets) {
      this.createBundleTree(assetDep, dep, bundle, parentBundles);
    }

    parentBundles.delete(bundle);
    return bundle;
  }

  moveAssetToBundle(asset, commonBundle) {
    // Never move the entry asset of a bundle, as it was explicitly requested to be placed in a separate bundle.
    if (asset.parentBundle.entryAsset === asset) {
      return;
    }

    for (let bundle of Array.from(asset.bundles)) {
      bundle.removeAsset(asset);
      commonBundle.getSiblingBundle(bundle.type).addAsset(asset);
    }

    let oldBundle = asset.parentBundle;
    asset.parentBundle = commonBundle;

    // Move all dependencies as well
    for (let child of asset.depAssets.values()) {
      if (child.parentBundle === oldBundle) {
        this.moveAssetToBundle(child, commonBundle);
      }
    }
  }

  *findOrphanAssets() {
    for (let asset of this.loadedAssets.values()) {
      if (!asset.parentBundle) {
        yield asset;
      }
    }
  }

  unloadOrphanedAssets() {
    for (let asset of this.findOrphanAssets()) {
      this.unloadAsset(asset);
    }
  }

  unloadAsset(asset) {
    this.loadedAssets.delete(asset.name);
    if (this.watcher) {
      this.unwatch(asset.name, asset);

      // Unwatch all included dependencies that map to this asset
      for (let dep of asset.dependencies.values()) {
        if (dep.includedInParent) {
          this.unwatch(dep.name, asset);
        }
      }
    }
  }

  async onChange(path) {
    let assets = this.watchedAssets.get(path);
    if (!assets || !assets.size) {
      return;
    }

    logger.clear();
    logger.status(emoji.progress, `Building ${Path.basename(path)}...`);

    // Add the asset to the rebuild queue, and reset the timeout.
    for (let asset of assets) {
      this.buildQueue.add(asset, true);
    }

    clearTimeout(this.rebuildTimeout);

    this.rebuildTimeout = setTimeout(async () => {
      await this.bundle();
    }, 100);
  }

  middleware() {
    this.bundle();
    return Server.middleware(this);
  }

  async serve(port = 1234, https = false) {
    this.server = await Server.serve(this, port, https);
    this.bundle();
    return this.server;
  }
}

module.exports = Bundler;
Bundler.Asset = require('./Asset');
Bundler.Packager = require('./packagers/Packager');<|MERGE_RESOLUTION|>--- conflicted
+++ resolved
@@ -94,16 +94,11 @@
       rootDir: Path.dirname(this.mainFile),
       sourceMaps:
         typeof options.sourceMaps === 'boolean' ? options.sourceMaps : true,
-<<<<<<< HEAD
-      hmrHostname: options.hmrHostname || '',
+      hmrHostname:
+        options.hmrHostname || options.target === 'electron' ? 'localhost' : '',
       detailedReport: options.detailedReport || false,
       autoinstall: (options.autoinstall || false) && !isProduction,
       packageManager: options.packageManager
-=======
-      hmrHostname:
-        options.hmrHostname || options.target === 'electron' ? 'localhost' : '',
-      detailedReport: options.detailedReport || false
->>>>>>> 1ceb7aa7
     };
   }
 
