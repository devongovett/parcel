--- conflicted
+++ resolved
@@ -397,12 +397,8 @@
       return;
     }
 
-<<<<<<< HEAD
-    path = Path.normalize(path);
-=======
     path = await fs.realpath(path);
 
->>>>>>> 6ccaf6db
     if (!this.watchedAssets.has(path)) {
       this.watcher.watch(path);
       this.watchedAssets.set(path, new Set());
@@ -410,17 +406,11 @@
     this.watchedAssets.get(path).add(asset);
   }
 
-<<<<<<< HEAD
-  unwatch(path, asset) {
-    path = Path.normalize(path);
-=======
   async unwatch(path, asset) {
->>>>>>> 6ccaf6db
+    path = await fs.realpath(path);
     if (!this.watchedAssets.has(path)) {
       return;
     }
-
-    path = await fs.realpath(path);
 
     let watched = this.watchedAssets.get(path);
     watched.delete(asset);
