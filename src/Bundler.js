--- conflicted
+++ resolved
@@ -16,12 +16,9 @@
 const emoji = require('./utils/emoji');
 const loadEnv = require('./utils/env');
 const PromiseQueue = require('./utils/PromiseQueue');
-<<<<<<< HEAD
 const installPackage = require('./utils/installPackage');
-=======
 const bundleReport = require('./utils/bundleReport');
 const prettifyTime = require('./utils/prettifyTime');
->>>>>>> 6deec80b
 
 /**
  * The Bundler is the main entry point. It resolves and loads assets,
