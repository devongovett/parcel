--- conflicted
+++ resolved
@@ -91,18 +91,10 @@
       mainFile: this.mainFile,
       hmrPort: options.hmrPort || 0,
       rootDir: Path.dirname(this.mainFile),
-      sourceMaps:
-<<<<<<< HEAD
-        typeof options.sourceMaps === 'boolean'
-          ? options.sourceMaps
-          : !isProduction,
+      sourceMaps: typeof options.sourceMaps === 'boolean' ? options.sourceMaps : true,
       hmrHostname: options.hmrHostname || '',
-      treeshaking: options.treeshaking || false
-=======
-        typeof options.sourceMaps === 'boolean' ? options.sourceMaps : true,
-      hmrHostname: options.hmrHostname || '',
+      treeshaking: options.treeshaking || false,
       detailedReport: options.detailedReport || false
->>>>>>> eaf51d01
     };
   }
 
