const fs = require('fs');
const path = require('path');
const Packager = require('./Packager');

const prelude = {
  source: fs
    .readFileSync(path.join(__dirname, '../builtins/prelude.js'), 'utf8')
    .trim(),
  minified: fs
    .readFileSync(path.join(__dirname, '../builtins/prelude.min.js'), 'utf8')
    .trim()
    .replace(/;$/, '')
};

class JSPackager extends Packager {
  async start() {
    this.first = true;
    this.dedupe = new Map();
    this.bundleLoaders = new Set();
    this.externalModules = new Set();

    let preludeCode = this.options.minify ? prelude.minified : prelude.source;
    await this.dest.write(preludeCode + '({');
  }

  async addAsset(asset) {
    if (this.dedupe.has(asset.generated.js)) {
      return;
    }

    // Don't dedupe when HMR is turned on since it messes with the asset ids
    if (!this.options.hmr) {
      this.dedupe.set(asset.generated.js, asset.id);
    }

    let deps = {};
    for (let [dep, mod] of asset.depAssets) {
      // For dynamic dependencies, list the child bundles to load along with the module id
      if (dep.dynamic && this.bundle.childBundles.has(mod.parentBundle)) {
        let bundles = [this.getBundleSpecifier(mod.parentBundle)];
        for (let child of mod.parentBundle.siblingBundles) {
          if (!child.isEmpty) {
            bundles.push(this.getBundleSpecifier(child));
            this.bundleLoaders.add(child.type);
          }
        }

        bundles.push(mod.id);
        deps[dep.name] = bundles;
        this.bundleLoaders.add(mod.type);
      } else {
        deps[dep.name] = this.dedupe.get(mod.generated.js) || mod.id;

        // If the dep isn't in this bundle, add it to the list of external modules to preload.
        // Only do this if this is the root JS bundle, otherwise they will have already been
        // loaded in parallel with this bundle as part of a dynamic import.
        if (
          !this.bundle.assets.has(mod) &&
          (!this.bundle.parentBundle || this.bundle.parentBundle.type !== 'js')
        ) {
          this.externalModules.add(mod);
          this.bundleLoaders.add(mod.type);
        }
      }
    }

    await this.writeModule(asset.id, asset.generated.js, deps);
  }

  getBundleSpecifier(bundle) {
    let name = path.basename(bundle.name);
    if (bundle.entryAsset) {
      return [name, bundle.entryAsset.id];
    }

    return name;
  }

  async writeModule(id, code, deps = {}) {
    let wrapped = this.first ? '' : ',';
    wrapped +=
      id + ':[function(require,module,exports) {\n' + (code || '') + '\n},';
    wrapped += JSON.stringify(deps);
    wrapped += ']';

    this.first = false;
    await this.dest.write(wrapped);
  }

  async addAssetToBundle(asset) {
    this.bundle.addAsset(asset);
    if (!asset.parentBundle) {
      asset.parentBundle = this.bundle;
    }

    // Add all dependencies as well
    for (let child of asset.depAssets.values()) {
      await this.addAssetToBundle(child, this.bundle);
    }

    await this.addAsset(asset);
  }

  async writeBundleLoaders() {
    if (this.bundleLoaders.size === 0) {
      return false;
    }

    let bundleLoader = this.bundler.loadedAssets.get(
      require.resolve('../builtins/bundle-loader')
    );
    if (this.externalModules.size > 0 && !bundleLoader) {
      bundleLoader = await this.bundler.getAsset('_bundle_loader');
      await this.addAssetToBundle(bundleLoader);
    }

    if (!bundleLoader) {
      return;
    }

    // Generate a module to register the bundle loaders that are needed
    let loads = 'var b=require(' + bundleLoader.id + ');';
    for (let bundleType of this.bundleLoaders) {
      let loader = this.options.bundleLoaders[bundleType];
      if (loader) {
        let asset = await this.bundler.getAsset(loader);
        await this.addAssetToBundle(asset);
        loads +=
          'b.register(' +
          JSON.stringify(bundleType) +
          ',require(' +
          asset.id +
          '));';
      }
    }

    // Preload external modules before running entry point if needed
    if (this.externalModules.size > 0) {
      let preload = [];
      for (let mod of this.externalModules) {
        preload.push([mod.generateBundleName(), mod.id]);
      }

      if (this.bundle.entryAsset) {
        preload.push(this.bundle.entryAsset.id);
      }

      loads += 'b.load(' + JSON.stringify(preload) + ');';
    }

    // Asset ids normally start at 1, so this should be safe.
    await this.writeModule(0, loads, {});
    return true;
  }

  async end() {
    let entry = [];

    // Add the HMR runtime if needed.
    if (this.options.hmr) {
<<<<<<< HEAD
      let asset = await this.bundler.getAsset(
        require.resolve('../builtins/hmr-runtime')
=======
      // Asset ids normally start at 1, so this should be safe.
      await this.writeModule(
        0,
        hmr
          .replace('{{HMR_PORT}}', this.options.hmrPort)
          .replace('{{HMR_HOSTNAME}}', this.options.hmrHostname)
>>>>>>> b56b2a9f
      );
      await this.addAssetToBundle(asset);
      entry.push(asset.id);
    }

    if (await this.writeBundleLoaders()) {
      entry.push(0);
    }

    if (this.bundle.entryAsset && this.externalModules.size === 0) {
      entry.push(this.bundle.entryAsset.id);
    }

    await this.dest.end('},{},' + JSON.stringify(entry) + ')');
  }
}

module.exports = JSPackager;<|MERGE_RESOLUTION|>--- conflicted
+++ resolved
@@ -158,17 +158,8 @@
 
     // Add the HMR runtime if needed.
     if (this.options.hmr) {
-<<<<<<< HEAD
       let asset = await this.bundler.getAsset(
         require.resolve('../builtins/hmr-runtime')
-=======
-      // Asset ids normally start at 1, so this should be safe.
-      await this.writeModule(
-        0,
-        hmr
-          .replace('{{HMR_PORT}}', this.options.hmrPort)
-          .replace('{{HMR_HOSTNAME}}', this.options.hmrHostname)
->>>>>>> b56b2a9f
       );
       await this.addAssetToBundle(asset);
       entry.push(asset.id);
