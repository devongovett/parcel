const chalk = require('chalk');
const readline = require('readline');
const prettyError = require('./utils/prettyError');
const emoji = require('./utils/emoji');

class Logger {
  constructor(options) {
    this.lines = 0;
    this.statusLine = null;
    this.setOptions(options);
  }

  setOptions(options) {
    this.logLevel =
      options && typeof options.logLevel === 'number' ? options.logLevel : 3;
    this.color =
      options && typeof options.color === 'boolean'
        ? options.color
        : chalk.supportsColor;
    this.chalk = new chalk.constructor({enabled: this.color});
  }

  write(message, persistent = false) {
    if (!persistent) {
      this.lines += message.split('\n').length;
    }

    this._log(message);
  }

  log(message) {
    if (this.logLevel < 3) {
      return;
    }

    this.write(message);
  }

  persistent(message) {
    if (this.logLevel < 3) {
      return;
    }

    this.write(this.chalk.bold(message), true);
  }

  warn(message) {
    if (this.logLevel < 2) {
      return;
    }

    this.write(this.chalk.yellow(`${emoji.warning}  ${message}`));
  }

  error(err) {
    if (this.logLevel < 1) {
      return;
    }

    let {message, stack} = prettyError(err, {color: this.color});

    this.status(emoji.error, message, 'red');
    if (stack) {
      this.write(stack);
    }
  }

  clear() {
    if (!this.color) {
      return;
    }

    while (this.lines > 0) {
      readline.clearLine(process.stdout, 0);
      readline.moveCursor(process.stdout, 0, -1);
      this.lines--;
    }

    readline.cursorTo(process.stdout, 0);
    this.statusLine = null;
  }

  writeLine(line, msg) {
    if (!this.color) {
      return this.log(msg);
    }

    let n = this.lines - line;
    let stdout = process.stdout;
    readline.cursorTo(stdout, 0);
    readline.moveCursor(stdout, 0, -n);
    stdout.write(msg);
    readline.clearLine(stdout, 1);
    readline.cursorTo(stdout, 0);
    readline.moveCursor(stdout, 0, n);
  }

  status(emoji, message, color = 'gray') {
    if (this.logLevel < 3) {
      return;
    }

    let hasStatusLine = this.statusLine != null;
    if (!hasStatusLine) {
      this.statusLine = this.lines;
    }

    this.writeLine(
      this.statusLine,
      this.chalk[color].bold(`${emoji}  ${message}`)
    );

    if (!hasStatusLine) {
      process.stdout.write('\n');
      this.lines++;
    }
  }

<<<<<<< HEAD
  _log(message) {
    console.log(message);
=======
  handleMessage(options) {
    this[options.method](...options.args);
>>>>>>> ab713a32
  }
}

// If we are in a worker, make a proxy class which will
// send the logger calls to the main process via IPC.
// These are handled in WorkerFarm and directed to handleMessage above.
if (process.send) {
  class LoggerProxy {}
  for (let method of Object.getOwnPropertyNames(Logger.prototype)) {
    LoggerProxy.prototype[method] = (...args) => {
      process.send({
        type: 'logger',
        method,
        args
      });
    };
  }

  module.exports = new LoggerProxy();
} else {
  module.exports = new Logger();
}<|MERGE_RESOLUTION|>--- conflicted
+++ resolved
@@ -116,13 +116,12 @@
     }
   }
 
-<<<<<<< HEAD
+  handleMessage(options) {
+    this[options.method](...options.args);
+  }
+
   _log(message) {
     console.log(message);
-=======
-  handleMessage(options) {
-    this[options.method](...options.args);
->>>>>>> ab713a32
   }
 }
 
