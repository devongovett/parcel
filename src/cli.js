--- conflicted
+++ resolved
@@ -57,11 +57,8 @@
     'set the log level, either "0" (no output), "1" (errors), "2" (warnings + errors) or "3" (all).',
     /^([0-3])$/
   )
-<<<<<<< HEAD
   .option('--watch-modules', 'watch node_modules for changes')
-=======
   .option('--cache-dir <path>', 'set the cache directory. defaults to ".cache"')
->>>>>>> cce9eb06
   .action(bundle);
 
 program
@@ -106,11 +103,8 @@
     'set the log level, either "0" (no output), "1" (errors), "2" (warnings + errors) or "3" (all).',
     /^([0-3])$/
   )
-<<<<<<< HEAD
   .option('--watch-modules', 'watch node_modules for changes')
-=======
   .option('--cache-dir <path>', 'set the cache directory. defaults to ".cache"')
->>>>>>> cce9eb06
   .action(bundle);
 
 program
