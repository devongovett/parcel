--- conflicted
+++ resolved
@@ -15,12 +15,8 @@
   } catch (e) {
     result.content = {
       message: e.message,
-<<<<<<< HEAD
       stack: e.stack,
       name: e.name
-=======
-      stack: e.stack
->>>>>>> ef89e308
     };
     // Add all custom codeFrame properties
     Object.keys(e).forEach(key => {
