--- conflicted
+++ resolved
@@ -22,15 +22,11 @@
     if (data.type === 'update') {
       data.assets.forEach(function (asset) {
         hmrApply(global.require, asset);
-<<<<<<< HEAD
         // CSS should always update
         if (asset.generated && asset.generated.css) {
           asset.isNew = false;
         }
-      }
-=======
       });
->>>>>>> b7b2991d
 
       data.assets.forEach(function (asset) {
         if (!asset.isNew) {
