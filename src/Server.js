--- conflicted
+++ resolved
@@ -1,11 +1,5 @@
 const http = require('http');
-<<<<<<< HEAD
 const https = require('https');
-const path = require('path');
-const url = require('url');
-const fs = require('fs');
-=======
->>>>>>> 5c164719
 const serveStatic = require('serve-static');
 const getPort = require('get-port');
 const serverErrors = require('./utils/customErrors').serverErrors;
@@ -63,9 +57,11 @@
   };
 }
 
-async function serve(bundler, port) {
+async function serve(bundler, port, https) {
   let freePort = await getPort({port});
-  let server = http.createServer(middleware(bundler)).listen(freePort);
+  let server = https
+    ? serveHttps(bundler, freePort)
+    : http.createServer(middleware(bundler)).listen(freePort);
 
   return new Promise((resolve, reject) => {
     server.on('error', err => {
@@ -91,11 +87,10 @@
   });
 }
 
-function serveHttps(bundler, port) {
+function serveHttps(bundler, freePort) {
   const {key, cert} = generateCertificate();
-  return https.createServer({key, cert}, middleware(bundler)).listen(port);
+  return https.createServer({key, cert}, middleware(bundler)).listen(freePort);
 }
 
 exports.middleware = middleware;
-exports.serve = serve;
-exports.serveHttps = serveHttps;+exports.serve = serve;