--- conflicted
+++ resolved
@@ -29,15 +29,11 @@
 }
 
 function middleware(bundler) {
-<<<<<<< HEAD
-  const serve = serveStatic(bundler.options.outDir, {index: false});
-  const root = path.resolve(bundler.options.outDir);
-=======
   const serve = serveStatic(bundler.options.outDir, {
     index: false,
     setHeaders: setHeaders
   });
->>>>>>> c469751e
+  const root = path.resolve(bundler.options.outDir);
 
   return function(req, res, next) {
     // Wait for the bundler to finish bundling if needed
