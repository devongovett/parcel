--- conflicted
+++ resolved
@@ -65,29 +65,18 @@
       reject(err);
     });
 
-<<<<<<< HEAD
-    server.once('listening', connection => {
+    server.once('listening', () => {
+      logger.persistent(
+        `Server running at ${logger.chalk.cyan(
+          `http://localhost:${server.address().port}`
+        )}`
+      );
+      
       if (server.address().port !== port) {
         logger.warn(
           logger.chalk.red(`configured port ${port} could not be used.`)
         );
       }
-      logger.persistent(
-        `Server running at ${logger.chalk.cyan(
-=======
-    server.once('listening', () => {
-      let addon =
-        server.address().port !== port
-          ? `- ${bundler.logger.chalk.red(
-              `configured port ${port} could not be used.`
-            )}`
-          : '';
-      bundler.logger.persistent(
-        `Server running at ${bundler.logger.chalk.cyan(
->>>>>>> 5c164719
-          `http://localhost:${server.address().port}`
-        )}`
-      );
 
       resolve(server);
     });
