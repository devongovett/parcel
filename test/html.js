const assert = require('assert');
const fs = require('fs');
const {bundle, assertBundleTree} = require('./utils');

describe('html', function() {
  it('should support bundling HTML', async function() {
    let b = await bundle(__dirname + '/integration/html/index.html');

    assertBundleTree(b, {
      name: 'index.html',
      assets: ['index.html'],
      childBundles: [
        {
          type: 'svg',
          assets: ['icons.svg'],
          childBundles: []
        },
        {
          type: 'css',
          assets: ['index.css'],
          childBundles: []
        },
        {
          type: 'js',
          assets: ['index.js'],
          childBundles: [
            {
              type: 'map'
            }
          ]
        },
        {
          type: 'html',
          assets: ['other.html'],
          childBundles: [
            {
              type: 'css',
              assets: ['index.css'],
              childBundles: []
            },
            {
              type: 'js',
              assets: ['index.js'],
              childBundles: [
                {
                  type: 'map'
                }
              ]
            }
          ]
        }
      ]
    });

    let files = fs.readdirSync(__dirname + '/dist');
    let html = fs.readFileSync(__dirname + '/dist/index.html');
    for (let file of files) {
      let ext = file.match(/\.([0-9a-z]+)(?:[?#]|$)/i)[0];
      if (file !== 'index.html' && ext !== '.map') {
        assert(html.includes(file));
      }
    }
  });

  it('should find href attr when not first', async function() {
    let b = await bundle(__dirname + '/integration/html-attr-order/index.html');

    assertBundleTree(b, {
      name: 'index.html',
      assets: ['index.html'],
      childBundles: [
        {
          type: 'html',
          assets: ['other.html'],
          childBundles: []
        }
      ]
    });
  });

  it('should support transforming HTML with posthtml', async function() {
    let b = await bundle(__dirname + '/integration/posthtml/index.html');

    assertBundleTree(b, {
      name: 'index.html',
      assets: ['index.html'],
      childBundles: []
    });

    let html = fs.readFileSync(__dirname + '/dist/index.html');
    assert(html.includes('<h1>Other page</h1>'));
  });

  it('should find assets inside posthtml', async function() {
    let b = await bundle(__dirname + '/integration/posthtml-assets/index.html');

    assertBundleTree(b, {
      name: 'index.html',
      assets: ['index.html'],
      childBundles: [
        {
          type: 'js',
          assets: ['index.js'],
          childBundles: [
            {
              type: 'map'
            }
          ]
        }
      ]
    });
  });

  it('should insert sibling CSS bundles for JS files in the HEAD', async function() {
    let b = await bundle(__dirname + '/integration/html-css/index.html');

    assertBundleTree(b, {
      name: 'index.html',
      assets: ['index.html'],
      childBundles: [
        {
          type: 'js',
          assets: ['index.js', 'index.css'],
          childBundles: [
            {
              type: 'css',
              assets: ['index.css'],
              childBundles: []
            },
            {
              type: 'map'
            }
          ]
        }
      ]
    });

    let html = fs.readFileSync(__dirname + '/dist/index.html');
    assert(
      /<link rel="stylesheet" href="[/\\]{1}dist[/\\]{1}[a-f0-9]+\.css">/.test(
        html
      )
    );
  });

  it('should insert sibling bundles before body element if no HEAD', async function() {
    let b = await bundle(__dirname + '/integration/html-css-head/index.html');

    assertBundleTree(b, {
      name: 'index.html',
      assets: ['index.html'],
      childBundles: [
        {
          type: 'js',
          assets: ['index.js', 'index.css'],
          childBundles: [
            {
              type: 'css',
              assets: ['index.css'],
              childBundles: []
            },
            {
              type: 'map'
            }
          ]
        }
      ]
    });

    let html = fs.readFileSync(__dirname + '/dist/index.html');
    assert(
      /<html>\s*<link rel="stylesheet" href="[/\\]{1}dist[/\\]{1}[a-f0-9]+\.css">\s*<body>/.test(
        html
      )
    );
  });

  it('should insert sibling JS bundles for CSS files in the HEAD', async function() {
    let b = await bundle(__dirname + '/integration/html-css-js/index.html', {
      hmr: true
    });

    assertBundleTree(b, {
      name: 'index.html',
      assets: ['index.html'],
      childBundles: [
        {
          type: 'css',
          assets: ['index.css'],
          childBundles: [
            {
              type: 'map'
            },
            {
              type: 'js',
              assets: [
                'index.css',
                'bundle-url.js',
                'css-loader.js',
                'hmr-runtime.js'
              ],
              childBundles: []
            }
          ]
        }
      ]
    });

    let html = fs.readFileSync(__dirname + '/dist/index.html');
    assert(/<script src="[/\\]{1}dist[/\\]{1}[a-f0-9]+\.js">/.test(html));
  });

  it('should insert sibling bundles at correct location in tree when optional elements are absent', async function() {
    let b = await bundle(
      __dirname + '/integration/html-css-optional-elements/index.html'
    );

    assertBundleTree(b, {
      name: 'index.html',
      assets: ['index.html'],
      childBundles: [
        {
          type: 'js',
          assets: ['index.js', 'index.css'],
          childBundles: [
            {
              type: 'css',
              assets: ['index.css'],
              childBundles: []
            },
            {
              type: 'map'
            }
          ]
        },
        {
          type: 'js',
          assets: ['other.js']
        }
      ]
    });

    let html = fs.readFileSync(__dirname + '/dist/index.html');
    assert(
      /<\/script>\s*<link rel="stylesheet" href="[/\\]{1}dist[/\\]{1}[a-f0-9]+\.css"><h1>Hello/.test(
        html
      )
    );
  });

  it('should minify HTML in production mode', async function() {
    await bundle(__dirname + '/integration/htmlnano/index.html', {
      production: true
    });

    let html = fs.readFileSync(__dirname + '/dist/index.html', 'utf8');
    assert(html.includes('Other page'));
    assert(!html.includes('\n'));
  });

  it('should read .htmlnanorc and minify HTML in production mode', async function() {
    await bundle(__dirname + '/integration/htmlnano-config/index.html', {
      production: true
    });

    let html = fs.readFileSync(__dirname + '/dist/index.html', 'utf8');

    // mergeStyles
    assert(
      html.includes(
        '<style>h1{color:red}div{font-size:20px}</style><style media="print">div{color:blue}</style>'
      )
    );

    // minifyJson
    assert(
      html.includes('<script type="application/json">{"user":"me"}</script>')
    );

    // minifySvg is false
    assert(
      html.includes(
        '<svg version="1.1" baseprofile="full" width="300" height="200" xmlns="http://www.w3.org/2000/svg"><rect width="100%" height="100%" fill="red"></rect><circle cx="150" cy="100" r="80" fill="green"></circle><text x="150" y="125" font-size="60" text-anchor="middle" fill="white">SVG</text></svg>'
      )
    );
  });

  it('should not prepend the public path to assets with remote URLs', async function() {
    await bundle(__dirname + '/integration/html/index.html');

    let html = fs.readFileSync(__dirname + '/dist/index.html', 'utf8');
    assert(
      html.includes('<script src="https://unpkg.com/parcel-bundler"></script>')
    );
  });

  it('should not prepend the public path to hash links', async function() {
    await bundle(__dirname + '/integration/html/index.html');

    let html = fs.readFileSync(__dirname + '/dist/index.html', 'utf8');
    assert(html.includes('<a href="#hash_link">'));
  });

  it('should detect virtual paths', async function() {
    let b = await bundle(
      __dirname + '/integration/html-virtualpath/index.html'
    );

    assertBundleTree(b, {
      name: 'index.html',
      assets: ['index.html'],
      childBundles: [
        {
          type: 'html',
          assets: ['other.html'],
          childBundles: []
        }
      ]
    });
  });

  it('should not update root/main file in the bundles', async function() {
    await bundle(__dirname + '/integration/html-root/index.html');

    let files = fs.readdirSync(__dirname + '/dist');

    for (let file of files) {
      if (file !== 'index.html' && file.endsWith('.html')) {
        let html = fs.readFileSync(__dirname + '/dist/' + file);
        assert(html.includes('index.html'));
      }
    }
  });

  it('should conserve the spacing in the HTML tags', async function() {
    await bundle(__dirname + '/integration/html/index.html', {
      production: true
    });

    let html = fs.readFileSync(__dirname + '/dist/index.html', 'utf8');
    assert(/<i>hello<\/i> <i>world<\/i>/.test(html));
  });

  it('should support child bundles of different types', async function() {
    let b = await bundle(
      __dirname + '/integration/child-bundle-different-types/index.html'
    );

    assertBundleTree(b, {
      name: 'index.html',
      assets: ['index.html'],
      childBundles: [
        {
          type: 'js',
          assets: ['main.js', 'util.js', 'other.js'],
          childBundles: [
            {
              type: 'map'
            }
          ]
        },
        {
          type: 'html',
          assets: ['other.html'],
          childBundles: [
            {
              type: 'js',
              assets: ['index.js', 'util.js', 'other.js'],
              childBundles: [
                {
                  type: 'map'
                }
              ]
            }
          ]
        }
      ]
    });
  });

  it('should support circular dependencies', async function() {
    let b = await bundle(__dirname + '/integration/circular/index.html');

    assertBundleTree(b, {
      name: 'index.html',
      assets: ['index.html'],
      childBundles: [
        {
          type: 'html',
          assets: ['about.html'],
          childBundles: [
            {
              type: 'js',
              assets: ['about.js', 'index.js'],
              childBundles: [
                {
                  type: 'map'
                }
              ]
            },
            {
              type: 'html',
              assets: ['test.html'],
              childBundles: []
            }
          ]
        },
        {
          type: 'js',
          assets: ['about.js', 'index.js'],
          childBundles: [
            {
              type: 'map'
            }
          ]
        }
      ]
    });
  });

  it('should support bundling HTM', async function() {
    let b = await bundle(__dirname + '/integration/htm-extension/index.htm');

    assertBundleTree(b, {
      name: 'index.html',
      assets: ['index.htm'],
      type: 'html',
      childBundles: [
        {
          type: 'js',
          assets: ['index.js'],
          childBundles: [
            {
              type: 'map'
            }
          ]
        }
      ]
    });
  });

<<<<<<< HEAD
  it('should support webmanifest', async function() {
    let b = await bundle(__dirname + '/integration/webmanifest/index.html');
=======
  it('Should detect srcset attribute', async function() {
    let b = await bundle(__dirname + '/integration/html-srcset/index.html');
>>>>>>> 29ac70b0

    assertBundleTree(b, {
      name: 'index.html',
      assets: ['index.html'],
      childBundles: [
        {
<<<<<<< HEAD
          type: 'webmanifest',
          assets: ['manifest.webmanifest'],
          childBundles: [
            {
              type: 'txt',
              assets: ['some.txt'],
              childBundles: []
            }
          ]
=======
          type: 'png',
          assets: ['100x100.png'],
          childBundles: []
        },
        {
          type: 'png',
          assets: ['200x200.png'],
          childBundles: []
        },
        {
          type: 'png',
          assets: ['300x300.png'],
          childBundles: []
>>>>>>> 29ac70b0
        }
      ]
    });
  });
});<|MERGE_RESOLUTION|>--- conflicted
+++ resolved
@@ -439,20 +439,40 @@
     });
   });
 
-<<<<<<< HEAD
+  it('should detect srcset attribute', async function() {
+    let b = await bundle(__dirname + '/integration/html-srcset/index.html');
+
+    assertBundleTree(b, {
+      name: 'index.html',
+      assets: ['index.html'],
+      childBundles: [
+        {
+          type: 'png',
+          assets: ['100x100.png'],
+          childBundles: []
+        },
+        {
+          type: 'png',
+          assets: ['200x200.png'],
+          childBundles: []
+        },
+        {
+          type: 'png',
+          assets: ['300x300.png'],
+          childBundles: []
+        }
+      ]
+    });
+  });
+    
   it('should support webmanifest', async function() {
     let b = await bundle(__dirname + '/integration/webmanifest/index.html');
-=======
-  it('Should detect srcset attribute', async function() {
-    let b = await bundle(__dirname + '/integration/html-srcset/index.html');
->>>>>>> 29ac70b0
-
-    assertBundleTree(b, {
-      name: 'index.html',
-      assets: ['index.html'],
-      childBundles: [
-        {
-<<<<<<< HEAD
+
+    assertBundleTree(b, {
+      name: 'index.html',
+      assets: ['index.html'],
+      childBundles: [
+        {
           type: 'webmanifest',
           assets: ['manifest.webmanifest'],
           childBundles: [
@@ -462,21 +482,6 @@
               childBundles: []
             }
           ]
-=======
-          type: 'png',
-          assets: ['100x100.png'],
-          childBundles: []
-        },
-        {
-          type: 'png',
-          assets: ['200x200.png'],
-          childBundles: []
-        },
-        {
-          type: 'png',
-          assets: ['300x300.png'],
-          childBundles: []
->>>>>>> 29ac70b0
         }
       ]
     });
