--- conflicted
+++ resolved
@@ -210,16 +210,9 @@
         }
       ]
     });
-
-<<<<<<< HEAD
+    
     let html = fs.readFileSync(b.entryAsset.options.outDir + '/index.html');
-    assert(/<script src="[/\\]{1}dist[/\\]{1}[a-f0-9]+\.js">/.test(html));
-=======
-    let html = fs.readFileSync(__dirname + '/dist/index.html');
-    assert(
-      /<script src="[/\\]{1}dist[/\\]{1}html-css-js\.[a-f0-9]+\.js">/.test(html)
-    );
->>>>>>> 76fa1edb
+    assert(/<script src="[/\\]{1}dist[/\\]{1}html-css-js\.[a-f0-9]+\.js">/.test(html));
   });
 
   it('should insert sibling bundles at correct location in tree when optional elements are absent', async function() {
