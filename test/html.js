--- conflicted
+++ resolved
@@ -135,7 +135,6 @@
     assert(html.includes('<a href="#hash_link">'));
   });
 
-<<<<<<< HEAD
   it('Should detect virtual paths', async function() {
     let b = await bundle(
       __dirname + '/integration/html-virtualpath/index.html'
@@ -152,7 +151,7 @@
         }
       ]
     });
-=======
+    
   it('should not update root/main file in the bundles', async function() {
     await bundle(__dirname + '/integration/html-root/index.html');
 
@@ -164,6 +163,5 @@
         assert(html.includes('index.html'));
       }
     }
->>>>>>> 5c164719
   });
 });