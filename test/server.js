--- conflicted
+++ resolved
@@ -42,13 +42,8 @@
     let b = bundler(__dirname + '/integration/commonjs/index.js');
     server = await b.serve(0);
 
-<<<<<<< HEAD
-    let data = await get('/dist/index.js');
+    let data = await get('/index.js');
     assert.equal(data, fs.readFileSync(b.options.outDir + '/index.js', 'utf8'));
-=======
-    let data = await get('/index.js');
-    assert.equal(data, fs.readFileSync(__dirname + '/dist/index.js', 'utf8'));
->>>>>>> 379ae0c7
   });
 
   it('should serve a default page if the main bundle is an HTML asset', async function() {
@@ -103,13 +98,8 @@
     let b = bundler(__dirname + '/integration/commonjs/index.js');
     server = await b.serve(0, true);
 
-<<<<<<< HEAD
-    let data = await get('/dist/index.js', https);
+    let data = await get('/index.js', https);
     assert.equal(data, fs.readFileSync(b.options.outDir + '/index.js', 'utf8'));
-=======
-    let data = await get('/index.js', https);
-    assert.equal(data, fs.readFileSync(__dirname + '/dist/index.js', 'utf8'));
->>>>>>> 379ae0c7
   });
 
   it('should support HTTPS via custom certificate', async function() {
@@ -119,12 +109,8 @@
       cert: __dirname + '/integration/https/primary.crt'
     });
 
-<<<<<<< HEAD
-    let data = await get('/dist/index.js', https);
+    let data = await get('/index.js', https);
     assert.equal(data, fs.readFileSync(b.options.outDir + '/index.js', 'utf8'));
-=======
-    let data = await get('/index.js', https);
-    assert.equal(data, fs.readFileSync(__dirname + '/dist/index.js', 'utf8'));
   });
 
   it('should support setting a public url', async function() {
@@ -134,8 +120,10 @@
     server = await b.serve(0);
 
     let data = await get('/dist/index.js');
-    assert.equal(data, fs.readFileSync(__dirname + '/dist/index.js', 'utf8'));
->>>>>>> 379ae0c7
+    assert.equal(
+      data,
+      fs.readFileSync(b.options.outDir + '/dist/index.js', 'utf8')
+    );
   });
 
   it('should serve static assets as well as html', async function() {
