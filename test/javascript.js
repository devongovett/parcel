--- conflicted
+++ resolved
@@ -307,15 +307,10 @@
 
     let output = run(b);
     assert.equal(typeof output, 'function');
-<<<<<<< HEAD
-    assert(/^\/dist\/[0-9a-f]+\.txt$/.test(output()));
+    assert(/^\/dist\/test\.[0-9a-f]+\.txt$/.test(output()));
     assert(
       fs.existsSync(b.entryAsset.options.outDir + '/' + path.basename(output()))
     );
-=======
-    assert(/^\/dist\/test\.[0-9a-f]+\.txt$/.test(output()));
-    assert(fs.existsSync(__dirname + output()));
->>>>>>> 76fa1edb
   });
 
   it('should minify JS in production mode', async function() {
