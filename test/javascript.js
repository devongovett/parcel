--- conflicted
+++ resolved
@@ -337,15 +337,10 @@
 
     let output = run(b);
     assert.equal(typeof output, 'function');
-<<<<<<< HEAD
-    assert(/^\/dist\/test\.[0-9a-f]+\.txt$/.test(output()));
+    assert(/^\/test\.[0-9a-f]+\.txt$/.test(output()));
     assert(
       fs.existsSync(b.entryAsset.options.outDir + '/' + path.basename(output()))
     );
-=======
-    assert(/^\/test\.[0-9a-f]+\.txt$/.test(output()));
-    assert(fs.existsSync(__dirname + '/dist/' + output()));
->>>>>>> 379ae0c7
   });
 
   it('should minify JS in production mode', async function() {
