--- conflicted
+++ resolved
@@ -3,20 +3,12 @@
 import chalk from 'chalk';
 import stringWidth from 'string-width';
 import termSize from 'term-size';
-<<<<<<< HEAD
-import {stripAnsi} from '@parcel/utils';
-=======
 import stripAnsi from 'strip-ansi';
 import wrapAnsi from 'wrap-ansi';
 import {terminalSize} from './render';
->>>>>>> c85facda
 
 export type PadAlign = 'left' | 'right';
 
-<<<<<<< HEAD
-export function getTerminalWidth(): any {
-  return terminalSize;
-=======
 export function getProgressMessage(event: BuildProgressEvent): ?string {
   switch (event.phase) {
     case 'transforming':
@@ -33,7 +25,6 @@
   }
 
   return null;
->>>>>>> c85facda
 }
 
 // Pad a string with spaces on either side
