--- conflicted
+++ resolved
@@ -235,25 +235,17 @@
         // Don't create shared bundles from entry bundles, as that would require
         // another entry bundle depending on these conditions, making it difficult
         // to predict and reference.
-<<<<<<< HEAD
-        .filter(
-          b =>
-            !b.isEntry &&
-            b.isSplittable &&
-            // ATLASSIAN: Don't share across workers for now as worker-specific code is added
-            !b.env.isIsolated(),
-        );
-=======
         .filter(b => {
           let mainEntry = b.getMainEntry();
 
           return (
             !b.isEntry &&
             b.isSplittable &&
-            (mainEntry == null || mainEntry.id !== asset.id)
+            (mainEntry == null || mainEntry.id !== asset.id) &&
+            // ATLASSIAN: Don't share across workers for now as worker-specific code is added
+            !b.env.isIsolated()
           );
         });
->>>>>>> 5c75fab6
 
       if (containingBundles.length > OPTIONS.minBundles) {
         let id = containingBundles
