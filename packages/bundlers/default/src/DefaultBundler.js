--- conflicted
+++ resolved
@@ -1154,7 +1154,6 @@
     invariant(a !== 'root' && b !== 'root');
     let bundleRootB = nullthrows(b.mainEntryAsset);
     let mainBundleRoot = nullthrows(a.mainEntryAsset);
-<<<<<<< HEAD
     let bundleGroupOfMain = nullthrows(bundleRoots.get(mainBundleRoot))[1];
     // If our merging bundle is already a combination of bundles, all previous root assets must be updated as well
     for (let movingAsset of b.assets) {
@@ -1166,13 +1165,9 @@
       replaceAssetReference(movingAsset, b, a);
     }
 
-    for (let asset of a.assets) {
-      b.assets.add(asset);
-=======
     for (let asset of b.assets) {
       a.assets.add(asset);
       a.size += asset.stats.size;
->>>>>>> ddae31a9
     }
     for (let depId of dependencyBundleGraph.getNodeIdsConnectedTo(
       dependencyBundleGraph.getNodeIdByContentKey(String(otherNodeId)),
