--- conflicted
+++ resolved
@@ -1093,9 +1093,9 @@
     let reachableEntries = [];
     let reachableNonEntries = [];
 
-<<<<<<< HEAD
+
     let manualSharedObject = manualAssetToConfig.get(asset);
-=======
+
     if (asset.meta.isConstantModule === true) {
       // Add assets to non-splittable bundles.
       for (let entry of reachable) {
@@ -1108,7 +1108,6 @@
 
       continue;
     }
->>>>>>> 5ac45672
 
     // Filter out entries, since they can't have shared bundles.
     // Neither can non-splittable, isolated, or needing of stable name bundles.
