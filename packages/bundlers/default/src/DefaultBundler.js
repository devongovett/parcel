// @flow strict-local

import type {
  Asset,
  Bundle,
  BundleGroup,
  Config,
  MutableBundleGraph,
  PluginOptions,
} from '@parcel/types';
import type {SchemaEntity} from '@parcel/utils';

import invariant from 'assert';
import {Bundler} from '@parcel/plugin';
import {validateSchema} from '@parcel/utils';
import {hashString} from '@parcel/hash';
import nullthrows from 'nullthrows';
import {encodeJSONKeyComponent} from '@parcel/diagnostic';

type BundlerConfig = {|
  http?: number,
  minBundles?: number,
  minBundleSize?: number,
  maxParallelRequests?: number,
|};

// Default options by http version.
const HTTP_OPTIONS = {
  '1': {
    minBundles: 1,
    minBundleSize: 30000,
    maxParallelRequests: 6,
  },
  '2': {
    minBundles: 1,
    minBundleSize: 20000,
    maxParallelRequests: 25,
  },
};

let skipOptimize = false;

export default (new Bundler({
  // RULES:
  // 1. If dep.isAsync or dep.isEntry, start a new bundle group.
  // 2. If an asset is a different type than the current bundle, make a parallel bundle in the same bundle group.
  // 3. If an asset is already in a parent bundle in the same entry point, exclude from child bundles.
  // 4. If an asset is only in separate isolated entry points (e.g. workers, different HTML pages), duplicate it.

  loadConfig({config, options}) {
    return loadBundlerConfig(config, options);
  },

  bundle({bundleGraph, config}) {
    let bundleRoots: Map<Bundle, Array<Asset>> = new Map();
    let bundlesByEntryAsset: Map<Asset, Bundle> = new Map();

    // Step 1: create bundles for each of the explicit code split points.
    bundleGraph.traverse({
      enter: (node, context, actions) => {
        if (node.type !== 'dependency') {
          return {
            ...context,
            bundleGroup: context?.bundleGroup,
            bundleByType: context?.bundleByType,
            parentNode: node,
            parentBundle:
              bundlesByEntryAsset.get(node.value) ?? context?.parentBundle,
          };
        }

        let dependency = node.value;
        if (bundleGraph.isDependencySkipped(dependency)) {
          actions.skipChildren();
          return;
        }

        let assets = bundleGraph.getDependencyAssets(dependency);
        let resolution = bundleGraph.getResolvedAsset(dependency);
        let bundleGroup = context?.bundleGroup;
        // Create a new bundle for entries, lazy/parallel dependencies, isolated/inline assets.
        if (
          resolution &&
          (!bundleGroup ||
            dependency.priority === 'lazy' ||
            dependency.priority === 'parallel' ||
            resolution.bundleBehavior === 'isolated' ||
            resolution.bundleBehavior === 'inline')
        ) {
          let bundleByType: Map<string, Bundle> =
            context?.bundleByType ?? new Map();

          // Only create a new bundle group for entries, lazy dependencies, and isolated assets.
          // Otherwise, the bundle is loaded together with the parent bundle.
          if (
            !bundleGroup ||
            dependency.priority === 'lazy' ||
            resolution.bundleBehavior === 'isolated'
          ) {
            bundleGroup = bundleGraph.createBundleGroup(
              dependency,
              nullthrows(dependency.target ?? context?.bundleGroup?.target),
            );

            bundleByType = new Map();
          }

          for (let asset of assets) {
            let bundle = bundleGraph.createBundle({
              entryAsset: asset,
              needsStableName:
                dependency.bundleBehavior === 'inline' ||
                asset.bundleBehavior === 'inline'
                  ? false
                  : dependency.isEntry || dependency.needsStableName,
              bundleBehavior: dependency.bundleBehavior ?? asset.bundleBehavior,
              target: bundleGroup.target,
            });
            bundleByType.set(bundle.type, bundle);
            bundlesByEntryAsset.set(asset, bundle);
            bundleGraph.addBundleToBundleGroup(bundle, bundleGroup);

            // The bundle may have already been created, and the graph gave us back the original one...
            if (!bundleRoots.has(bundle)) {
              bundleRoots.set(bundle, [asset]);
            }

            // If the bundle is in the same bundle group as the parent, create an asset reference
            // between the dependency, the asset, and the target bundle.
            if (bundleGroup === context?.bundleGroup) {
              bundleGraph.createAssetReference(dependency, asset, bundle);
            }
          }

          return {
            bundleGroup,
            bundleByType,
            parentNode: node,
            parentBundle: context?.parentBundle,
          };
        }

        invariant(context != null);
        invariant(context.parentNode.type === 'asset');
        invariant(context.parentBundle != null);
        invariant(bundleGroup != null);
        let parentAsset = context.parentNode.value;
        let parentBundle = context.parentBundle;
        let bundleByType = nullthrows(context.bundleByType);

        for (let asset of assets) {
          if (parentAsset.type === asset.type) {
            continue;
          }

          let existingBundle = bundleByType.get(asset.type);
          if (existingBundle) {
            // If a bundle of this type has already been created in this group,
            // merge this subgraph into it.
            nullthrows(bundleRoots.get(existingBundle)).push(asset);
            bundlesByEntryAsset.set(asset, existingBundle);
            bundleGraph.createAssetReference(dependency, asset, existingBundle);
          } else {
            let bundle = bundleGraph.createBundle({
              uniqueKey: asset.id,
              env: asset.env,
              type: asset.type,
              target: bundleGroup.target,
              needsStableName:
                asset.bundleBehavior === 'inline' ||
                dependency.bundleBehavior === 'inline' ||
                (dependency.priority === 'parallel' &&
                  !dependency.needsStableName)
                  ? false
                  : parentBundle.needsStableName,
              bundleBehavior: dependency.bundleBehavior ?? asset.bundleBehavior,
              isSplittable: asset.isBundleSplittable ?? true,
              pipeline: asset.pipeline,
            });
            bundleByType.set(bundle.type, bundle);
            bundlesByEntryAsset.set(asset, bundle);
            bundleGraph.createAssetReference(dependency, asset, bundle);

            // The bundle may have already been created, and the graph gave us back the original one...
            if (!bundleRoots.has(bundle)) {
              bundleRoots.set(bundle, [asset]);
            }
          }
        }

        return {
          ...context,
          parentNode: node,
        };
      },
    });

    for (let [bundle, rootAssets] of bundleRoots) {
      for (let asset of rootAssets) {
        bundleGraph.addEntryToBundle(asset, bundle);
      }
    }

    // If there's only one bundle, we can skip the rest of the steps.
    skipOptimize = bundleRoots.size === 1;
    if (skipOptimize) {
      return;
    }

    invariant(config != null);

    // Step 2: Remove asset graphs that begin with entries to other bundles.
    bundleGraph.traverseBundles(bundle => {
      if (
        bundle.bundleBehavior === 'inline' ||
        bundle.bundleBehavior === 'isolated' ||
        !bundle.isSplittable ||
        bundle.env.isIsolated()
      ) {
        return;
      }

      // Skip bundles where the entry is reachable in a parent bundle. This can occur when both synchronously and
      // asynchronously importing an asset from a bundle. This asset will later be internalized into the parent.
      let entries = bundle.getEntryAssets();
      let mainEntry = entries[0];
      if (
        mainEntry == null ||
        entries.length !== 1 ||
        bundleGraph.isAssetReachableFromBundle(mainEntry, bundle)
      ) {
        return;
      }

      let candidates = bundleGraph.getBundlesWithAsset(mainEntry).filter(
        containingBundle =>
          containingBundle.id !== bundle.id &&
          // Don't add to BundleGroups for entry bundles, as that would require
          // another entry bundle depending on these conditions, making it difficult
          // to predict and reference.
          // TODO: reconsider this. This is only true for the global output format.
          !containingBundle.needsStableName &&
          containingBundle.bundleBehavior !== 'inline' &&
          containingBundle.bundleBehavior !== 'isolated' &&
          containingBundle.isSplittable,
      );

      for (let candidate of candidates) {
        let bundleGroups = bundleGraph.getBundleGroupsContainingBundle(
          candidate,
        );
        if (
          Array.from(bundleGroups).every(
            group =>
              bundleGraph.getBundlesInBundleGroup(group).length <
              config.maxParallelRequests,
          )
        ) {
          bundleGraph.createBundleReference(candidate, bundle);
          bundleGraph.removeAssetGraphFromBundle(mainEntry, candidate);
        }
      }
    });

    // Step 3: Remove assets that are duplicated in a parent bundle.
    deduplicate(bundleGraph);
    internalizeReachableAsyncDependencies(bundleGraph);
  },
  optimize({bundleGraph, config}) {
    // if only one bundle, no need to optimize
    if (skipOptimize) {
      return;
    }

    invariant(config != null);

    // Step 5: Find duplicated assets in different bundle groups, and separate them into their own parallel bundles.
    // If multiple assets are always seen together in the same bundles, combine them together.
    // If the sub-graph from an asset is >= 30kb, and the number of parallel requests in the bundle group is < 5, create a new bundle containing the sub-graph.
    let candidateBundles: Map<
      string,
      {|
        assets: Array<Asset>,
        sourceBundles: Set<Bundle>,
        size: number,
      |},
    > = new Map();

    bundleGraph.traverse((node, ctx, actions) => {
      if (node.type !== 'asset') {
        return;
      }

      let asset = node.value;
      let containingBundles = bundleGraph
        .getBundlesWithAsset(asset)
        // Don't create shared bundles from entry bundles, as that would require
        // another entry bundle depending on these conditions, making it difficult
        // to predict and reference.
        // TODO: reconsider this. This is only true for the global output format.
        // This also currently affects other bundles with stable names, e.g. service workers.
        .filter(b => {
          let entries = b.getEntryAssets();

          return (
            !b.needsStableName &&
            b.isSplittable &&
            entries.every(entry => entry.id !== asset.id) &&
            // ATLASSIAN: Don't share across workers for now as worker-specific code is added
            !b.env.isIsolated()
          );
        });

      if (containingBundles.length > config.minBundles) {
        let id = containingBundles
          .map(b => b.id)
          .sort()
          .join(':');

        let candidate = candidateBundles.get(id);
        if (candidate) {
          candidate.assets.push(asset);
          for (let bundle of containingBundles) {
            candidate.sourceBundles.add(bundle);
          }
          candidate.size += bundleGraph.getTotalSize(asset);
        } else {
          candidateBundles.set(id, {
            assets: [asset],
            sourceBundles: new Set(containingBundles),
            size: bundleGraph.getTotalSize(asset),
          });
        }

        // Skip children from consideration since we added a parent already.
        actions.skipChildren();
      }
    });

    // Sort candidates by size (consider larger bundles first), and ensure they meet the size threshold
    let sortedCandidates: Array<{|
      assets: Array<Asset>,
      sourceBundles: Set<Bundle>,
      size: number,
    |}> = Array.from(candidateBundles.values())
      .filter(bundle => bundle.size >= config.minBundleSize)
      .sort((a, b) => b.size - a.size);

    for (let {assets, sourceBundles} of sortedCandidates) {
      let eligibleSourceBundles = new Set();

      for (let bundle of sourceBundles) {
        // Find all bundle groups connected to the original bundles
        let bundleGroups = bundleGraph.getBundleGroupsContainingBundle(bundle);
        // Check if all bundle groups are within the parallel request limit
        if (
          bundleGroups.every(
            group =>
              bundleGraph.getBundlesInBundleGroup(group).length <
              config.maxParallelRequests,
          )
        ) {
          eligibleSourceBundles.add(bundle);
        }
      }

      // Do not create a shared bundle unless there are at least 2 source bundles
      if (eligibleSourceBundles.size < 2) {
        continue;
      }

      let [firstBundle] = [...eligibleSourceBundles];
      let sharedBundle = bundleGraph.createBundle({
        uniqueKey: hashString(
          [...eligibleSourceBundles].map(b => b.id).join(':'),
        ),
        // Allow this bundle to be deduplicated. It shouldn't be further split.
        // TODO: Reconsider bundle/asset flags.
        isSplittable: true,
        env: firstBundle.env,
        target: firstBundle.target,
        type: firstBundle.type,
      });

      // Remove all of the root assets from each of the original bundles
      // and reference the new shared bundle.
      for (let asset of assets) {
        bundleGraph.addAssetGraphToBundle(asset, sharedBundle);

        for (let bundle of eligibleSourceBundles) {
          {
            bundleGraph.createBundleReference(bundle, sharedBundle);
            bundleGraph.removeAssetGraphFromBundle(asset, bundle);
          }
        }
      }
    }

    // Remove assets that are duplicated between shared bundles.
    deduplicate(bundleGraph);
    internalizeReachableAsyncDependencies(bundleGraph);
  },
}): Bundler);

function deduplicate(bundleGraph: MutableBundleGraph) {
  bundleGraph.traverse(node => {
    if (node.type === 'asset') {
      let asset = node.value;
      // Search in reverse order, so bundles that are loaded keep the duplicated asset, not later ones.
      // This ensures that the earlier bundle is able to execute before the later one.
      let bundles = bundleGraph.getBundlesWithAsset(asset).reverse();
      for (let bundle of bundles) {
        if (
          bundle.hasAsset(asset) &&
          bundleGraph.isAssetReachableFromBundle(asset, bundle)
        ) {
          bundleGraph.removeAssetGraphFromBundle(asset, bundle);
        }
      }
    }
  });
}

const CONFIG_SCHEMA: SchemaEntity = {
  type: 'object',
  properties: {
    http: {
      type: 'number',
      enum: Object.keys(HTTP_OPTIONS).map(k => Number(k)),
    },
    minBundles: {
      type: 'number',
    },
    minBundleSize: {
      type: 'number',
    },
    maxParallelRequests: {
      type: 'number',
    },
  },
  additionalProperties: false,
};

async function loadBundlerConfig(config: Config, options: PluginOptions) {
  let conf = await config.getConfig<BundlerConfig>([], {
    packageKey: '@parcel/bundler-default',
  });
  if (!conf) {
    return HTTP_OPTIONS['2'];
  }

  invariant(conf?.contents != null);

  validateSchema.diagnostic(
    CONFIG_SCHEMA,
    {
      data: conf?.contents,
      source: await options.inputFS.readFile(conf.filePath, 'utf8'),
      filePath: conf.filePath,
      prependKey: `/${encodeJSONKeyComponent('@parcel/bundler-default')}`,
    },
    '@parcel/bundler-default',
    'Invalid config for @parcel/bundler-default',
  );

  let http = conf.contents.http ?? 2;
  let defaults = HTTP_OPTIONS[http];

  return {
    minBundles: conf.contents.minBundles ?? defaults.minBundles,
    minBundleSize: conf.contents.minBundleSize ?? defaults.minBundleSize,
    maxParallelRequests:
      conf.contents.maxParallelRequests ?? defaults.maxParallelRequests,
  };
}

function internalizeReachableAsyncDependencies(
  bundleGraph: MutableBundleGraph,
): void {
  // Mark async dependencies on assets that are already available in
  // the bundle as internally resolvable. This removes the dependency between
  // the bundle and the bundle group providing that asset. If all connections
  // to that bundle group are removed, remove that bundle group.
  let asyncBundleGroups: Set<BundleGroup> = new Set();
  bundleGraph.traverse((node, _, actions) => {
    if (
      node.type !== 'dependency' ||
      node.value.isEntry ||
      node.value.priority !== 'lazy'
    ) {
      return;
    }

    if (bundleGraph.isDependencySkipped(node.value)) {
      actions.skipChildren();
      return;
    }

    let dependency = node.value;
    if (dependency.specifierType === 'url') {
      // Don't internalize dependencies on URLs, e.g. `new Worker('foo.js')`
      return;
    }

<<<<<<< HEAD
    let resolution = bundleGraph.getDependencyResolution(dependency);
=======
    let resolution = bundleGraph.getResolvedAsset(dependency);
>>>>>>> 8fc248f1
    if (resolution == null) {
      return;
    }

    let externalResolution = bundleGraph.resolveAsyncDependency(dependency);
    if (externalResolution?.type === 'bundle_group') {
      asyncBundleGroups.add(externalResolution.value);
    }

<<<<<<< HEAD
    for (let bundle of bundleGraph.findBundlesWithDependency(dependency)) {
=======
    for (let bundle of bundleGraph.getBundlesWithDependency(dependency)) {
>>>>>>> 8fc248f1
      if (
        bundle.hasAsset(resolution) ||
        bundleGraph.isAssetReachableFromBundle(resolution, bundle)
      ) {
        bundleGraph.internalizeAsyncDependency(bundle, dependency);
      }
    }
  });

  // Remove any bundle groups that no longer have any parent bundles.
  for (let bundleGroup of asyncBundleGroups) {
    if (bundleGraph.getParentBundlesOfBundleGroup(bundleGroup).length === 0) {
      bundleGraph.removeBundleGroup(bundleGroup);
    }
  }
}<|MERGE_RESOLUTION|>--- conflicted
+++ resolved
@@ -502,11 +502,7 @@
       return;
     }
 
-<<<<<<< HEAD
-    let resolution = bundleGraph.getDependencyResolution(dependency);
-=======
     let resolution = bundleGraph.getResolvedAsset(dependency);
->>>>>>> 8fc248f1
     if (resolution == null) {
       return;
     }
@@ -516,11 +512,7 @@
       asyncBundleGroups.add(externalResolution.value);
     }
 
-<<<<<<< HEAD
-    for (let bundle of bundleGraph.findBundlesWithDependency(dependency)) {
-=======
     for (let bundle of bundleGraph.getBundlesWithDependency(dependency)) {
->>>>>>> 8fc248f1
       if (
         bundle.hasAsset(resolution) ||
         bundleGraph.isAssetReachableFromBundle(resolution, bundle)
