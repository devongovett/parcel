--- conflicted
+++ resolved
@@ -342,20 +342,6 @@
         target: firstBundle.target,
         type: firstBundle.type,
       });
-<<<<<<< HEAD
-      // Create new bundle node and connect it to all of the original bundle groups
-      for (let bundleGroup of bundleGroups) {
-        // If the bundle group is within the parallel request limit, then add the shared bundle.
-        if (
-          bundleGraph
-            .getBundlesInBundleGroup(bundleGroup)
-            .filter(b => !b.isInline).length < config.maxParallelRequests
-        ) {
-          bundleGraph.addBundleToBundleGroup(sharedBundle, bundleGroup);
-        }
-      }
-=======
->>>>>>> 3f1935a5
 
       // Remove all of the root assets from each of the original bundles
       // and reference the new shared bundle.
