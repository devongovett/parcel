/* eslint-disable */
// @flow strict-local
import type {
  Asset,
  Bundle as LegacyBundle,
  BundleBehavior,
  BundleGroup,
  Dependency,
  Environment,
  Config,
  MutableBundleGraph,
  PluginOptions,
  Target,
} from '@parcel/types';
import type {NodeId} from '@parcel/graph';
import type {SchemaEntity} from '@parcel/utils';
import {ContentGraph, Graph} from '@parcel/graph';

import invariant from 'assert';
import {ALL_EDGE_TYPES} from '@parcel/graph';
import {Bundler} from '@parcel/plugin';
import logger from '@parcel/logger';
import {setEqual, validateSchema, DefaultMap, BitSet} from '@parcel/utils';
import nullthrows from 'nullthrows';
import {encodeJSONKeyComponent} from '@parcel/diagnostic';

type BundlerConfig = {|
  http?: number,
  minBundles?: number,
  minBundleSize?: number,
  maxParallelRequests?: number,
  disableSharedBundles?: boolean,
|};

type ResolvedBundlerConfig = {|
  minBundles: number,
  minBundleSize: number,
  maxParallelRequests: number,
  disableSharedBundles: boolean,
|};

// Default options by http version.
const HTTP_OPTIONS = {
  '1': {
    minBundles: 1,
    minBundleSize: 30000,
    maxParallelRequests: 6,
    disableSharedBundles: false,
  },
  '2': {
    minBundles: 1,
    minBundleSize: 20000,
    maxParallelRequests: 25,
    disableSharedBundles: false,
  },
};

/* BundleRoot - An asset that is the main entry of a Bundle. */
type BundleRoot = Asset;
export type Bundle = {|
  uniqueKey: ?string,
  assets: Set<Asset>,
  internalizedAssets?: BitSet<Asset>,
  bundleBehavior?: ?BundleBehavior,
  needsStableName: boolean,
  mainEntryAsset: ?Asset,
  size: number,
  sourceBundles: Set<NodeId>,
  target: Target,
  env: Environment,
  type: string,
|};

const dependencyPriorityEdges = {
  sync: 1,
  parallel: 2,
  lazy: 3,
};

type DependencyBundleGraph = ContentGraph<
  | {|
      value: Bundle,
      type: 'bundle',
    |}
  | {|
      value: Dependency,
      type: 'dependency',
    |},
  number,
>;
// IdealGraph is the structure we will pass to decorate,
// which mutates the assetGraph into the bundleGraph we would
// expect from default bundler
type IdealGraph = {|
  dependencyBundleGraph: DependencyBundleGraph,
  bundleGraph: Graph<Bundle | 'root'>,
  bundleGroupBundleIds: Set<NodeId>,
  assetReference: DefaultMap<Asset, Array<[Dependency, Bundle]>>,
|};

/**
 *
 * The Bundler works by creating an IdealGraph, which contains a BundleGraph that models bundles
 * connected to other bundles by what references them, and thus models BundleGroups.
 *
 * First, we enter `bundle({bundleGraph, config})`. Here, "bundleGraph" is actually just the
 * assetGraph turned into a type `MutableBundleGraph`, which will then be mutated in decorate,
 * and turned into what we expect the bundleGraph to be as per the old (default) bundler structure
 *  & what the rest of Parcel expects a BundleGraph to be.
 *
 * `bundle({bundleGraph, config})` First gets a Mapping of target to entries, In most cases there is
 *  only one target, and one or more entries. (Targets are pertinent in monorepos or projects where you
 *  will have two or more distDirs, or output folders.) Then calls create IdealGraph and Decorate per target.
 *
 */
export default (new Bundler({
  loadConfig({config, options}) {
    return loadBundlerConfig(config, options);
  },

  bundle({bundleGraph, config}) {
    let targetMap = getEntryByTarget(bundleGraph); // Organize entries by target output folder/ distDir
    let graphs = [];
    for (let entries of targetMap.values()) {
      // Create separate bundleGraphs per distDir
      graphs.push(createIdealGraph(bundleGraph, config, entries));
    }
    for (let g of graphs) {
      decorateLegacyGraph(g, bundleGraph); //mutate original graph
    }
  },
  optimize() {},
}): Bundler);

function decorateLegacyGraph(
  idealGraph: IdealGraph,
  bundleGraph: MutableBundleGraph,
): void {
  let idealBundleToLegacyBundle: Map<Bundle, LegacyBundle> = new Map();

  let {
    bundleGraph: idealBundleGraph,
    dependencyBundleGraph,
    bundleGroupBundleIds,
  } = idealGraph;
  let entryBundleToBundleGroup: Map<NodeId, BundleGroup> = new Map();
  // Step Create Bundles: Create bundle groups, bundles, and shared bundles and add assets to them
  for (let [bundleNodeId, idealBundle] of idealBundleGraph.nodes) {
    if (idealBundle === 'root') continue;
    let entryAsset = idealBundle.mainEntryAsset;
    let bundleGroup;
    let bundle;

    if (bundleGroupBundleIds.has(bundleNodeId)) {
      let dependencies = dependencyBundleGraph
        .getNodeIdsConnectedTo(
          dependencyBundleGraph.getNodeIdByContentKey(String(bundleNodeId)),
          ALL_EDGE_TYPES,
        )
        .map(nodeId => {
          let dependency = nullthrows(dependencyBundleGraph.getNode(nodeId));
          invariant(dependency.type === 'dependency');
          return dependency.value;
        });
      for (let dependency of dependencies) {
        bundleGroup = bundleGraph.createBundleGroup(
          dependency,
          idealBundle.target,
        );
      }
      invariant(bundleGroup);
      entryBundleToBundleGroup.set(bundleNodeId, bundleGroup);

      bundle = nullthrows(
        bundleGraph.createBundle({
          entryAsset: nullthrows(entryAsset),
          needsStableName: idealBundle.needsStableName,
          bundleBehavior: idealBundle.bundleBehavior,
          target: idealBundle.target,
        }),
      );

      bundleGraph.addBundleToBundleGroup(bundle, bundleGroup);
    } else if (
      idealBundle.sourceBundles.size > 0 &&
      !idealBundle.mainEntryAsset
    ) {
      bundle = nullthrows(
        bundleGraph.createBundle({
          uniqueKey:
            [...idealBundle.assets].map(asset => asset.id).join(',') +
            [...idealBundle.sourceBundles].join(','),
          needsStableName: idealBundle.needsStableName,
          bundleBehavior: idealBundle.bundleBehavior,
          type: idealBundle.type,
          target: idealBundle.target,
          env: idealBundle.env,
        }),
      );
    } else if (idealBundle.uniqueKey != null) {
      bundle = nullthrows(
        bundleGraph.createBundle({
          uniqueKey: idealBundle.uniqueKey,
          needsStableName: idealBundle.needsStableName,
          bundleBehavior: idealBundle.bundleBehavior,
          type: idealBundle.type,
          target: idealBundle.target,
          env: idealBundle.env,
        }),
      );
    } else {
      invariant(entryAsset != null);
      bundle = nullthrows(
        bundleGraph.createBundle({
          entryAsset,
          needsStableName: idealBundle.needsStableName,
          bundleBehavior: idealBundle.bundleBehavior,
          target: idealBundle.target,
        }),
      );
    }

    idealBundleToLegacyBundle.set(idealBundle, bundle);

    for (let asset of idealBundle.assets) {
      bundleGraph.addAssetToBundle(asset, bundle);
    }
  }
  // Step Internalization: Internalize dependencies for bundles
  for (let [, idealBundle] of idealBundleGraph.nodes) {
    if (idealBundle === 'root') continue;
    let bundle = nullthrows(idealBundleToLegacyBundle.get(idealBundle));
    if (idealBundle.internalizedAssets) {
      for (let internalized of idealBundle.internalizedAssets.values()) {
        let incomingDeps = bundleGraph.getIncomingDependencies(internalized);
        for (let incomingDep of incomingDeps) {
          if (
            incomingDep.priority === 'lazy' &&
            incomingDep.specifierType !== 'url' &&
            bundle.hasDependency(incomingDep)
          ) {
            bundleGraph.internalizeAsyncDependency(bundle, incomingDep);
          }
        }
      }
    }
  }

  // Step Add to BundleGroups: Add bundles to their bundle groups
  idealBundleGraph.traverse((nodeId, _, actions) => {
    let node = idealBundleGraph.getNode(nodeId);
    if (node === 'root') {
      return;
    }
    actions.skipChildren();

    let outboundNodeIds = idealBundleGraph.getNodeIdsConnectedFrom(nodeId);
    let entryBundle = nullthrows(idealBundleGraph.getNode(nodeId));
    invariant(entryBundle !== 'root');
    let legacyEntryBundle = nullthrows(
      idealBundleToLegacyBundle.get(entryBundle),
    );

    for (let id of outboundNodeIds) {
      let siblingBundle = nullthrows(idealBundleGraph.getNode(id));
      invariant(siblingBundle !== 'root');
      let legacySiblingBundle = nullthrows(
        idealBundleToLegacyBundle.get(siblingBundle),
      );
      bundleGraph.createBundleReference(legacyEntryBundle, legacySiblingBundle);
    }
  });

  // Step References: Add references to all bundles
  for (let [asset, references] of idealGraph.assetReference) {
    for (let [dependency, bundle] of references) {
      let legacyBundle = nullthrows(idealBundleToLegacyBundle.get(bundle));
      bundleGraph.createAssetReference(dependency, asset, legacyBundle);
    }
  }

  for (let {from, to} of idealBundleGraph.getAllEdges()) {
    let sourceBundle = nullthrows(idealBundleGraph.getNode(from));
    if (sourceBundle === 'root') {
      continue;
    }
    invariant(sourceBundle !== 'root');

    let legacySourceBundle = nullthrows(
      idealBundleToLegacyBundle.get(sourceBundle),
    );

    let targetBundle = nullthrows(idealBundleGraph.getNode(to));
    if (targetBundle === 'root') {
      continue;
    }
    invariant(targetBundle !== 'root');
    let legacyTargetBundle = nullthrows(
      idealBundleToLegacyBundle.get(targetBundle),
    );
    bundleGraph.createBundleReference(legacySourceBundle, legacyTargetBundle);
  }
}

function createIdealGraph(
  assetGraph: MutableBundleGraph,
  config: ResolvedBundlerConfig,
  entries: Map<Asset, Dependency>,
): IdealGraph {
  // Asset to the bundle and group it's an entry of
  let bundleRoots: Map<BundleRoot, [NodeId, NodeId]> = new Map();
  let bundles: Map<string, NodeId> = new Map();
  let dependencyBundleGraph: DependencyBundleGraph = new ContentGraph();
  let assetReference: DefaultMap<
    Asset,
    Array<[Dependency, Bundle]>,
  > = new DefaultMap(() => []);

  // A Graph of Bundles and a root node (dummy string), which models only Bundles, and connections to their
  // referencing Bundle. There are no actual BundleGroup nodes, just bundles that take on that role.
  let bundleGraph: Graph<Bundle | 'root'> = new Graph();
  let stack: Array<[BundleRoot, NodeId]> = [];

  let bundleRootEdgeTypes = {
    parallel: 1,
    lazy: 2,
  };
  // ContentGraph that models bundleRoots, with parallel & async deps only to inform reachability
  let bundleRootGraph: ContentGraph<
    BundleRoot | 'root',
    $Values<typeof bundleRootEdgeTypes>,
  > = new ContentGraph();

  let bundleGroupBundleIds: Set<NodeId> = new Set();

  // Models bundleRoots and the assets that require it synchronously
  let reachableRoots: ContentGraph<Asset> = new ContentGraph();

  let rootNodeId = nullthrows(bundleRootGraph.addNode('root'));
  let bundleGraphRootNodeId = nullthrows(bundleGraph.addNode('root'));
  bundleRootGraph.setRootNodeId(rootNodeId);
  bundleGraph.setRootNodeId(bundleGraphRootNodeId);
  // Step Create Entry Bundles
  for (let [asset, dependency] of entries) {
    let bundle = createBundle({
      asset,
      target: nullthrows(dependency.target),
      needsStableName: dependency.isEntry,
    });
    let nodeId = bundleGraph.addNode(bundle);
    bundles.set(asset.id, nodeId);
    bundleRoots.set(asset, [nodeId, nodeId]);
    bundleRootGraph.addEdge(
      rootNodeId,
      bundleRootGraph.addNodeByContentKey(asset.id, asset),
    );
    bundleGraph.addEdge(bundleGraphRootNodeId, nodeId);

    dependencyBundleGraph.addEdge(
      dependencyBundleGraph.addNodeByContentKeyIfNeeded(dependency.id, {
        value: dependency,
        type: 'dependency',
      }),
      dependencyBundleGraph.addNodeByContentKeyIfNeeded(String(nodeId), {
        value: bundle,
        type: 'bundle',
      }),
      dependencyPriorityEdges[dependency.priority],
    );
    bundleGroupBundleIds.add(nodeId);
  }

  let assets = [];

  let typeChangeIds = new Set();
  /**
   * Step Create Bundles: Traverse the assetGraph (aka MutableBundleGraph) and create bundles
   * for asset type changes, parallel, inline, and async or lazy dependencies,
   * adding only that asset to each bundle, not its entire subgraph.
   */
  assetGraph.traverse({
    enter(node, context, actions) {
      if (node.type === 'asset') {
        if (
          context?.type === 'dependency' &&
          context?.value.isEntry &&
          !entries.has(node.value)
        ) {
          // Skip whole subtrees of other targets by skipping those entries
          actions.skipChildren();
          return node;
        }
        assets.push(node.value);

        let bundleIdTuple = bundleRoots.get(node.value);
        if (bundleIdTuple && bundleIdTuple[0] === bundleIdTuple[1]) {
          // Push to the stack (only) when a new bundle is created
          stack.push([node.value, bundleIdTuple[0]]);
        } else if (bundleIdTuple) {
          // Otherwise, push on the last bundle that marks the start of a BundleGroup
          stack.push([node.value, stack[stack.length - 1][1]]);
        }
      } else if (node.type === 'dependency') {
        if (context == null) {
          return node;
        }
        let dependency = node.value;

        if (assetGraph.isDependencySkipped(dependency)) {
          actions.skipChildren();
          return node;
        }

        invariant(context?.type === 'asset');
        let parentAsset = context.value;

        let assets = assetGraph.getDependencyAssets(dependency);
        if (assets.length === 0) {
          return node;
        }

        for (let childAsset of assets) {
          if (
            dependency.priority === 'lazy' ||
            childAsset.bundleBehavior === 'isolated' // An isolated Dependency, or Bundle must contain all assets it needs to load.
          ) {
            let bundleId = bundles.get(childAsset.id);
            let bundle;
            if (bundleId == null) {
              let firstBundleGroup = nullthrows(
                bundleGraph.getNode(stack[0][1]),
              );
              invariant(firstBundleGroup !== 'root');
              bundle = createBundle({
                asset: childAsset,
                target: firstBundleGroup.target,
                needsStableName:
                  dependency.bundleBehavior === 'inline' ||
                  childAsset.bundleBehavior === 'inline'
                    ? false
                    : dependency.isEntry || dependency.needsStableName,
                bundleBehavior:
                  dependency.bundleBehavior ?? childAsset.bundleBehavior,
              });
              bundleId = bundleGraph.addNode(bundle);
              bundles.set(childAsset.id, bundleId);
              bundleRoots.set(childAsset, [bundleId, bundleId]);
              bundleGroupBundleIds.add(bundleId);
              bundleGraph.addEdge(bundleGraphRootNodeId, bundleId);
            } else {
              bundle = nullthrows(bundleGraph.getNode(bundleId));
              invariant(bundle !== 'root');

              if (
                // If this dependency requests isolated, but the bundle is not,
                // make the bundle isolated for all uses.
                dependency.bundleBehavior === 'isolated' &&
                bundle.bundleBehavior == null
              ) {
                bundle.bundleBehavior = dependency.bundleBehavior;
              }
            }

            dependencyBundleGraph.addEdge(
              dependencyBundleGraph.addNodeByContentKeyIfNeeded(dependency.id, {
                value: dependency,
                type: 'dependency',
              }),
              dependencyBundleGraph.addNodeByContentKeyIfNeeded(
                String(bundleId),
                {
                  value: bundle,
                  type: 'bundle',
                },
              ),
              dependencyPriorityEdges[dependency.priority],
            );
            continue;
          }
          if (
            parentAsset.type !== childAsset.type ||
            dependency.priority === 'parallel' ||
            childAsset.bundleBehavior === 'inline'
          ) {
            // The referencing bundleRoot is the root of a Bundle that first brings in another bundle (essentially the FIRST parent of a bundle, this may or may not be a bundleGroup)
            let [referencingBundleRoot, bundleGroupNodeId] = nullthrows(
              stack[stack.length - 1],
            );
            let bundleGroup = nullthrows(
              bundleGraph.getNode(bundleGroupNodeId),
            );
            invariant(bundleGroup !== 'root');

            let bundleId;
            let referencingBundleId = nullthrows(
              bundleRoots.get(referencingBundleRoot),
            )[0];
            let referencingBundle = nullthrows(
              bundleGraph.getNode(referencingBundleId),
            );
            invariant(referencingBundle !== 'root');
            let bundle;
            bundleId = bundles.get(childAsset.id);

            /**
             * If this is an entry bundlegroup, we only allow one bundle per type in those groups
             * So attempt to add the asset to the entry bundle if it's of the same type.
             * This asset will be created by other dependency if it's in another bundlegroup
             * and bundles of other types should be merged in the next step
             */
            let bundleGroupRootAsset = nullthrows(bundleGroup.mainEntryAsset);
            if (
              parentAsset.type !== childAsset.type &&
              entries.has(bundleGroupRootAsset) &&
              canMerge(bundleGroupRootAsset, childAsset) &&
              dependency.bundleBehavior == null
            ) {
              bundleId = bundleGroupNodeId;
            }
            if (bundleId == null) {
              bundle = createBundle({
                // Bundles created from type changes shouldn't have an entry asset.
                asset: childAsset,
                type: childAsset.type,
                env: childAsset.env,
                bundleBehavior:
                  dependency.bundleBehavior ?? childAsset.bundleBehavior,
                target: referencingBundle.target,
                needsStableName:
                  childAsset.bundleBehavior === 'inline' ||
                  dependency.bundleBehavior === 'inline' ||
                  (dependency.priority === 'parallel' &&
                    !dependency.needsStableName)
                    ? false
                    : referencingBundle.needsStableName,
              });
              bundleId = bundleGraph.addNode(bundle);

              // Store Type-Change bundles for later since we need to know ALL bundlegroups they are part of to reduce/combine them
              if (parentAsset.type !== childAsset.type) {
                typeChangeIds.add(bundleId);
              }
            } else {
              bundle = bundleGraph.getNode(bundleId);
              invariant(bundle != null && bundle !== 'root');

              if (
                // If this dependency requests isolated, but the bundle is not,
                // make the bundle isolated for all uses.
                dependency.bundleBehavior === 'isolated' &&
                bundle.bundleBehavior == null
              ) {
                bundle.bundleBehavior = dependency.bundleBehavior;
              }
            }

            bundles.set(childAsset.id, bundleId);

            // A bundle can belong to multiple bundlegroups, all the bundle groups of it's
            // ancestors, and all async and entry bundles before it are "bundle groups"
            // TODO: We may need to track bundles to all bundleGroups it belongs to in the future.
            bundleRoots.set(childAsset, [bundleId, bundleGroupNodeId]);
            bundleGraph.addEdge(referencingBundleId, bundleId);

            if (bundleId != bundleGroupNodeId) {
              dependencyBundleGraph.addEdge(
                dependencyBundleGraph.addNodeByContentKeyIfNeeded(
                  dependency.id,
                  {
                    value: dependency,
                    type: 'dependency',
                  },
                ),
                dependencyBundleGraph.addNodeByContentKeyIfNeeded(
                  String(bundleId),
                  {
                    value: bundle,
                    type: 'bundle',
                  },
                ),
                dependencyPriorityEdges.parallel,
              );
            }

            assetReference.get(childAsset).push([dependency, bundle]);
            continue;
          }
        }
      }
      return node;
    },
    exit(node) {
      if (stack[stack.length - 1]?.[0] === node.value) {
        stack.pop();
      }
    },
  });

  let assetSet = BitSet.from(assets);

  // Step Merge Type Change Bundles: Clean up type change bundles within the exact same bundlegroups
  for (let [nodeIdA, a] of bundleGraph.nodes) {
    //if bundle b bundlegroups ==== bundle a bundlegroups then combine type changes
    if (!typeChangeIds.has(nodeIdA) || a === 'root') continue;
    let bundleABundleGroups = getBundleGroupsForBundle(nodeIdA);
    for (let [nodeIdB, b] of bundleGraph.nodes) {
      if (
        a !== 'root' &&
        b !== 'root' &&
        a !== b &&
        typeChangeIds.has(nodeIdB) &&
        canMerge(a, b)
      ) {
        let bundleBbundleGroups = getBundleGroupsForBundle(nodeIdB);
        if (setEqual(bundleBbundleGroups, bundleABundleGroups)) {
          let shouldMerge = true;
          for (let depId of dependencyBundleGraph.getNodeIdsConnectedTo(
            dependencyBundleGraph.getNodeIdByContentKey(String(nodeIdB)),
            ALL_EDGE_TYPES,
          )) {
            let depNode = dependencyBundleGraph.getNode(depId);
            // Cannot merge Dependency URL specifier type
            if (
              depNode &&
              depNode.type === 'dependency' &&
              depNode.value.specifierType === 'url'
            ) {
              shouldMerge = false;
              continue;
            }
          }
          if (!shouldMerge) continue;
          mergeBundle(nodeIdA, nodeIdB);
        }
      }
    }
  }

  /**
   *  Step Determine Reachability: Determine reachability for every asset from each bundleRoot.
   * This is later used to determine which bundles to place each asset in. We build up two
   * structures, one traversal each. ReachableRoots to store sync relationships,
   * and bundleRootGraph to store the minimal availability through `parallel` and `async` relationships.
   * The two graphs, are used to build up ancestorAssets, a structure which holds all availability by
   * all means for each asset.
   */
  for (let [root] of bundleRoots) {
    if (!entries.has(root)) {
      bundleRootGraph.addNodeByContentKey(root.id, root); // Add in all bundleRoots to BundleRootGraph
    }
  }
  // ReachableRoots is a Graph of Asset Nodes which represents a BundleRoot, to all assets (non-bundleroot assets
  // available to it synchronously (directly) built by traversing the assetgraph once.
  for (let [root] of bundleRoots) {
    // Add sync relationships to ReachableRoots
    let rootNodeId = reachableRoots.addNodeByContentKeyIfNeeded(root.id, root);
    assetGraph.traverse((node, _, actions) => {
      if (node.value === root) {
        return;
      }
      if (node.type === 'dependency') {
        let dependency = node.value;

        if (assetGraph.isDependencySkipped(dependency)) {
          actions.skipChildren();
        }

        if (dependencyBundleGraph.hasContentKey(dependency.id)) {
          if (dependency.priority !== 'sync') {
            let assets = assetGraph.getDependencyAssets(dependency);
            if (assets.length === 0) {
              return;
            }
            invariant(assets.length === 1);
            let bundleRoot = assets[0];
            let bundle = nullthrows(
              bundleGraph.getNode(nullthrows(bundles.get(bundleRoot.id))),
            );
            if (
              bundle !== 'root' &&
              bundle.bundleBehavior == null &&
              !bundle.env.isIsolated() &&
              bundle.env.context === root.env.context
            ) {
              bundleRootGraph.addEdge(
                bundleRootGraph.getNodeIdByContentKey(root.id),
                bundleRootGraph.getNodeIdByContentKey(bundleRoot.id),
                dependency.priority === 'parallel'
                  ? bundleRootEdgeTypes.parallel
                  : bundleRootEdgeTypes.lazy,
              );
            }
          }
        }

        if (dependency.priority !== 'sync') {
          actions.skipChildren();
        }
        return;
      }
      //asset node type
      let asset = node.value;
      if (asset.bundleBehavior != null || root.type !== asset.type) {
        if (root.type !== asset.type && !bundleRoots.has(asset)) {
          // A type may not necessarily be a bundleRoot since we've merged at this point
          // So we must add that asset in as an island at the very least
          reachableRoots.addNodeByContentKeyIfNeeded(node.value.id, node.value);
        }
        actions.skipChildren();
        return;
      }
      let nodeId = reachableRoots.addNodeByContentKeyIfNeeded(
        node.value.id,
        node.value,
      );
      reachableRoots.addEdge(rootNodeId, nodeId);
    }, root);
  }
  // Maps a given bundleRoot to the assets reachable from it,
  // and the bundleRoots reachable from each of these assets
  let ancestorAssets: Map<BundleRoot, BitSet<Asset>> = new Map();

  for (let entry of entries.keys()) {
    // Initialize an empty set of ancestors available to entries
    ancestorAssets.set(entry, assetSet.cloneEmpty());
  }

  // Step Determine Availability
  // Visit nodes in a topological order, visiting parent nodes before child nodes.

  // This allows us to construct an understanding of which assets will already be
  // loaded and available when a bundle runs, by pushing available assets downwards and
  // computing the intersection of assets available through all possible paths to a bundle.
  // We call this structure ancestorAssets, a Map that tracks a bundleRoot,
  // to all assets available to it (meaning they will exist guaranteed when the bundleRoot is loaded)
  //  The topological sort ensures all parents are visited before the node we want to process.
  for (let nodeId of bundleRootGraph.topoSort(ALL_EDGE_TYPES)) {
    const bundleRoot = bundleRootGraph.getNode(nodeId);
    if (bundleRoot === 'root') continue;
    invariant(bundleRoot != null);
    let bundleGroupId = nullthrows(bundleRoots.get(bundleRoot))[1];

    // At a BundleRoot, we access it's available assets (via ancestorAssets),
    // and add to that all assets within the bundles in that BundleGroup.

    // This set is available to all bundles in a particular bundleGroup because
    // bundleGroups are just bundles loaded at the same time. However it is
    // not true that a bundle's available assets = all assets of all the bundleGroups
    // it belongs to. It's the intersection of those sets.
    let available;
    if (bundleRoot.bundleBehavior === 'isolated') {
      available = assetSet.cloneEmpty();
    } else {
      available = nullthrows(ancestorAssets.get(bundleRoot)).clone();
      for (let bundleIdInGroup of [
        bundleGroupId,
        ...bundleGraph.getNodeIdsConnectedFrom(bundleGroupId),
      ]) {
        let bundleInGroup = nullthrows(bundleGraph.getNode(bundleIdInGroup));
        invariant(bundleInGroup !== 'root');
        if (bundleInGroup.bundleBehavior != null) {
          continue;
        }

        for (let bundleRoot of bundleInGroup.assets) {
          // Assets directly connected to current bundleRoot
          let assetsFromBundleRoot = reachableRoots
            .getNodeIdsConnectedFrom(
              reachableRoots.getNodeIdByContentKey(bundleRoot.id),
            )
            .map(id => nullthrows(reachableRoots.getNode(id)));

          for (let asset of [bundleRoot, ...assetsFromBundleRoot]) {
            available.add(asset);
          }
        }
      }
    }

    //  Now that we have bundleGroup availability, we will propagate that down to all the children
    //  of this bundleGroup. For a child, we also must maintain parallel availability. If it has
    //  parallel siblings that come before it, those, too, are available to it. Add those parallel
    //  available assets to the set of available assets for this child as well.
    let children = bundleRootGraph.getNodeIdsConnectedFrom(
      nodeId,
      ALL_EDGE_TYPES,
    );
    let parallelAvailability = assetSet.cloneEmpty();

    for (let childId of children) {
      let child = bundleRootGraph.getNode(childId);
      invariant(child !== 'root' && child != null);
      let bundleBehavior = getBundleFromBundleRoot(child).bundleBehavior;
      if (bundleBehavior != null) {
        continue;
      }
      let isParallel = bundleRootGraph.hasEdge(
        nodeId,
        childId,
        bundleRootEdgeTypes.parallel,
      );

      // Most of the time, a child will have many parent bundleGroups,
      // so the next time we peek at a child from another parent, we will
      // intersect the availability built there with the previously computed
      // availability. this ensures no matter which bundleGroup loads a particular bundle,
      // it will only assume availability of assets it has under any circumstance
      const childAvailableAssets = ancestorAssets.get(child);
      let currentChildAvailable = isParallel
        ? BitSet.union(parallelAvailability, available)
        : available;
      if (childAvailableAssets != null) {
        childAvailableAssets.intersect(currentChildAvailable);
      } else {
        ancestorAssets.set(child, currentChildAvailable.clone());
      }
      if (isParallel) {
        for (let reachableNodeId of reachableRoots.getNodeIdsConnectedFrom(
          reachableRoots.getNodeIdByContentKey(child.id),
        )) {
          let asset = nullthrows(reachableRoots.getNode(reachableNodeId));

          parallelAvailability.add(asset);
        }
        parallelAvailability.add(child); //The next sibling should have older sibling available via parallel
      }
    }
  }
  // Step Internalize async bundles - internalize Async bundles if and only if,
  // the bundle is synchronously available elsewhere.
  // We can query sync assets available via reachableRoots. If the parent has
  // the bundleRoot by reachableRoots AND ancestorAssets, internalize it.
  for (let [id, bundleRoot] of bundleRootGraph.nodes) {
    if (bundleRoot === 'root') continue;
    let parentRoots = bundleRootGraph
      .getNodeIdsConnectedTo(id, ALL_EDGE_TYPES)
      .map(id => nullthrows(bundleRootGraph.getNode(id)));
    let canDelete =
      getBundleFromBundleRoot(bundleRoot).bundleBehavior !== 'isolated';
    if (parentRoots.length === 0) continue;
    for (let parent of parentRoots) {
      if (parent === 'root') {
        canDelete = false;
        continue;
      }
      if (
        reachableRoots.hasEdge(
          reachableRoots.getNodeIdByContentKey(parent.id),
          reachableRoots.getNodeIdByContentKey(bundleRoot.id),
        ) ||
        ancestorAssets.get(parent)?.has(bundleRoot)
      ) {
        let parentBundle = bundleGraph.getNode(
          nullthrows(bundles.get(parent.id)),
        );
        invariant(parentBundle != null && parentBundle !== 'root');
        if (!parentBundle.internalizedAssets) {
          parentBundle.internalizedAssets = assetSet.cloneEmpty();
        }

        parentBundle.internalizedAssets.add(bundleRoot);
      } else {
        canDelete = false;
      }
    }
    if (canDelete) {
      deleteBundle(bundleRoot);
    }
  }
  // Step Insert Or Share: Place all assets into bundles or create shared bundles. Each asset
  // is placed into a single bundle based on the bundle entries it is reachable from.
  // This creates a maximally code split bundle graph with no duplication.
  for (let asset of assets) {
    // Unreliable bundleRoot assets which need to pulled in by shared bundles or other means
    let reachable: Array<BundleRoot> = getReachableBundleRoots(
      asset,
      reachableRoots,
    ).reverse();

    let reachableEntries = [];
    let reachableNonEntries = [];

    // Filter out entries, since they can't have shared bundles.
    // Neither can non-splittable, isolated, or needing of stable name bundles.
    // Reserve those filtered out bundles since we add the asset back into them.
    for (let a of reachable) {
      if (
        entries.has(a) ||
        !a.isBundleSplittable ||
        (bundleRoots.get(a) &&
          (getBundleFromBundleRoot(a).needsStableName ||
            getBundleFromBundleRoot(a).bundleBehavior === 'isolated'))
      ) {
        reachableEntries.push(a);
      } else {
        reachableNonEntries.push(a);
      }
    }
    reachable = reachableNonEntries;

    // Filter out bundles from this asset's reachable array if
    // bundle does not contain the asset in its ancestry
    reachable = reachable.filter(b => !ancestorAssets.get(b)?.has(asset));

    // Finally, filter out bundleRoots (bundles) from this assets
    // reachable if they are subgraphs, and reuse that subgraph bundle
    // by drawing an edge. Essentially, if two bundles within an asset's
    // reachable array, have an ancestor-subgraph relationship, draw that edge.
    // This allows for us to reuse a bundle instead of making a shared bundle if
    // a bundle represents the exact set of assets a set of bundles would share

    // if a bundle b is a subgraph of another bundle f, reuse it, drawing an edge between the two
    let canReuse: Set<BundleRoot> = new Set();
    for (let candidateSourceBundleRoot of reachable) {
      let candidateSourceBundleId = nullthrows(
        bundleRoots.get(candidateSourceBundleRoot),
      )[0];
      if (candidateSourceBundleRoot.env.isIsolated()) {
        continue;
      }
      let reuseableBundleId = bundles.get(asset.id);
      if (reuseableBundleId != null) {
        canReuse.add(candidateSourceBundleRoot);
        bundleGraph.addEdge(candidateSourceBundleId, reuseableBundleId);

        let reusableBundle = bundleGraph.getNode(reuseableBundleId);
        invariant(reusableBundle !== 'root' && reusableBundle != null);
        reusableBundle.sourceBundles.add(candidateSourceBundleId);
      } else {
        // Asset is not a bundleRoot, but if its ancestor bundle (in the asset's reachable) can be
        // reused as a subgraph of another bundleRoot in its reachable, reuse it
        for (let otherReuseCandidate of reachable) {
          if (candidateSourceBundleRoot === otherReuseCandidate) continue;
          let reusableCandidateReachable = getReachableBundleRoots(
            otherReuseCandidate,
            reachableRoots,
          ).filter(b => !ancestorAssets.get(b)?.has(otherReuseCandidate));
          if (reusableCandidateReachable.includes(candidateSourceBundleRoot)) {
            let reusableBundleId = nullthrows(
              bundles.get(otherReuseCandidate.id),
            );
            canReuse.add(candidateSourceBundleRoot);
            bundleGraph.addEdge(
              nullthrows(bundles.get(candidateSourceBundleRoot.id)),
              reusableBundleId,
            );
            let reusableBundle = bundleGraph.getNode(reusableBundleId);
            invariant(reusableBundle !== 'root' && reusableBundle != null);
            reusableBundle.sourceBundles.add(candidateSourceBundleId);
          }
        }
      }
    }
    //Bundles that are reused should not be considered for shared bundles, so filter them out
    reachable = reachable.filter(b => !canReuse.has(b));

    // Add assets to non-splittable bundles.
    for (let entry of reachableEntries) {
      let entryBundleId = nullthrows(bundleRoots.get(entry))[0];
      let entryBundle = nullthrows(bundleGraph.getNode(entryBundleId));
      invariant(entryBundle !== 'root');
      entryBundle.assets.add(asset);
      entryBundle.size += asset.stats.size;
    }

<<<<<<< HEAD
    if (
      config.disableSharedBundles === false &&
      reachable.length > config.minBundles
    ) {
      let sourceBundles = reachable.map(a => nullthrows(bundles.get(a.id)));
=======
    // Create shared bundles for splittable bundles.
    if (reachable.length > config.minBundles) {
      let sourceBundles = reachable.map(a => nullthrows(bundleRoots.get(a))[0]);
>>>>>>> feae29eb
      let key = reachable.map(a => a.id).join(',');
      let bundleId = bundles.get(key);
      let bundle;
      if (bundleId == null) {
        let firstSourceBundle = nullthrows(
          bundleGraph.getNode(sourceBundles[0]),
        );
        invariant(firstSourceBundle !== 'root');
        bundle = createBundle({
          target: firstSourceBundle.target,
          type: firstSourceBundle.type,
          env: firstSourceBundle.env,
        });
        bundle.sourceBundles = new Set(sourceBundles);
        let sharedInternalizedAssets = firstSourceBundle.internalizedAssets
          ? firstSourceBundle.internalizedAssets.clone()
          : assetSet.cloneEmpty();

        for (let p of sourceBundles) {
          let parentBundle = nullthrows(bundleGraph.getNode(p));
          invariant(parentBundle !== 'root');
          if (parentBundle === firstSourceBundle) continue;

          if (parentBundle.internalizedAssets) {
            sharedInternalizedAssets.intersect(parentBundle.internalizedAssets);
          } else {
            sharedInternalizedAssets.clear();
          }
        }
        bundle.internalizedAssets = sharedInternalizedAssets;
        bundleId = bundleGraph.addNode(bundle);
        bundles.set(key, bundleId);
      } else {
        bundle = nullthrows(bundleGraph.getNode(bundleId));
        invariant(bundle !== 'root');
      }
      bundle.assets.add(asset);
      bundle.size += asset.stats.size;

      for (let sourceBundleId of sourceBundles) {
        if (bundleId !== sourceBundleId) {
          bundleGraph.addEdge(sourceBundleId, bundleId);
        }
      }

      dependencyBundleGraph.addNodeByContentKeyIfNeeded(String(bundleId), {
        value: bundle,
        type: 'bundle',
      });
    } else if (
      config.disableSharedBundles === true ||
      reachable.length <= config.minBundles
    ) {
      for (let root of reachable) {
        let bundle = nullthrows(
          bundleGraph.getNode(nullthrows(bundleRoots.get(root))[0]),
        );
        invariant(bundle !== 'root');
        bundle.assets.add(asset);
        bundle.size += asset.stats.size;
      }
    }
  }
  // Step Merge Share Bundles: Merge any shared bundles under the minimum bundle size back into
  // their source bundles, and remove the bundle.
  // We should include "bundle reuse" as shared bundles that may be removed but the bundle itself would have to be retained
  for (let [bundleNodeId, bundle] of bundleGraph.nodes) {
    if (bundle === 'root') continue;
    if (
      bundle.sourceBundles.size > 0 &&
      bundle.mainEntryAsset == null &&
      bundle.size < config.minBundleSize
    ) {
      removeBundle(bundleGraph, bundleNodeId, assetReference);
    }
  }

  let modifiedSourceBundles = new Set();

  // Step Remove Shared Bundles: Remove shared bundles from bundle groups that hit the parallel request limit.
  for (let bundleGroupId of bundleGraph.getNodeIdsConnectedFrom(rootNodeId)) {
    // Find shared bundles in this bundle group.
    let bundleId = bundleGroupId;

    // We should include "bundle reuse" as shared bundles that may be removed but the bundle itself would have to be retained
    let bundleIdsInGroup = getBundlesForBundleGroup(bundleId); //get all bundlegrups this bundle is an ancestor of

    // Filter out inline assests as they should not contribute to PRL
    let numBundlesContributingToPRL = bundleIdsInGroup.reduce((count, b) => {
      let bundle = nullthrows(bundleGraph.getNode(b));
      invariant(bundle !== 'root');
      return count + (bundle.bundleBehavior !== 'inline');
    }, 0);

    if (numBundlesContributingToPRL > config.maxParallelRequests) {
      let sharedBundleIdsInBundleGroup = bundleIdsInGroup.filter(b => {
        let bundle = nullthrows(bundleGraph.getNode(b));
        // shared bundles must have source bundles, we could have a bundle
        // connected to another bundle that isnt a shared bundle, so check
        return (
          bundle !== 'root' && bundle.sourceBundles.size > 0 && bundleId != b
        );
      });

      // Sort the bundles so the smallest ones are removed first.
      let sharedBundlesInGroup = sharedBundleIdsInBundleGroup
        .map(id => ({
          id,
          bundle: nullthrows(bundleGraph.getNode(id)),
        }))
        .map(({id, bundle}) => {
          // For Flow
          invariant(bundle !== 'root');
          return {id, bundle};
        })
        .sort((a, b) => b.bundle.size - a.bundle.size);

      // Remove bundles until the bundle group is within the parallel request limit.
      while (
        sharedBundlesInGroup.length > 0 &&
        numBundlesContributingToPRL > config.maxParallelRequests
      ) {
        let bundleTuple = sharedBundlesInGroup.pop();
        let bundleToRemove = bundleTuple.bundle;
        let bundleIdToRemove = bundleTuple.id;
        //TODO add integration test where bundles in bunlde group > max parallel request limit & only remove a couple shared bundles
        // but total # bundles still exceeds limit due to non shared bundles

        // Add all assets in the shared bundle into the source bundles that are within this bundle group.
        let sourceBundles = [...bundleToRemove.sourceBundles].filter(b =>
          bundleIdsInGroup.includes(b),
        );

        for (let sourceBundleId of sourceBundles) {
          let sourceBundle = nullthrows(bundleGraph.getNode(sourceBundleId));
          invariant(sourceBundle !== 'root');
          modifiedSourceBundles.add(sourceBundle);
          bundleToRemove.sourceBundles.delete(sourceBundleId);
          for (let asset of bundleToRemove.assets) {
            sourceBundle.assets.add(asset);
            sourceBundle.size += asset.stats.size;
          }
          //This case is specific to reused bundles, which can have shared bundles attached to it
          for (let childId of bundleGraph.getNodeIdsConnectedFrom(
            bundleIdToRemove,
          )) {
            let child = bundleGraph.getNode(childId);
            invariant(child !== 'root' && child != null);
            child.sourceBundles.add(sourceBundleId);
            bundleGraph.addEdge(sourceBundleId, childId);
          }
          // needs to add test case where shared bundle is removed from ONE bundlegroup but not from the whole graph!
          // Remove the edge from this bundle group to the shared bundle.
          // If there is now only a single bundle group that contains this bundle,
          // merge it into the remaining source bundles. If it is orphaned entirely, remove it.
          let incomingNodeCount =
            bundleGraph.getNodeIdsConnectedTo(bundleIdToRemove).length;

          if (
            incomingNodeCount <= 2 &&
            //Never fully remove reused bundles
            bundleToRemove.mainEntryAsset == null
          ) {
            // If one bundle group removes a shared bundle, but the other *can* keep it, still remove because that shared bundle is pointless (only one source bundle)
            removeBundle(bundleGraph, bundleIdToRemove, assetReference);
            // Stop iterating through bundleToRemove's sourceBundles as the bundle has been removed.
            break;
          } else {
            bundleGraph.removeEdge(sourceBundleId, bundleIdToRemove);
          }
        }
        numBundlesContributingToPRL--;
      }
    }
  }

  // Fix asset order in source bundles as they are likely now incorrect after shared bundle deletion
  if (modifiedSourceBundles.size > 0) {
    let assetOrderMap = new Map(assets.map((a, index) => [a, index]));

    for (let bundle of modifiedSourceBundles) {
      bundle.assets = new Set(
        [...bundle.assets].sort((a, b) => {
          let aIndex = nullthrows(assetOrderMap.get(a));
          let bIndex = nullthrows(assetOrderMap.get(b));

          return aIndex - bIndex;
        }),
      );
    }
  }

  function deleteBundle(bundleRoot: BundleRoot) {
    bundleGraph.removeNode(nullthrows(bundles.get(bundleRoot.id)));
    bundleRoots.delete(bundleRoot);
    bundles.delete(bundleRoot.id);
    if (bundleRootGraph.hasContentKey(bundleRoot.id)) {
      bundleRootGraph.removeNode(
        bundleRootGraph.getNodeIdByContentKey(bundleRoot.id),
      );
    }
  }
  function getBundleGroupsForBundle(nodeId: NodeId) {
    let bundleGroupBundleIds = new Set();
    bundleGraph.traverseAncestors(nodeId, ancestorId => {
      if (
        bundleGraph
          .getNodeIdsConnectedTo(ancestorId) //if node is root, then dont add, otherwise do add.
          .includes(bundleGraph.rootNodeId)
      ) {
        bundleGroupBundleIds.add(ancestorId);
      }
    });
    return bundleGroupBundleIds;
  }
  function getBundlesForBundleGroup(bundleGroupId) {
    let bundlesInABundleGroup = [];
    bundleGraph.traverse(nodeId => {
      bundlesInABundleGroup.push(nodeId);
    }, bundleGroupId);
    return bundlesInABundleGroup;
  }

  function mergeBundle(mainNodeId: NodeId, otherNodeId: NodeId) {
    //merges assets of "otherRoot" into "mainBundleRoot"
    let a = nullthrows(bundleGraph.getNode(mainNodeId));
    let b = nullthrows(bundleGraph.getNode(otherNodeId));
    invariant(a !== 'root' && b !== 'root');
    let bundleRootB = nullthrows(b.mainEntryAsset);
    let mainBundleRoot = nullthrows(a.mainEntryAsset);
    let bundleGroupOfMain = nullthrows(bundleRoots.get(mainBundleRoot))[1];
    // If our merging bundle is already a combination of bundles, all previous root assets must be updated as well
    for (let movingAsset of b.assets) {
      if (movingAsset === bundleRootB) continue;
      if (bundleRoots.has(movingAsset)) {
        bundleRoots.set(movingAsset, [mainNodeId, bundleGroupOfMain]);
        bundles.set(movingAsset.id, mainNodeId);
      }
      replaceAssetReference(movingAsset, b, a);
    }

    for (let asset of b.assets) {
      a.assets.add(asset);
      a.size += asset.stats.size;
    }
    for (let depId of dependencyBundleGraph.getNodeIdsConnectedTo(
      dependencyBundleGraph.getNodeIdByContentKey(String(otherNodeId)),
      ALL_EDGE_TYPES,
    )) {
      dependencyBundleGraph.replaceNodeIdsConnectedTo(depId, [
        dependencyBundleGraph.getNodeIdByContentKey(String(mainNodeId)),
      ]);
    }

    //clean up asset reference
    for (let dependencyTuple of assetReference.get(bundleRootB)) {
      dependencyTuple[1] = a;
    }
    //add in any lost edges, parent or child
    for (let nodeId of bundleGraph.getNodeIdsConnectedTo(otherNodeId)) {
      bundleGraph.addEdge(nodeId, mainNodeId);
    }
    for (let nodeId of bundleGraph.getNodeIdsConnectedFrom(otherNodeId)) {
      bundleGraph.addEdge(mainNodeId, nodeId);
    }
    replaceAssetReference(bundleRootB, b, a);
    deleteBundle(bundleRootB);
    // We still need to key this bundle via each bundleRoot
    bundleRoots.set(bundleRootB, [mainNodeId, bundleGroupOfMain]);
    bundles.set(bundleRootB.id, mainNodeId);

    bundles.delete(bundleRootB.id);
  }
  function getBundleFromBundleRoot(bundleRoot: BundleRoot): Bundle {
    let bundle = bundleGraph.getNode(
      nullthrows(bundleRoots.get(bundleRoot))[0],
    );
    invariant(bundle !== 'root' && bundle != null);
    return bundle;
  }
  function replaceAssetReference(
    bundleRoot: BundleRoot,
    toReplace: Bundle,
    replaceWith: Bundle,
  ): void {
    let replaceAssetReference = assetReference.get(bundleRoot).map(entry => {
      let bundle = entry[1];
      if (bundle == toReplace) {
        return [entry[0], replaceWith];
      }
      return entry;
    });
    assetReference.set(bundleRoot, replaceAssetReference);
  }

  return {
    bundleGraph,
    dependencyBundleGraph,
    bundleGroupBundleIds,
    assetReference,
  };
}

const CONFIG_SCHEMA: SchemaEntity = {
  type: 'object',
  properties: {
    http: {
      type: 'number',
      enum: Object.keys(HTTP_OPTIONS).map(k => Number(k)),
    },
    minBundles: {
      type: 'number',
    },
    minBundleSize: {
      type: 'number',
    },
    maxParallelRequests: {
      type: 'number',
    },
    disableSharedBundles: {
      type: 'boolean',
    },
  },
  additionalProperties: false,
};

function createBundle(opts: {|
  uniqueKey?: string,
  target: Target,
  asset?: Asset,
  env?: Environment,
  type?: string,
  needsStableName?: boolean,
  bundleBehavior?: ?BundleBehavior,
|}): Bundle {
  if (opts.asset == null) {
    return {
      uniqueKey: opts.uniqueKey,
      assets: new Set(),
      mainEntryAsset: null,
      size: 0,
      sourceBundles: new Set(),
      target: opts.target,
      type: nullthrows(opts.type),
      env: nullthrows(opts.env),
      needsStableName: Boolean(opts.needsStableName),
      bundleBehavior: opts.bundleBehavior,
    };
  }

  let asset = nullthrows(opts.asset);
  return {
    uniqueKey: opts.uniqueKey,
    assets: new Set([asset]),
    mainEntryAsset: asset,
    size: asset.stats.size,
    sourceBundles: new Set(),
    target: opts.target,
    type: opts.type ?? asset.type,
    env: opts.env ?? asset.env,
    needsStableName: Boolean(opts.needsStableName),
    bundleBehavior: opts.bundleBehavior ?? asset.bundleBehavior,
  };
}

function removeBundle(
  bundleGraph: Graph<Bundle | 'root'>,
  bundleId: NodeId,
  assetReference: DefaultMap<Asset, Array<[Dependency, Bundle]>>,
) {
  let bundle = nullthrows(bundleGraph.getNode(bundleId));
  invariant(bundle !== 'root');
  for (let asset of bundle.assets) {
    assetReference.set(
      asset,
      assetReference.get(asset).filter(t => !t.includes(bundle)),
    );
    for (let sourceBundleId of bundle.sourceBundles) {
      let sourceBundle = nullthrows(bundleGraph.getNode(sourceBundleId));
      invariant(sourceBundle !== 'root');
      sourceBundle.assets.add(asset);
      sourceBundle.size += asset.stats.size;
    }
  }

  bundleGraph.removeNode(bundleId);
}

async function loadBundlerConfig(
  config: Config,
  options: PluginOptions,
): Promise<ResolvedBundlerConfig> {
  let conf = await config.getConfig<BundlerConfig>([], {
    packageKey: '@parcel/bundler-default',
  });

  if (!conf) {
    return HTTP_OPTIONS['2'];
  }

  invariant(conf?.contents != null);

  // minBundles value will be ignored if shared bundles are disabled
  if (
    conf.contents.minBundleSize != null &&
    conf.contents.disableSharedBundles === true
  ) {
    logger.warn({
      origin: '@parcel/bundler-default',
      message: `The value of "${conf.contents.minBundleSize}" set for minBundleSize will not be used as shared bundles have been disabled`,
    });
  }

  validateSchema.diagnostic(
    CONFIG_SCHEMA,
    {
      data: conf?.contents,
      source: await options.inputFS.readFile(conf.filePath, 'utf8'),
      filePath: conf.filePath,
      prependKey: `/${encodeJSONKeyComponent('@parcel/bundler-default')}`,
    },
    '@parcel/bundler-default',
    'Invalid config for @parcel/bundler-default',
  );

  let http = conf.contents.http ?? 2;
  let defaults = HTTP_OPTIONS[http];

  return {
    minBundles: conf.contents.minBundles ?? defaults.minBundles,
    minBundleSize: conf.contents.minBundleSize ?? defaults.minBundleSize,
    maxParallelRequests:
      conf.contents.maxParallelRequests ?? defaults.maxParallelRequests,
    disableSharedBundles:
      conf.contents.disableSharedBundles ?? defaults.disableSharedBundles,
  };
}

function getReachableBundleRoots(asset, graph): Array<BundleRoot> {
  return graph
    .getNodeIdsConnectedTo(graph.getNodeIdByContentKey(asset.id))
    .map(nodeId => nullthrows(graph.getNode(nodeId)));
}

function getEntryByTarget(
  bundleGraph: MutableBundleGraph,
): DefaultMap<string, Map<Asset, Dependency>> {
  // Find entries from assetGraph per target
  let targets: DefaultMap<string, Map<Asset, Dependency>> = new DefaultMap(
    () => new Map(),
  );
  bundleGraph.traverse({
    enter(node, context, actions) {
      if (node.type !== 'asset') {
        return node;
      }
      invariant(
        context != null &&
          context.type === 'dependency' &&
          context.value.isEntry &&
          context.value.target != null,
      );
      targets.get(context.value.target.distDir).set(node.value, context.value);
      actions.skipChildren();
      return node;
    },
  });
  return targets;
}

function canMerge(a, b) {
  // Bundles can be merged if they have the same type and environment,
  // unless they are explicitly marked as isolated or inline.
  return (
    a.type === b.type &&
    a.env.context === b.env.context &&
    a.bundleBehavior == null &&
    b.bundleBehavior == null
  );
}<|MERGE_RESOLUTION|>--- conflicted
+++ resolved
@@ -963,17 +963,11 @@
       entryBundle.size += asset.stats.size;
     }
 
-<<<<<<< HEAD
     if (
       config.disableSharedBundles === false &&
       reachable.length > config.minBundles
     ) {
-      let sourceBundles = reachable.map(a => nullthrows(bundles.get(a.id)));
-=======
-    // Create shared bundles for splittable bundles.
-    if (reachable.length > config.minBundles) {
       let sourceBundles = reachable.map(a => nullthrows(bundleRoots.get(a))[0]);
->>>>>>> feae29eb
       let key = reachable.map(a => a.id).join(',');
       let bundleId = bundles.get(key);
       let bundle;
