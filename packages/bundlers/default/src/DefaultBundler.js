--- conflicted
+++ resolved
@@ -607,29 +607,11 @@
                 bundleGroupBundleIds.add(bundleId);
                 bundleGraph.addEdge(bundleGraphRootNodeId, bundleId);
                 if (manualSharedObject) {
-<<<<<<< HEAD
                   // MSB Step 4: If this was the first instance of a match, mark mainAsset for internalization
                   // since MSBs should not have main entry assets
                   manualBundleToInternalizedAsset
                     .get(bundleId)
                     .push(childAsset);
-=======
-                  // MSB Step 4: If this is the first instance of a match, set it appropriately
-                  //If this was an existing glob we must add the asset
-                  manualAssetToBundle.set(childAsset, bundleId); // Add asset to bundle
-
-                  invariant(bundle !== 'root' && bundle !== null);
-                  bundle.size = childAsset.stats.size;
-                  invariant(manualSharedBundleKey != null);
-                  if (!manualSharedMap.has(manualSharedBundleKey)) {
-                    manualSharedMap.set(manualSharedBundleKey, bundleId);
-                  }
-                  nullthrows(
-                    manualBundleToInternalizedAsset.get(bundleId),
-                  ).push(childAsset);
-                  bundle.manualSharedBundle = manualSharedObject.name;
-                  bundle.uniqueKey = manualSharedObject.name + childAsset.type;
->>>>>>> 943fb409
                 }
               } else {
                 bundle = nullthrows(bundleGraph.getNode(bundleId));
@@ -643,36 +625,6 @@
                 ) {
                   bundle.bundleBehavior = dependency.bundleBehavior;
                 }
-<<<<<<< HEAD
-=======
-                if (manualSharedObject) {
-                  // MSB Step 5: If a bundle for this asset already exists and we have a glob match
-                  // simply add the asset if it doesn't already have it
-                  // If this was an existing glob we must add the asset
-                  manualAssetToBundle.set(childAsset, bundleId); // Add asset to bundle
-
-                  invariant(bundle !== 'root' && bundle !== null);
-
-                  if (!bundle.assets.has(childAsset)) {
-                    bundle.assets.add(childAsset);
-                    bundle.size += childAsset.stats.size;
-                  }
-
-                  bundles.set(childAsset.id, bundleId);
-                  bundleRoots.set(childAsset, [bundleId, bundleId]);
-
-                  nullthrows(
-                    manualBundleToInternalizedAsset.get(bundleId),
-                  ).push(childAsset);
-
-                  invariant(manualSharedBundleKey != null);
-                  if (!manualSharedMap.has(manualSharedBundleKey)) {
-                    manualSharedMap.set(manualSharedBundleKey, bundleId);
-                  }
-                  bundle.manualSharedBundle = manualSharedObject.name;
-                  bundle.uniqueKey = manualSharedObject.name + childAsset.type;
-                }
->>>>>>> 943fb409
               }
 
               dependencyBundleGraph.addEdge(
@@ -753,24 +705,6 @@
                 if (parentAsset.type !== childAsset.type) {
                   typeChangeIds.add(bundleId);
                 }
-<<<<<<< HEAD
-=======
-                if (manualSharedObject) {
-                  //If this was an existing glob we must add the asset
-                  manualAssetToBundle.set(childAsset, bundleId); // Add asset to bundle
-
-                  invariant(bundle !== 'root' && bundle !== null);
-                  bundle.assets.add(childAsset);
-                  bundle.size += childAsset.stats.size;
-                  bundles.set(childAsset.id, bundleId); // bundleRoots.set(childAsset, [bundleId, bundleId]);
-                  invariant(manualSharedBundleKey != null);
-                  if (!manualSharedMap.has(manualSharedBundleKey)) {
-                    manualSharedMap.set(manualSharedBundleKey, bundleId);
-                  }
-                  bundle.manualSharedBundle = manualSharedObject.name;
-                  bundle.uniqueKey = manualSharedObject.name + childAsset.type;
-                }
->>>>>>> 943fb409
               } else {
                 bundle = bundleGraph.getNode(bundleId);
                 invariant(bundle != null && bundle !== 'root');
@@ -784,26 +718,6 @@
                   bundle.bundleBehavior = dependency.bundleBehavior;
                 }
               }
-<<<<<<< HEAD
-=======
-              // GLOB MATCHING - If the bundle did exist, added the new asset, if the bundle was jsut created, add the key to map
-              if (manualSharedObject) {
-                // If this was an existing glob we must add the asset
-                manualAssetToBundle.set(childAsset, bundleId); // Add asset to bundle
-
-                invariant(bundle !== 'root' && bundle !== null);
-                bundle.assets.add(childAsset);
-                bundle.size += childAsset.stats.size;
-                bundles.set(childAsset.id, bundleId);
-
-                invariant(manualSharedBundleKey != null);
-                if (!manualSharedMap.has(manualSharedBundleKey)) {
-                  manualSharedMap.set(manualSharedBundleKey, bundleId);
-                }
-                bundle.manualSharedBundle = manualSharedObject.name;
-                bundle.uniqueKey = manualSharedObject.name + childAsset.type;
-              }
->>>>>>> 943fb409
 
               bundles.set(childAsset.id, bundleId);
 
