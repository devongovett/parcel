// @flow
import type {DiagnosticCodeFrame} from '@parcel/diagnostic';
import type {
  Asset,
  ConfigResult,
  PluginOptions,
  ValidateResult,
} from '@parcel/types';
import type {LanguageService, Diagnostic} from 'typescript'; // eslint-disable-line import/no-extraneous-dependencies

import path from 'path';
import {md5FromObject} from '@parcel/utils';
import {Validator} from '@parcel/plugin';
import {LanguageServiceHost, ParseConfigHost} from '@parcel/ts-utils';

let langServiceCache: {
  [configHash: string]: {|
    configHost: ParseConfigHost,
    host: LanguageServiceHost,
    service: LanguageService,
  |},
  ...,
} = {};

type TSValidatorConfig = {|
  filepath: string | null,
  baseDir: string,
  configHash: string,
  tsconfig: ConfigResult | null,
|};

export default new Validator({
  async validateAll({
    assets,
    options,
    resolveConfigWithPath,
  }): Promise<Array<?ValidateResult>> {
    // Build a collection that relates the assets that need to be validated to a particular LanguageService that will do the validating.
    let assetsToValidate: Array<{|configHash: string, asset: Asset|}> = [];
    await Promise.all(
      assets.map(async asset => {
        let config = await getConfig(asset, options, resolveConfigWithPath);
        let {configHash} = config;

        // Create a languageService/host in the cache for the configuration if it doesn't already exist.
        await tryCreateLanguageService(config, asset, options);
        if (!langServiceCache[configHash]) return;

        // Invalidate the file with the LanguageServiceHost so Typescript knows it has changed.
        langServiceCache[configHash].host.invalidate(asset.filePath);

        assetsToValidate.push({configHash, asset});
      }),
    );

    // Ask typescript to analyze all changed files and translate the results into ValidatorResult objects.
    let validatorResults: Array<?ValidateResult> = [];
    assetsToValidate.forEach(({configHash, asset}) => {
      // Make sure that the filesystem being used by the LanguageServiceHost and ParseConfigHost is up-to-date.
      // (This could change in the context of re-running tests, and probably also for other reasons).
      langServiceCache[configHash].host.fs = options.inputFS;
      langServiceCache[configHash].configHost.fs = options.inputFS;

      const diagnostics = langServiceCache[
        configHash
      ].service.getSemanticDiagnostics(asset.filePath);

      validatorResults.push(
        getValidateResultFromDiagnostics(asset, diagnostics),
      );
    });

<<<<<<< HEAD
  async validate({asset, config, options}) {
    let ts = await options.packageManager.require(
      'typescript',
      asset.filePath,
      {autoinstall: options.autoinstall},
    );
=======
    return validatorResults;
  },
});

async function getConfig(
  asset,
  options,
  resolveConfigWithPath,
): Promise<TSValidatorConfig> {
  let configNames = ['tsconfig.json'];
  let tsconfig = await asset.getConfig(configNames);
  let configPath: string | null = await resolveConfigWithPath(
    configNames,
    asset.filePath,
  );
  let baseDir = configPath ? path.dirname(configPath) : options.projectRoot;
  let configHash = (tsconfig ? md5FromObject(tsconfig) : '') + '-' + baseDir;

  return {
    filepath: configPath,
    baseDir,
    configHash,
    tsconfig,
  };
}

/** Tries to create a typescript language service instance in the cache if it doesn't already exist. */
async function tryCreateLanguageService(
  config: TSValidatorConfig,
  asset: Asset,
  options: PluginOptions,
): Promise<void> {
  if (config.tsconfig && !langServiceCache[config.configHash]) {
    let ts = await options.packageManager.require('typescript', asset.filePath);
>>>>>>> 5be3d3c3

    // In order to prevent race conditions where we accidentally create two language services for the same config,
    // we need to re-check the cache to see if a service has been created while we were awaiting 'ts'.
    if (!langServiceCache[config.configHash]) {
      let configHost = new ParseConfigHost(options.inputFS, ts);
      let parsedCommandLine = ts.parseJsonConfigFileContent(
        config.tsconfig,
        configHost,
        config.baseDir,
      );
      const host = new LanguageServiceHost(
        options.inputFS,
        ts,
        parsedCommandLine,
      );
      langServiceCache[config.configHash] = {
        configHost,
        host,
        service: ts.createLanguageService(host, ts.createDocumentRegistry()),
      };
    }
  }
}

/** Translates semantic diagnostics (from TypeScript) into a ValidateResult that Parcel understands. */
function getValidateResultFromDiagnostics(
  asset: Asset,
  diagnostics: Diagnostic[],
): ValidateResult {
  let validatorResult = {
    warnings: [],
    errors: [],
  };

  if (diagnostics.length > 0) {
    for (let diagnostic of diagnostics) {
      let filename = asset.filePath;
      let {file} = diagnostic;

      let diagnosticMessage =
        typeof diagnostic.messageText === 'string'
          ? diagnostic.messageText
          : diagnostic.messageText.messageText;

      let codeframe: ?DiagnosticCodeFrame;
      if (file != null && diagnostic.start != null) {
        let source = file.text || diagnostic.source;
        if (file.fileName) {
          filename = file.fileName;
        }

        if (source) {
          let lineChar = file.getLineAndCharacterOfPosition(diagnostic.start);
          let start = {
            line: lineChar.line + 1,
            column: lineChar.character + 1,
          };
          let end = {
            line: start.line,
            column: start.column + 1,
          };

          if (typeof diagnostic.length === 'number') {
            let endCharPosition = file.getLineAndCharacterOfPosition(
              diagnostic.start + diagnostic.length,
            );

            end = {
              line: endCharPosition.line + 1,
              column: endCharPosition.character + 1,
            };
          }

          codeframe = {
            code: source,
            codeHighlights: {
              start,
              end,
              message: diagnosticMessage,
            },
          };
        }
      }

      validatorResult.errors.push({
        origin: '@parcel/validator-typescript',
        message: diagnosticMessage,
        filePath: filename,
        codeFrame: codeframe ? codeframe : undefined,
      });
    }
  }

  return validatorResult;
}<|MERGE_RESOLUTION|>--- conflicted
+++ resolved
@@ -70,14 +70,6 @@
       );
     });
 
-<<<<<<< HEAD
-  async validate({asset, config, options}) {
-    let ts = await options.packageManager.require(
-      'typescript',
-      asset.filePath,
-      {autoinstall: options.autoinstall},
-    );
-=======
     return validatorResults;
   },
 });
@@ -111,8 +103,11 @@
   options: PluginOptions,
 ): Promise<void> {
   if (config.tsconfig && !langServiceCache[config.configHash]) {
-    let ts = await options.packageManager.require('typescript', asset.filePath);
->>>>>>> 5be3d3c3
+    let ts = await options.packageManager.require(
+      'typescript',
+      asset.filePath,
+      {autoinstall: options.autoinstall},
+    );
 
     // In order to prevent race conditions where we accidentally create two language services for the same config,
     // we need to re-check the cache to see if a service has been created while we were awaiting 'ts'.
