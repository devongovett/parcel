// @flow strict-local

import type {
  BundleGraph,
  BundleGroup,
  Dependency,
  Environment,
  PluginOptions,
  NamedBundle,
  RuntimeAsset,
} from '@parcel/types';

import {Runtime} from '@parcel/plugin';
import {relativeBundlePath} from '@parcel/utils';
import path from 'path';
import nullthrows from 'nullthrows';

// Used for as="" in preload/prefetch
const TYPE_TO_RESOURCE_PRIORITY = {
  css: 'style',
  js: 'script',
};

const BROWSER_PRELOAD_LOADER = './helpers/browser/preload-loader';
const BROWSER_PREFETCH_LOADER = './helpers/browser/prefetch-loader';

const LOADERS = {
  browser: {
    css: './helpers/browser/css-loader',
    html: './helpers/browser/html-loader',
    js: './helpers/browser/js-loader',
    wasm: './helpers/browser/wasm-loader',
    IMPORT_POLYFILL: './helpers/browser/import-polyfill',
  },
  worker: {
    js: './helpers/worker/js-loader',
    wasm: './helpers/worker/wasm-loader',
    IMPORT_POLYFILL: false,
  },
  node: {
    css: './helpers/node/css-loader',
    html: './helpers/node/html-loader',
    js: './helpers/node/js-loader',
    wasm: './helpers/node/wasm-loader',
    IMPORT_POLYFILL: null,
  },
};

function getLoaders(
  ctx: Environment,
): ?{[string]: string, IMPORT_POLYFILL: null | false | string, ...} {
  if (ctx.isWorker()) return LOADERS.worker;
  if (ctx.isBrowser()) return LOADERS.browser;
  if (ctx.isNode()) return LOADERS.node;
  return null;
}

// This cache should be invalidated if new dependencies get added to the bundle without the bundle objects changing
// This can happen when we reuse the BundleGraph between subsequent builds
let bundleDependencies = new WeakMap<
  NamedBundle,
  {|
    asyncDependencies: Array<Dependency>,
    otherDependencies: Array<Dependency>,
  |},
>();

export default (new Runtime({
  apply({bundle, bundleGraph, options}) {
    // Dependency ids in code replaced with referenced bundle names
    // Loader runtime added for bundle groups that don't have a native loader (e.g. HTML/CSS/Worker - isURL?),
    // and which are not loaded by a parent bundle.
    // Loaders also added for modules that were moved to a separate bundle because they are a different type
    // (e.g. WASM, HTML). These should be preloaded prior to the bundle being executed. Replace the entry asset(s)
    // with the preload module.

    if (bundle.type !== 'js') {
      return;
    }

    let {asyncDependencies, otherDependencies} = getDependencies(bundle);

    let assets = [];
    for (let dependency of asyncDependencies) {
      let resolved = bundleGraph.resolveAsyncDependency(dependency, bundle);
      if (resolved == null) {
        continue;
      }

      if (resolved.type === 'asset') {
        if (!bundle.env.shouldScopeHoist) {
          // If this bundle already has the asset this dependency references,
          // return a simple runtime of `Promise.resolve(internalRequire(assetId))`.
          // The linker handles this for scope-hoisting.
          assets.push({
            filePath: __filename,
            code: `module.exports = Promise.resolve(module.bundle.root(${JSON.stringify(
              bundleGraph.getAssetPublicId(resolved.value),
            )}))`,
            dependency,
            env: {sourceType: 'module'},
          });
        }
      } else {
        // Resolve the dependency to a bundle. If inline, export the dependency id,
        // which will be replaced with the contents of that bundle later.
        let referencedBundle = bundleGraph.getReferencedBundle(
          dependency,
          bundle,
        );
        if (referencedBundle?.bundleBehavior === 'inline') {
          assets.push({
            filePath: path.join(
              __dirname,
              `/bundles/${referencedBundle.id}.js`,
            ),
            code: `module.exports = Promise.resolve(${JSON.stringify(
              dependency.id,
            )});`,
            dependency,
            env: {sourceType: 'module'},
          });
          continue;
        }

        let loaderRuntime = getLoaderRuntime({
          bundle,
          dependency,
          bundleGraph,
          bundleGroup: resolved.value,
          options,
        });

        if (loaderRuntime != null) {
          assets.push(loaderRuntime);
        }
      }
    }

    for (let dependency of otherDependencies) {
      // Resolve the dependency to a bundle. If inline, export the dependency id,
      // which will be replaced with the contents of that bundle later.
      let referencedBundle = bundleGraph.getReferencedBundle(
        dependency,
        bundle,
      );
      if (referencedBundle?.bundleBehavior === 'inline') {
        assets.push({
          filePath: path.join(__dirname, `/bundles/${referencedBundle.id}.js`),
          code: `module.exports = ${JSON.stringify(dependency.id)};`,
          dependency,
          env: {sourceType: 'module'},
        });
        continue;
      }

      // Otherwise, try to resolve the dependency to an external bundle group
      // and insert a URL to that bundle.
      let resolved = bundleGraph.resolveAsyncDependency(dependency, bundle);
      if (dependency.specifierType === 'url' && resolved == null) {
        // If a URL dependency was not able to be resolved, add a runtime that
        // exports the original specifier.
        assets.push({
          filePath: __filename,
          code: `module.exports = ${JSON.stringify(dependency.specifier)}`,
          dependency,
          env: {sourceType: 'module'},
        });
        continue;
      }

      if (resolved == null || resolved.type !== 'bundle_group') {
        continue;
      }

      let bundleGroup = resolved.value;
      let mainBundle = nullthrows(
        bundleGraph.getBundlesInBundleGroup(bundleGroup).find(b => {
          let entries = b.getEntryAssets();
          return entries.some(e => bundleGroup.entryAssetId === e.id);
        }),
      );

      // Skip URL runtimes for library builds. This is handled in packaging so that
      // the url is inlined and statically analyzable.
      if (bundle.env.isLibrary && dependency.meta?.placeholder != null) {
        continue;
      }

      // URL dependency or not, fall back to including a runtime that exports the url
      assets.push(getURLRuntime(dependency, bundle, mainBundle, options));
    }

    // In development, bundles can be created lazily. This means that the parent bundle may not
    // know about all of the sibling bundles of a child when it is written for the first time.
    // Therefore, we need to also ensure that the siblings are loaded when the child loads.
    if (options.shouldBuildLazily && bundle.env.outputFormat === 'global') {
      let referenced = bundleGraph
        .getReferencedBundles(bundle)
        .filter(b => b.bundleBehavior !== 'inline');
      for (let referencedBundle of referenced) {
        let loaders = getLoaders(bundle.env);
        if (!loaders) {
          continue;
        }

        let loader = loaders[referencedBundle.type];
        if (!loader) {
          continue;
        }

        let relativePathExpr = getRelativePathExpr(
          bundle,
          referencedBundle,
          options,
        );
        let loaderCode = `require(${JSON.stringify(
          loader,
        )})( ${getAbsoluteUrlExpr(relativePathExpr, bundle)})`;
        assets.push({
          filePath: __filename,
          code: loaderCode,
          isEntry: true,
          env: {sourceType: 'module'},
        });
      }
    }

    if (
      shouldUseRuntimeManifest(bundle, options) &&
      bundleGraph.getChildBundles(bundle).length > 0 &&
      isNewContext(bundle, bundleGraph)
    ) {
      assets.push({
        filePath: __filename,
        code: getRegisterCode(bundle, bundleGraph),
        isEntry: true,
        env: {sourceType: 'module'},
      });
    }

    return assets;
  },
}): Runtime);

function getDependencies(
  bundle: NamedBundle,
): {|
  asyncDependencies: Array<Dependency>,
  otherDependencies: Array<Dependency>,
|} {
  let cachedDependencies = bundleDependencies.get(bundle);

  if (cachedDependencies) {
    return cachedDependencies;
  } else {
    let asyncDependencies = [];
    let otherDependencies = [];
    bundle.traverse(node => {
      if (node.type !== 'dependency') {
        return;
      }

      let dependency = node.value;
      if (
        dependency.priority === 'lazy' &&
        dependency.specifierType !== 'url'
      ) {
        asyncDependencies.push(dependency);
      } else {
        otherDependencies.push(dependency);
      }
    });
    bundleDependencies.set(bundle, {asyncDependencies, otherDependencies});
    return {asyncDependencies, otherDependencies};
  }
}

function getLoaderRuntime({
  bundle,
  dependency,
  bundleGroup,
  bundleGraph,
  options,
}: {|
  bundle: NamedBundle,
  dependency: Dependency,
  bundleGroup: BundleGroup,
  bundleGraph: BundleGraph<NamedBundle>,
  options: PluginOptions,
|}): ?RuntimeAsset {
  let loaders = getLoaders(bundle.env);
  if (loaders == null) {
    return;
  }

  let externalBundles = bundleGraph
    .getBundlesInBundleGroup(bundleGroup)
    .filter(bundle => bundle.bundleBehavior !== 'inline');

  let mainBundle = nullthrows(
    externalBundles.find(
      bundle => bundle.getMainEntry()?.id === bundleGroup.entryAssetId,
    ),
  );

  // CommonJS is a synchronous module system, so there is no need to load bundles in parallel.
  // Importing of the other bundles will be handled by the bundle group entry.
  // Do the same thing in library mode for ES modules, as we are building for another bundler
  // and the imports for sibling bundles will be in the target bundle.
  // Also do this when building lazily or the runtime itself could get deduplicated and only
  // exist in the parent. This causes errors if an old version of the parent without the runtime
  // is already loaded.
  if (
    bundle.env.outputFormat === 'commonjs' ||
    bundle.env.isLibrary ||
    options.shouldBuildLazily
  ) {
    externalBundles = [mainBundle];
  } else {
    // Otherwise, load the bundle group entry after the others.
    externalBundles.splice(externalBundles.indexOf(mainBundle), 1);
    externalBundles.reverse().push(mainBundle);
  }

  // Determine if we need to add a dynamic import() polyfill, or if all target browsers support it natively.
  let needsDynamicImportPolyfill =
    !bundle.env.isLibrary && !bundle.env.supports('dynamic-import', true);

  let loaderModules = externalBundles
    .map(to => {
      let loader = loaders[to.type];
      if (!loader) {
        return;
      }

      let relativePathExpr = getRelativePathExpr(bundle, to, options);

      // Use esmodule loader if possible
      if (to.type === 'js' && to.env.outputFormat === 'esmodule') {
        if (!needsDynamicImportPolyfill) {
          return `__parcel__import__("./" + ${relativePathExpr})`;
        }

        loader = nullthrows(
          loaders.IMPORT_POLYFILL,
          `No import() polyfill available for context '${bundle.env.context}'`,
        );
      } else if (to.type === 'js' && to.env.outputFormat === 'commonjs') {
        return `Promise.resolve(__parcel__require__("./" + ${relativePathExpr}))`;
      }

      let code = `require(${JSON.stringify(loader)})(${getAbsoluteUrlExpr(
        relativePathExpr,
        bundle,
      )})`;

      // In development, clear the require cache when an error occurs so the
      // user can try again (e.g. after fixing a build error).
      if (
        options.mode === 'development' &&
        bundle.env.outputFormat === 'global'
      ) {
        code +=
          '.catch(err => {delete module.bundle.cache[module.id]; throw err;})';
      }
      return code;
    })
    .filter(Boolean);

  if (bundle.env.context === 'browser' && !options.shouldBuildLazily) {
    loaderModules.push(
      ...externalBundles
        // TODO: Allow css to preload resources as well
        .filter(to => to.type === 'js')
        .flatMap(from => {
          let {preload, prefetch} = getHintedBundleGroups(bundleGraph, from);

          return [
            ...getHintLoaders(
              bundleGraph,
              bundle,
              preload,
              BROWSER_PRELOAD_LOADER,
              options,
            ),
            ...getHintLoaders(
              bundleGraph,
              bundle,
              prefetch,
              BROWSER_PREFETCH_LOADER,
              options,
            ),
          ];
        }),
    );
  }

  if (loaderModules.length === 0) {
    return;
  }

  let loaderCode = loaderModules.join(', ');
  if (loaderModules.length > 1) {
    loaderCode = `Promise.all([${loaderCode}])`;
  } else {
    loaderCode = `(${loaderCode})`;
  }

  if (mainBundle.type === 'js') {
    let parcelRequire = bundle.env.shouldScopeHoist
      ? 'parcelRequire'
      : 'module.bundle.root';
    loaderCode += `.then(() => ${parcelRequire}('${bundleGraph.getAssetPublicId(
      bundleGraph.getAssetById(bundleGroup.entryAssetId),
    )}'))`;
  }

  return {
    filePath: __filename,
    code: `module.exports = ${loaderCode};`,
    dependency,
    env: {sourceType: 'module'},
  };
}

function getHintedBundleGroups(
  bundleGraph: BundleGraph<NamedBundle>,
  bundle: NamedBundle,
): {|preload: Array<BundleGroup>, prefetch: Array<BundleGroup>|} {
  let preload = [];
  let prefetch = [];
  let {asyncDependencies} = getDependencies(bundle);
  for (let dependency of asyncDependencies) {
    let attributes = dependency.meta?.importAttributes;
    if (
      typeof attributes === 'object' &&
      attributes != null &&
      // $FlowFixMe
      (attributes.preload || attributes.prefetch)
    ) {
      let resolved = bundleGraph.resolveAsyncDependency(dependency, bundle);
      if (resolved?.type === 'bundle_group') {
        // === true for flow
        if (attributes.preload === true) {
          preload.push(resolved.value);
        }
        if (attributes.prefetch === true) {
          prefetch.push(resolved.value);
        }
      }
    }
  }

  return {preload, prefetch};
}

function getHintLoaders(
  bundleGraph: BundleGraph<NamedBundle>,
  from: NamedBundle,
  bundleGroups: Array<BundleGroup>,
  loader: string,
  options: PluginOptions,
): Array<string> {
  let hintLoaders = [];
  for (let bundleGroupToPreload of bundleGroups) {
    let bundlesToPreload = bundleGraph.getBundlesInBundleGroup(
      bundleGroupToPreload,
    );

    for (let bundleToPreload of bundlesToPreload) {
      let relativePathExpr = getRelativePathExpr(
        from,
        bundleToPreload,
        options,
      );
      let priority = TYPE_TO_RESOURCE_PRIORITY[bundleToPreload.type];
      hintLoaders.push(
        `require(${JSON.stringify(loader)})(${getAbsoluteUrlExpr(
          relativePathExpr,
          from,
        )}, ${priority ? JSON.stringify(priority) : 'null'}, ${JSON.stringify(
          bundleToPreload.target.env.outputFormat === 'esmodule',
        )})`,
      );
    }
  }

  return hintLoaders;
}

function isNewContext(
  bundle: NamedBundle,
  bundleGraph: BundleGraph<NamedBundle>,
): boolean {
  let parents = bundleGraph.getParentBundles(bundle);
  let isInEntryBundleGroup = bundleGraph
    .getBundleGroupsContainingBundle(bundle)
    .some(g => bundleGraph.isEntryBundleGroup(g));
  return (
    isInEntryBundleGroup ||
    parents.length === 0 ||
    parents.some(
      parent =>
        parent.env.context !== bundle.env.context || parent.type !== 'js',
    )
  );
}

function getURLRuntime(
  dependency: Dependency,
  from: NamedBundle,
  to: NamedBundle,
  options: PluginOptions,
): RuntimeAsset {
  let relativePathExpr = getRelativePathExpr(from, to, options);
  let code;

  if (dependency.meta.webworker === true && !from.env.isLibrary) {
    code = `let workerURL = require('./helpers/get-worker-url');\n`;
    if (
      from.env.outputFormat === 'esmodule' &&
      from.env.supports('import-meta-url')
    ) {
      code += `let url = new __parcel__URL__(${relativePathExpr});\n`;
      code += `module.exports = workerURL(url.toString(), url.origin, ${String(
        from.env.outputFormat === 'esmodule',
      )});`;
    } else {
<<<<<<< HEAD
      code += `let bundleURL = require('./bundle-url');\n`;
      code += `let url = bundleURL.getBundleURL('${from.publicId}') + ${relativePathExpr};`;
=======
      code += `let bundleURL = require('./helpers/bundle-url');\n`;
      code += `let url = bundleURL.getBundleURL() + ${relativePathExpr};`;
>>>>>>> 6719204a
      code += `module.exports = workerURL(url, bundleURL.getOrigin(url), ${String(
        from.env.outputFormat === 'esmodule',
      )});`;
    }
  } else {
    code = `module.exports = ${getAbsoluteUrlExpr(relativePathExpr, from)};`;
  }

  return {
    filePath: __filename,
    code,
    dependency,
    env: {sourceType: 'module'},
  };
}

function getRegisterCode(
  entryBundle: NamedBundle,
  bundleGraph: BundleGraph<NamedBundle>,
): string {
  let idToName = {};
  bundleGraph.traverseBundles((bundle, _, actions) => {
    if (bundle.bundleBehavior === 'inline') {
      return;
    }

    idToName[bundle.publicId] = path.basename(nullthrows(bundle.name));

    if (bundle !== entryBundle && isNewContext(bundle, bundleGraph)) {
      // New contexts have their own manifests, so there's no need to continue.
      actions.skipChildren();
    }
  }, entryBundle);

  return (
    "require('./helpers/bundle-manifest').register(JSON.parse(" +
    JSON.stringify(JSON.stringify(idToName)) +
    '));'
  );
}

function getRelativePathExpr(
  from: NamedBundle,
  to: NamedBundle,
  options: PluginOptions,
): string {
  let relativePath = relativeBundlePath(from, to, {leadingDotSlash: false});
  if (shouldUseRuntimeManifest(from, options)) {
    // Get the relative part of the path. This part is not in the manifest, only the basename is.
    let relativeBase = path.posix.dirname(relativePath);
    if (relativeBase === '.') {
      relativeBase = '';
    } else {
      relativeBase = `${JSON.stringify(relativeBase + '/')} + `;
    }
    return (
      relativeBase +
      `require('./helpers/bundle-manifest').resolve(${JSON.stringify(
        to.publicId,
      )})`
    );
  }

  return JSON.stringify(relativePath);
}

function getAbsoluteUrlExpr(relativePathExpr: string, bundle: NamedBundle) {
  if (
    (bundle.env.outputFormat === 'esmodule' &&
      bundle.env.supports('import-meta-url')) ||
    bundle.env.outputFormat === 'commonjs'
  ) {
    // This will be compiled to new URL(url, import.meta.url) or new URL(url, 'file:' + __filename).
    return `new __parcel__URL__(${relativePathExpr}).toString()`;
  } else {
<<<<<<< HEAD
    return `require('./bundle-url').getBundleURL('${bundle.publicId}') + ${relativePathExpr}`;
=======
    return `require('./helpers/bundle-url').getBundleURL() + ${relativePathExpr}`;
>>>>>>> 6719204a
  }
}

function shouldUseRuntimeManifest(
  bundle: NamedBundle,
  options: PluginOptions,
): boolean {
  let env = bundle.env;
  return (
    !env.isLibrary &&
    bundle.bundleBehavior !== 'inline' &&
    env.isBrowser() &&
    options.mode === 'production'
  );
}<|MERGE_RESOLUTION|>--- conflicted
+++ resolved
@@ -527,13 +527,8 @@
         from.env.outputFormat === 'esmodule',
       )});`;
     } else {
-<<<<<<< HEAD
-      code += `let bundleURL = require('./bundle-url');\n`;
+      code += `let bundleURL = require('./helpers/bundle-url');\n`;
       code += `let url = bundleURL.getBundleURL('${from.publicId}') + ${relativePathExpr};`;
-=======
-      code += `let bundleURL = require('./helpers/bundle-url');\n`;
-      code += `let url = bundleURL.getBundleURL() + ${relativePathExpr};`;
->>>>>>> 6719204a
       code += `module.exports = workerURL(url, bundleURL.getOrigin(url), ${String(
         from.env.outputFormat === 'esmodule',
       )});`;
@@ -609,11 +604,7 @@
     // This will be compiled to new URL(url, import.meta.url) or new URL(url, 'file:' + __filename).
     return `new __parcel__URL__(${relativePathExpr}).toString()`;
   } else {
-<<<<<<< HEAD
-    return `require('./bundle-url').getBundleURL('${bundle.publicId}') + ${relativePathExpr}`;
-=======
-    return `require('./helpers/bundle-url').getBundleURL() + ${relativePathExpr}`;
->>>>>>> 6719204a
+    return `require('./helpers/bundle-url').getBundleURL('${bundle.publicId}') + ${relativePathExpr}`;
   }
 }
 
