// @flow strict-local

import type {
  BundleGraph,
  BundleGroup,
  Dependency,
  Environment,
  PluginOptions,
  NamedBundle,
  RuntimeAsset,
} from '@parcel/types';

import {Runtime} from '@parcel/plugin';
import {relativeBundlePath} from '@parcel/utils';
import path from 'path';
import nullthrows from 'nullthrows';

// Used for as="" in preload/prefetch
const TYPE_TO_RESOURCE_PRIORITY = {
  css: 'style',
  js: 'script',
};

const BROWSER_PRELOAD_LOADER = './loaders/browser/preload-loader';
const BROWSER_PREFETCH_LOADER = './loaders/browser/prefetch-loader';

const LOADERS = {
  browser: {
    css: './loaders/browser/css-loader',
    html: './loaders/browser/html-loader',
    js: './loaders/browser/js-loader',
    wasm: './loaders/browser/wasm-loader',
    IMPORT_POLYFILL: './loaders/browser/import-polyfill',
  },
  worker: {
    js: './loaders/worker/js-loader',
    wasm: './loaders/worker/wasm-loader',
    IMPORT_POLYFILL: false,
  },
  node: {
    css: './loaders/node/css-loader',
    html: './loaders/node/html-loader',
    js: './loaders/node/js-loader',
    wasm: './loaders/node/wasm-loader',
    IMPORT_POLYFILL: null,
  },
};

function getLoaders(
  ctx: Environment,
): ?{[string]: string, IMPORT_POLYFILL: null | false | string, ...} {
  if (ctx.isWorker()) return LOADERS.worker;
  if (ctx.isBrowser()) return LOADERS.browser;
  if (ctx.isNode()) return LOADERS.node;
  return null;
}

// This cache should be invalidated if new dependencies get added to the bundle without the bundle objects changing
// This can happen when we reuse the BundleGraph between subsequent builds
let bundleDependencies = new WeakMap<
  NamedBundle,
  {|
    asyncDependencies: Array<Dependency>,
    otherDependencies: Array<Dependency>,
  |},
>();

export default (new Runtime({
  apply({bundle, bundleGraph, options}) {
    // Dependency ids in code replaced with referenced bundle names
    // Loader runtime added for bundle groups that don't have a native loader (e.g. HTML/CSS/Worker - isURL?),
    // and which are not loaded by a parent bundle.
    // Loaders also added for modules that were moved to a separate bundle because they are a different type
    // (e.g. WASM, HTML). These should be preloaded prior to the bundle being executed. Replace the entry asset(s)
    // with the preload module.

    if (bundle.type !== 'js') {
      return;
    }

    let {asyncDependencies, otherDependencies} = getDependencies(bundle);

    let assets = [];
    for (let dependency of asyncDependencies) {
      let resolved = bundleGraph.resolveAsyncDependency(dependency, bundle);
      if (resolved == null) {
        continue;
      }

      if (resolved.type === 'asset') {
        if (!bundle.env.shouldScopeHoist) {
          // If this bundle already has the asset this dependency references,
          // return a simple runtime of `Promise.resolve(internalRequire(assetId))`.
          // The linker handles this for scope-hoisting.
          assets.push({
            filePath: __filename,
            code: `module.exports = Promise.resolve(module.bundle.root(${JSON.stringify(
              bundleGraph.getAssetPublicId(resolved.value),
            )}))`,
            dependency,
            env: {sourceType: 'module'},
          });
        }
      } else {
        // Resolve the dependency to a bundle. If inline, export the dependency id,
        // which will be replaced with the contents of that bundle later.
        let referencedBundle = bundleGraph.getReferencedBundle(
          dependency,
          bundle,
        );
        if (referencedBundle?.bundleBehavior === 'inline') {
          assets.push({
            filePath: path.join(
              __dirname,
              `/bundles/${referencedBundle.id}.js`,
            ),
            code: `module.exports = Promise.resolve(${JSON.stringify(
              dependency.id,
            )});`,
            dependency,
            env: {sourceType: 'module'},
          });
          continue;
        }

        let loaderRuntime = getLoaderRuntime({
          bundle,
          dependency,
          bundleGraph,
          bundleGroup: resolved.value,
          options,
        });

        if (loaderRuntime != null) {
          assets.push(loaderRuntime);
        }
      }
    }

    for (let dependency of otherDependencies) {
      // Resolve the dependency to a bundle. If inline, export the dependency id,
      // which will be replaced with the contents of that bundle later.
      let referencedBundle = bundleGraph.getReferencedBundle(
        dependency,
        bundle,
      );
      if (referencedBundle?.bundleBehavior === 'inline') {
        assets.push({
          filePath: path.join(__dirname, `/bundles/${referencedBundle.id}.js`),
          code: `module.exports = ${JSON.stringify(dependency.id)};`,
          dependency,
          env: {sourceType: 'module'},
        });
        continue;
      }

      // Otherwise, try to resolve the dependency to an external bundle group
      // and insert a URL to that bundle.
      let resolved = bundleGraph.resolveAsyncDependency(dependency, bundle);
      if (dependency.specifierType === 'url' && resolved == null) {
        // If a URL dependency was not able to be resolved, add a runtime that
        // exports the original specifier.
        assets.push({
          filePath: __filename,
          code: `module.exports = ${JSON.stringify(dependency.specifier)}`,
          dependency,
          env: {sourceType: 'module'},
        });
        continue;
      }

      if (resolved == null || resolved.type !== 'bundle_group') {
        continue;
      }

      let bundleGroup = resolved.value;
      let mainBundle = nullthrows(
        bundleGraph.getBundlesInBundleGroup(bundleGroup).find(b => {
          let entries = b.getEntryAssets();
          return entries.some(e => bundleGroup.entryAssetId === e.id);
        }),
      );

      // Skip URL runtimes for library builds. This is handled in packaging so that
      // the url is inlined and statically analyzable.
      if (bundle.env.isLibrary && dependency.meta?.placeholder != null) {
        continue;
      }

      // URL dependency or not, fall back to including a runtime that exports the url
      assets.push(getURLRuntime(dependency, bundle, mainBundle, options));
    }

    // In development, bundles can be created lazily. This means that the parent bundle may not
    // know about all of the sibling bundles of a child when it is written for the first time.
    // Therefore, we need to also ensure that the siblings are loaded when the child loads.
    if (options.shouldBuildLazily && bundle.env.outputFormat === 'global') {
      let referenced = bundleGraph
        .getReferencedBundles(bundle)
        .filter(b => b.bundleBehavior !== 'inline');
      for (let referencedBundle of referenced) {
        let loaders = getLoaders(bundle.env);
        if (!loaders) {
          continue;
        }

        let loader = loaders[referencedBundle.type];
        if (!loader) {
          continue;
        }

        let relativePathExpr = getRelativePathExpr(
          bundle,
          referencedBundle,
          options,
        );
        let loaderCode = `require(${JSON.stringify(
          loader,
        )})( ${getAbsoluteUrlExpr(relativePathExpr, bundle)})`;
        assets.push({
          filePath: __filename,
          code: loaderCode,
          isEntry: true,
          env: {sourceType: 'module'},
        });
      }
    }

    if (
      shouldUseRuntimeManifest(bundle, options) &&
      bundleGraph.getChildBundles(bundle).length > 0 &&
      isNewContext(bundle, bundleGraph)
    ) {
      assets.push({
        filePath: __filename,
        code: getRegisterCode(bundle, bundleGraph),
        isEntry: true,
        env: {sourceType: 'module'},
      });
    }

    return assets;
  },
}): Runtime);

function getDependencies(
  bundle: NamedBundle,
): {|
  asyncDependencies: Array<Dependency>,
  otherDependencies: Array<Dependency>,
|} {
  let cachedDependencies = bundleDependencies.get(bundle);

  if (cachedDependencies) {
    return cachedDependencies;
  } else {
    let asyncDependencies = [];
    let otherDependencies = [];
    bundle.traverse(node => {
      if (node.type !== 'dependency') {
        return;
      }

      let dependency = node.value;
      if (
        dependency.priority === 'lazy' &&
        dependency.specifierType !== 'url'
      ) {
        asyncDependencies.push(dependency);
      } else {
        otherDependencies.push(dependency);
      }
    });
    bundleDependencies.set(bundle, {asyncDependencies, otherDependencies});
    return {asyncDependencies, otherDependencies};
  }
}

function getLoaderRuntime({
  bundle,
  dependency,
  bundleGroup,
  bundleGraph,
  options,
}: {|
  bundle: NamedBundle,
  dependency: Dependency,
  bundleGroup: BundleGroup,
  bundleGraph: BundleGraph<NamedBundle>,
  options: PluginOptions,
|}): ?RuntimeAsset {
  let loaders = getLoaders(bundle.env);
  if (loaders == null) {
    return;
  }

  let externalBundles = bundleGraph
    .getBundlesInBundleGroup(bundleGroup)
    .filter(bundle => bundle.bundleBehavior !== 'inline');

  let mainBundle = nullthrows(
    externalBundles.find(
      bundle => bundle.getMainEntry()?.id === bundleGroup.entryAssetId,
    ),
  );

  // CommonJS is a synchronous module system, so there is no need to load bundles in parallel.
  // Importing of the other bundles will be handled by the bundle group entry.
  // Do the same thing in library mode for ES modules, as we are building for another bundler
  // and the imports for sibling bundles will be in the target bundle.
  // Also do this when building lazily or the runtime itself could get deduplicated and only
  // exist in the parent. This causes errors if an old version of the parent without the runtime
  // is already loaded.
  if (
    bundle.env.outputFormat === 'commonjs' ||
    bundle.env.isLibrary ||
    options.shouldBuildLazily
  ) {
    externalBundles = [mainBundle];
  } else {
    // Otherwise, load the bundle group entry after the others.
    externalBundles.splice(externalBundles.indexOf(mainBundle), 1);
    externalBundles.reverse().push(mainBundle);
  }

  // Determine if we need to add a dynamic import() polyfill, or if all target browsers support it natively.
  let needsDynamicImportPolyfill =
    !bundle.env.isLibrary && !bundle.env.supports('dynamic-import', true);

  let loaderModules = externalBundles
    .map(to => {
      let loader = loaders[to.type];
      if (!loader) {
        return;
      }

      let relativePathExpr = getRelativePathExpr(bundle, to, options);

      // Use esmodule loader if possible
      if (to.type === 'js' && to.env.outputFormat === 'esmodule') {
        if (!needsDynamicImportPolyfill) {
          return `__parcel__import__("./" + ${relativePathExpr})`;
        }

        loader = nullthrows(
          loaders.IMPORT_POLYFILL,
          `No import() polyfill available for context '${bundle.env.context}'`,
        );
      } else if (to.type === 'js' && to.env.outputFormat === 'commonjs') {
        return `Promise.resolve(__parcel__require__("./" + ${relativePathExpr}))`;
      }

<<<<<<< HEAD
      let code = `require(${JSON.stringify(
        loader,
      )})(require('./bundle-url').getBundleURL('${
        bundle.publicId
      }') + ${relativePathExpr})`;
=======
      let code = `require(${JSON.stringify(loader)})(${getAbsoluteUrlExpr(
        relativePathExpr,
        bundle,
      )})`;
>>>>>>> ea085292

      // In development, clear the require cache when an error occurs so the
      // user can try again (e.g. after fixing a build error).
      if (
        options.mode === 'development' &&
        bundle.env.outputFormat === 'global'
      ) {
        code +=
          '.catch(err => {delete module.bundle.cache[module.id]; throw err;})';
      }
      return code;
    })
    .filter(Boolean);

  if (bundle.env.context === 'browser' && !options.shouldBuildLazily) {
    loaderModules.push(
      ...externalBundles
        // TODO: Allow css to preload resources as well
        .filter(to => to.type === 'js')
        .flatMap(from => {
          let {preload, prefetch} = getHintedBundleGroups(bundleGraph, from);

          return [
            ...getHintLoaders(
              bundleGraph,
              bundle,
              preload,
              BROWSER_PRELOAD_LOADER,
              options,
            ),
            ...getHintLoaders(
              bundleGraph,
              bundle,
              prefetch,
              BROWSER_PREFETCH_LOADER,
              options,
            ),
          ];
        }),
    );
  }

  if (loaderModules.length === 0) {
    return;
  }

  let loaderCode = loaderModules.join(', ');
  if (loaderModules.length > 1) {
    loaderCode = `Promise.all([${loaderCode}])`;
  } else {
    loaderCode = `(${loaderCode})`;
  }

  if (mainBundle.type === 'js') {
    let parcelRequire = bundle.env.shouldScopeHoist
      ? 'parcelRequire'
      : 'module.bundle.root';
    loaderCode += `.then(() => ${parcelRequire}('${bundleGraph.getAssetPublicId(
      bundleGraph.getAssetById(bundleGroup.entryAssetId),
    )}'))`;
  }

  return {
    filePath: __filename,
    code: `module.exports = ${loaderCode};`,
    dependency,
    env: {sourceType: 'module'},
  };
}

function getHintedBundleGroups(
  bundleGraph: BundleGraph<NamedBundle>,
  bundle: NamedBundle,
): {|preload: Array<BundleGroup>, prefetch: Array<BundleGroup>|} {
  let preload = [];
  let prefetch = [];
  let {asyncDependencies} = getDependencies(bundle);
  for (let dependency of asyncDependencies) {
    let attributes = dependency.meta?.importAttributes;
    if (
      typeof attributes === 'object' &&
      attributes != null &&
      // $FlowFixMe
      (attributes.preload || attributes.prefetch)
    ) {
      let resolved = bundleGraph.resolveAsyncDependency(dependency, bundle);
      if (resolved?.type === 'bundle_group') {
        // === true for flow
        if (attributes.preload === true) {
          preload.push(resolved.value);
        }
        if (attributes.prefetch === true) {
          prefetch.push(resolved.value);
        }
      }
    }
  }

  return {preload, prefetch};
}

function getHintLoaders(
  bundleGraph: BundleGraph<NamedBundle>,
  from: NamedBundle,
  bundleGroups: Array<BundleGroup>,
  loader: string,
  options: PluginOptions,
): Array<string> {
  let hintLoaders = [];
  for (let bundleGroupToPreload of bundleGroups) {
    let bundlesToPreload = bundleGraph.getBundlesInBundleGroup(
      bundleGroupToPreload,
    );

    for (let bundleToPreload of bundlesToPreload) {
      let relativePathExpr = getRelativePathExpr(
        from,
        bundleToPreload,
        options,
      );
      let priority = TYPE_TO_RESOURCE_PRIORITY[bundleToPreload.type];
      hintLoaders.push(
<<<<<<< HEAD
        `require(${JSON.stringify(
          loader,
        )})(require('./bundle-url').getBundleURL('${
          from.publicId
        }') + ${relativePathExpr}, ${
          priority ? JSON.stringify(priority) : 'null'
        }, ${JSON.stringify(
=======
        `require(${JSON.stringify(loader)})(${getAbsoluteUrlExpr(
          relativePathExpr,
          from,
        )}, ${priority ? JSON.stringify(priority) : 'null'}, ${JSON.stringify(
>>>>>>> ea085292
          bundleToPreload.target.env.outputFormat === 'esmodule',
        )})`,
      );
    }
  }

  return hintLoaders;
}

function isNewContext(
  bundle: NamedBundle,
  bundleGraph: BundleGraph<NamedBundle>,
): boolean {
  let parents = bundleGraph.getParentBundles(bundle);
  let isInEntryBundleGroup = bundleGraph
    .getBundleGroupsContainingBundle(bundle)
    .some(g => bundleGraph.isEntryBundleGroup(g));
  return (
    isInEntryBundleGroup ||
    parents.length === 0 ||
    parents.some(
      parent =>
        parent.env.context !== bundle.env.context || parent.type !== 'js',
    )
  );
}

function getURLRuntime(
  dependency: Dependency,
  from: NamedBundle,
  to: NamedBundle,
  options: PluginOptions,
): RuntimeAsset {
  let relativePathExpr = getRelativePathExpr(from, to, options);
  let code;

  if (dependency.meta.webworker === true && !from.env.isLibrary) {
    code = `let workerURL = require('./get-worker-url');\n`;
    if (
      from.env.outputFormat === 'esmodule' &&
      from.env.supports('import-meta-url')
    ) {
      code += `let url = new __parcel__URL__(${relativePathExpr});\n`;
      code += `module.exports = workerURL(url.toString(), url.origin, ${String(
        from.env.outputFormat === 'esmodule',
      )});`;
    } else {
      code += `let bundleURL = require('./bundle-url');\n`;
      code += `let url = bundleURL.getBundleURL() + ${relativePathExpr};`;
      code += `module.exports = workerURL(url, bundleURL.getOrigin(url), ${String(
        from.env.outputFormat === 'esmodule',
      )});`;
    }
  } else {
    code = `module.exports = ${getAbsoluteUrlExpr(relativePathExpr, from)};`;
  }

  return {
    filePath: __filename,
<<<<<<< HEAD
    code: `module.exports = require('./bundle-url').getBundleURL('${from.publicId}') + ${relativePathExpr}`,
=======
    code,
>>>>>>> ea085292
    dependency,
    env: {sourceType: 'module'},
  };
}

function getRegisterCode(
  entryBundle: NamedBundle,
  bundleGraph: BundleGraph<NamedBundle>,
): string {
  let idToName = {};
  bundleGraph.traverseBundles((bundle, _, actions) => {
    if (bundle.bundleBehavior === 'inline') {
      return;
    }

    idToName[bundle.publicId] = path.basename(nullthrows(bundle.name));

    if (bundle !== entryBundle && isNewContext(bundle, bundleGraph)) {
      // New contexts have their own manifests, so there's no need to continue.
      actions.skipChildren();
    }
  }, entryBundle);

  return (
    "require('./bundle-manifest').register(JSON.parse(" +
    JSON.stringify(JSON.stringify(idToName)) +
    '));'
  );
}

function getRelativePathExpr(
  from: NamedBundle,
  to: NamedBundle,
  options: PluginOptions,
): string {
  let relativePath = relativeBundlePath(from, to, {leadingDotSlash: false});
  if (shouldUseRuntimeManifest(from, options)) {
    // Get the relative part of the path. This part is not in the manifest, only the basename is.
    let relativeBase = path.posix.dirname(relativePath);
    if (relativeBase === '.') {
      relativeBase = '';
    } else {
      relativeBase = `${JSON.stringify(relativeBase + '/')} + `;
    }
    return (
      relativeBase +
      `require('./bundle-manifest').resolve(${JSON.stringify(to.publicId)})`
    );
  }

  return JSON.stringify(relativePath);
}

function getAbsoluteUrlExpr(relativePathExpr: string, bundle: NamedBundle) {
  if (
    (bundle.env.outputFormat === 'esmodule' &&
      bundle.env.supports('import-meta-url')) ||
    bundle.env.outputFormat === 'commonjs'
  ) {
    // This will be compiled to new URL(url, import.meta.url) or new URL(url, 'file:' + __filename).
    return `new __parcel__URL__(${relativePathExpr}).toString()`;
  } else {
    return `require('./bundle-url').getBundleURL() + ${relativePathExpr}`;
  }
}

function shouldUseRuntimeManifest(
  bundle: NamedBundle,
  options: PluginOptions,
): boolean {
  let env = bundle.env;
  return (
    !env.isLibrary &&
    bundle.bundleBehavior !== 'inline' &&
    env.isBrowser() &&
    options.mode === 'production'
  );
}<|MERGE_RESOLUTION|>--- conflicted
+++ resolved
@@ -350,18 +350,10 @@
         return `Promise.resolve(__parcel__require__("./" + ${relativePathExpr}))`;
       }
 
-<<<<<<< HEAD
-      let code = `require(${JSON.stringify(
-        loader,
-      )})(require('./bundle-url').getBundleURL('${
-        bundle.publicId
-      }') + ${relativePathExpr})`;
-=======
       let code = `require(${JSON.stringify(loader)})(${getAbsoluteUrlExpr(
         relativePathExpr,
         bundle,
       )})`;
->>>>>>> ea085292
 
       // In development, clear the require cache when an error occurs so the
       // user can try again (e.g. after fixing a build error).
@@ -484,20 +476,10 @@
       );
       let priority = TYPE_TO_RESOURCE_PRIORITY[bundleToPreload.type];
       hintLoaders.push(
-<<<<<<< HEAD
-        `require(${JSON.stringify(
-          loader,
-        )})(require('./bundle-url').getBundleURL('${
-          from.publicId
-        }') + ${relativePathExpr}, ${
-          priority ? JSON.stringify(priority) : 'null'
-        }, ${JSON.stringify(
-=======
         `require(${JSON.stringify(loader)})(${getAbsoluteUrlExpr(
           relativePathExpr,
           from,
         )}, ${priority ? JSON.stringify(priority) : 'null'}, ${JSON.stringify(
->>>>>>> ea085292
           bundleToPreload.target.env.outputFormat === 'esmodule',
         )})`,
       );
@@ -546,7 +528,7 @@
       )});`;
     } else {
       code += `let bundleURL = require('./bundle-url');\n`;
-      code += `let url = bundleURL.getBundleURL() + ${relativePathExpr};`;
+      code += `let url = bundleURL.getBundleURL('${from.publicId}') + ${relativePathExpr};`;
       code += `module.exports = workerURL(url, bundleURL.getOrigin(url), ${String(
         from.env.outputFormat === 'esmodule',
       )});`;
@@ -557,11 +539,7 @@
 
   return {
     filePath: __filename,
-<<<<<<< HEAD
-    code: `module.exports = require('./bundle-url').getBundleURL('${from.publicId}') + ${relativePathExpr}`,
-=======
     code,
->>>>>>> ea085292
     dependency,
     env: {sourceType: 'module'},
   };
@@ -624,7 +602,7 @@
     // This will be compiled to new URL(url, import.meta.url) or new URL(url, 'file:' + __filename).
     return `new __parcel__URL__(${relativePathExpr}).toString()`;
   } else {
-    return `require('./bundle-url').getBundleURL() + ${relativePathExpr}`;
+    return `require('./bundle-url').getBundleURL('${bundle.publicId}') + ${relativePathExpr}`;
   }
 }
 
