--- conflicted
+++ resolved
@@ -20,15 +20,9 @@
     "parcel": "^2.0.24"
   },
   "dependencies": {
-<<<<<<< HEAD
     "@parcel/plugin": "2.0.26",
     "@parcel/utils": "2.0.26",
-    "react-refresh": "^0.9.0"
-=======
-    "@parcel/plugin": "2.5.0",
-    "@parcel/utils": "2.5.0",
     "react-refresh": "^0.9.0",
     "react-error-overlay": "6.0.9"
->>>>>>> 97a78649
   }
 }