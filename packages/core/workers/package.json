--- conflicted
+++ resolved
@@ -20,14 +20,9 @@
     "@parcel/logger": "^2.0.0-alpha.3.1",
     "@parcel/utils": "^2.0.0-alpha.3.1",
     "chrome-trace-event": "^1.0.2",
-<<<<<<< HEAD
     "nullthrows": "^1.1.1"
-=======
-    "nullthrows": "^1.1.1",
-    "physical-cpu-count": "^2.0.0"
   },
   "peerDependencies": {
     "@parcel/core": "^2.0.0-alpha.3.1"
->>>>>>> b7cbbdb4
   }
 }