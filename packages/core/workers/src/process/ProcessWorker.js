--- conflicted
+++ resolved
@@ -41,14 +41,6 @@
       cwd: process.cwd()
     });
 
-<<<<<<< HEAD
-    // Unref the child and IPC channel so that the workers don't prevent the main process from exiting
-    // TODO: Done by Aparna to eliminate the serialize error
-    // this.child.unref();
-    // this.child.channel.unref();
-
-=======
->>>>>>> 244948f7
     this.child.on('message', (data: string) => {
       this.onMessage(deserialize(Buffer.from(data, 'base64')));
     });
