// @flow

import type {
  CallRequest,
  WorkerDataResponse,
  WorkerErrorResponse,
  WorkerMessage,
  WorkerRequest,
  WorkerResponse,
  ChildImpl,
} from './types';
import type {Async, IDisposable} from '@parcel/types';
import type {SharedReference, WorkerApi} from './WorkerFarm';

import invariant from 'assert';
import nullthrows from 'nullthrows';
import Logger, {patchConsole, unpatchConsole} from '@parcel/logger';
import ThrowableDiagnostic, {anyToDiagnostic} from '@parcel/diagnostic';
import bus from './bus';
import Profiler from './Profiler';
<<<<<<< HEAD
import Handle from './Handle';
import {deserialize} from '@parcel/core';
=======
import _Handle from './Handle';

// The import of './Handle' should really be imported eagerly (with @babel/plugin-transform-modules-commonjs's lazy mode).
const Handle = _Handle;
>>>>>>> a5e23487

type ChildCall = WorkerRequest & {|
  resolve: (result: Promise<any> | any) => void,
  reject: (error: any) => void,
|};

export class Child {
  callQueue: Array<ChildCall> = [];
  childId: ?number;
  maxConcurrentCalls: number = 10;
  module: ?any;
  responseId: number = 0;
  responseQueue: Map<number, ChildCall> = new Map();
  loggerDisposable: IDisposable;
  child: ChildImpl;
  profiler: ?Profiler;
  workerApi: WorkerApi;
  handles: Map<number, Handle> = new Map();
  sharedReferences: Map<SharedReference, mixed> = new Map();
  sharedReferencesByValue: Map<mixed, SharedReference> = new Map();

  constructor(ChildBackend: Class<ChildImpl>) {
    this.child = new ChildBackend(
      this.messageListener.bind(this),
      this.handleEnd.bind(this),
    );

    // Monitior all logging events inside this child process and forward to
    // the main process via the bus.
    this.loggerDisposable = Logger.onLog(event => {
      bus.emit('logEvent', event);
    });
  }

  workerApi: {|
    callMaster: (
      request: CallRequest,
      awaitResponse?: ?boolean,
    ) => Promise<mixed>,
    createReverseHandle: (fn: (...args: Array<any>) => mixed) => Handle,
    getSharedReference: (ref: SharedReference) => mixed,
    resolveSharedReference: (value: mixed) => void | SharedReference,
    runHandle: (handle: Handle, args: Array<any>) => Promise<mixed>,
  |} = {
    callMaster: (
      request: CallRequest,
      awaitResponse: ?boolean = true,
    ): Promise<mixed> => this.addCall(request, awaitResponse),
    createReverseHandle: (fn: (...args: Array<any>) => mixed): Handle =>
      this.createReverseHandle(fn),
    runHandle: (handle: Handle, args: Array<any>): Promise<mixed> =>
      this.workerApi.callMaster({handle: handle.id, args}, true),
    getSharedReference: (ref: SharedReference) =>
      this.sharedReferences.get(ref),
    resolveSharedReference: (value: mixed) =>
      this.sharedReferencesByValue.get(value),
  };

  messageListener(message: WorkerMessage): Async<void> {
    if (message.type === 'response') {
      return this.handleResponse(message);
    } else if (message.type === 'request') {
      return this.handleRequest(message);
    }
  }

  send(data: WorkerMessage): void {
    this.child.send(data);
  }

  childInit(module: string, childId: number): void {
    // $FlowFixMe this must be dynamic
    this.module = require(module);
    this.childId = childId;
  }

  async handleRequest(data: WorkerRequest): Promise<void> {
    let {idx, method, args, handle: handleId} = data;
    let child = nullthrows(data.child);

    const responseFromContent = (content: any): WorkerDataResponse => ({
      idx,
      child,
      type: 'response',
      contentType: 'data',
      content,
    });

    const errorResponseFromError = (e: Error): WorkerErrorResponse => ({
      idx,
      child,
      type: 'response',
      contentType: 'error',
      content: anyToDiagnostic(e),
    });

    let result;
    if (handleId != null) {
      try {
        let fn = nullthrows(this.handles.get(handleId)?.fn);
        result = responseFromContent(fn(...args));
      } catch (e) {
        result = errorResponseFromError(e);
      }
    } else if (method === 'childInit') {
      try {
        let [moduleName, childOptions] = args;
        if (childOptions.patchConsole) {
          patchConsole();
        } else {
          unpatchConsole();
        }

        result = responseFromContent(this.childInit(moduleName, child));
      } catch (e) {
        result = errorResponseFromError(e);
      }
    } else if (method === 'startProfile') {
      this.profiler = new Profiler();
      try {
        result = responseFromContent(await this.profiler.startProfiling());
      } catch (e) {
        result = errorResponseFromError(e);
      }
    } else if (method === 'endProfile') {
      try {
        let res = this.profiler ? await this.profiler.stopProfiling() : null;
        result = responseFromContent(res);
      } catch (e) {
        result = errorResponseFromError(e);
      }
    } else if (method === 'takeHeapSnapshot') {
      try {
        let v8 = require('v8');
        result = responseFromContent(
          // $FlowFixMe
          v8.writeHeapSnapshot(
            'heap-' +
              args[0] +
              '-' +
              (this.childId ? 'worker' + this.childId : 'main') +
              '.heapsnapshot',
          ),
        );
      } catch (e) {
        result = errorResponseFromError(e);
      }
    } else if (method === 'createSharedReference') {
      let [ref, _value] = args;
      let value =
        _value instanceof ArrayBuffer
          ? // In the case the value is pre-serialized as a buffer,
            // deserialize it.
            deserialize(Buffer.from(_value))
          : _value;
      this.sharedReferences.set(ref, value);
      this.sharedReferencesByValue.set(value, ref);
      result = responseFromContent(null);
    } else if (method === 'deleteSharedReference') {
      let ref = args[0];
      let value = this.sharedReferences.get(ref);
      this.sharedReferencesByValue.delete(value);
      this.sharedReferences.delete(ref);
      result = responseFromContent(null);
    } else {
      try {
        result = responseFromContent(
          // $FlowFixMe
          await this.module[method](this.workerApi, ...args),
        );
      } catch (e) {
        result = errorResponseFromError(e);
      }
    }

    this.send(result);
  }

  handleResponse(data: WorkerResponse): void {
    let idx = nullthrows(data.idx);
    let contentType = data.contentType;
    let content = data.content;
    let call = nullthrows(this.responseQueue.get(idx));

    if (contentType === 'error') {
      invariant(typeof content !== 'string');
      call.reject(new ThrowableDiagnostic({diagnostic: content}));
    } else {
      call.resolve(content);
    }

    this.responseQueue.delete(idx);

    // Process the next call
    this.processQueue();
  }

  // Keep in mind to make sure responses to these calls are JSON.Stringify safe
  addCall(
    request: CallRequest,
    awaitResponse: ?boolean = true,
  ): Promise<mixed> {
    // $FlowFixMe
    let call: ChildCall = {
      ...request,
      type: 'request',
      child: this.childId,
      // $FlowFixMe Added in Flow 0.121.0 upgrade in #4381
      awaitResponse,
      resolve: () => {},
      reject: () => {},
    };

    let promise;
    if (awaitResponse) {
      promise = new Promise((resolve, reject) => {
        call.resolve = resolve;
        call.reject = reject;
      });
    }

    this.callQueue.push(call);
    this.processQueue();

    return promise ?? Promise.resolve();
  }

  sendRequest(call: ChildCall): void {
    let idx;
    if (call.awaitResponse) {
      idx = this.responseId++;
      this.responseQueue.set(idx, call);
    }

    this.send({
      idx,
      child: call.child,
      type: call.type,
      location: call.location,
      handle: call.handle,
      method: call.method,
      args: call.args,
      awaitResponse: call.awaitResponse,
    });
  }

  processQueue(): void {
    if (!this.callQueue.length) {
      return;
    }

    if (this.responseQueue.size < this.maxConcurrentCalls) {
      this.sendRequest(this.callQueue.shift());
    }
  }

  handleEnd(): void {
    this.loggerDisposable.dispose();
  }

  createReverseHandle(fn: (...args: Array<any>) => mixed): Handle {
    let handle = new Handle({
      fn,
      childId: this.childId,
    });
    this.handles.set(handle.id, handle);
    return handle;
  }
}<|MERGE_RESOLUTION|>--- conflicted
+++ resolved
@@ -16,17 +16,13 @@
 import nullthrows from 'nullthrows';
 import Logger, {patchConsole, unpatchConsole} from '@parcel/logger';
 import ThrowableDiagnostic, {anyToDiagnostic} from '@parcel/diagnostic';
+import {deserialize} from '@parcel/core';
 import bus from './bus';
 import Profiler from './Profiler';
-<<<<<<< HEAD
-import Handle from './Handle';
-import {deserialize} from '@parcel/core';
-=======
 import _Handle from './Handle';
 
 // The import of './Handle' should really be imported eagerly (with @babel/plugin-transform-modules-commonjs's lazy mode).
 const Handle = _Handle;
->>>>>>> a5e23487
 
 type ChildCall = WorkerRequest & {|
   resolve: (result: Promise<any> | any) => void,
