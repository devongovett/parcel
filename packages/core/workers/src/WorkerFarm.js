--- conflicted
+++ resolved
@@ -91,24 +91,17 @@
   }
 
   workerApi = {
-    callMaster: (
+    callMaster: async (
       request: CallRequest,
       awaitResponse: ?boolean = true
-    ): Promise<mixed> =>
+    ): Promise<mixed> => {
       // $FlowFixMe
-<<<<<<< HEAD
       let result = await this.processRequest({
         ...request,
         awaitResponse
       });
       return deserialize(serialize(result));
     }
-=======
-      this.processRequest({
-        ...request,
-        awaitResponse
-      })
->>>>>>> 562c7af9
   };
 
   warmupWorker(method: string, args: Array<any>): void {
