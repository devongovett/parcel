--- conflicted
+++ resolved
@@ -103,12 +103,9 @@
       let result = await this.processRequest({
         ...request,
         awaitResponse
-<<<<<<< HEAD
       });
       return deserialize(serialize(result));
-    }
-=======
-      }),
+    },
     createReverseHandle: (fn: HandleFunction): Handle =>
       this.createReverseHandle(fn),
     callChild: (childId: number, request: HandleCallRequest): Promise<mixed> =>
@@ -120,7 +117,6 @@
           retries: 0
         });
       })
->>>>>>> b8d1a07f
   };
 
   warmupWorker(method: string, args: Array<any>): void {
