const path = require('path');
const prettifyTime = require('./prettifyTime');
const logger = require('@parcel/logger');
const filesize = require('filesize');

const LARGE_BUNDLE_SIZE = 1024 * 1024;
const DEFAULT_NUM_LARGE_ASSETS = 10;
const COLUMNS = [
  {align: 'left'}, // name
  {align: 'right'}, // size
  {align: 'right'} // time
];

function bundleReport(mainBundle, detailed = false) {
  // Get a list of bundles sorted by size
  let bundles = Array.from(iterateBundles(mainBundle)).sort(
    (a, b) => b.totalSize - a.totalSize
  );
  let rows = [];

  for (let bundle of bundles) {
    // Add a row for the bundle
    rows.push([
      formatFilename(bundle.name, logger.chalk.cyan.bold),
      logger.chalk.bold(
        prettifySize(bundle.totalSize, bundle.totalSize > LARGE_BUNDLE_SIZE)
      ),
      logger.chalk.green.bold(prettifyTime(bundle.bundleTime))
    ]);

    // If detailed, generate a list of the largest assets in the bundle
    if (detailed && bundle.assets.size > 1) {
      let assets = Array.from(bundle.assets)
        .filter(a => a.type === bundle.type)
        .sort((a, b) => b.bundledSize - a.bundledSize);
      let largestAssets = (() => {
        if (detailed === 'all') {
          return assets;
        }
        return assets.slice(
          0,
<<<<<<< HEAD
          isNaN(detailed) ? DEFAULT_NUM_LARGE_ASSETS : parseInt(detailed, 10)
=======
          isNaN(detailed) || typeof detailed === 'boolean'
            ? DEFAULT_NUM_LARGE_ASSETS
            : parseInt(detailed, 10)
>>>>>>> 2edae260
        );
      })();
      for (let asset of largestAssets) {
        // Add a row for the asset.
        rows.push([
          (asset == assets[assets.length - 1] ? '└── ' : '├── ') +
            formatFilename(asset.name, logger.chalk.reset),
          logger.chalk.dim(prettifySize(asset.bundledSize)),
          logger.chalk.dim(logger.chalk.green(prettifyTime(asset.buildTime)))
        ]);
      }

      // Show how many more assets there are
      if (assets.length > largestAssets.length) {
        rows.push([
          '└── ' +
            logger.chalk.dim(
              `+ ${assets.length - largestAssets.length} more assets`
            )
        ]);
      }

      // If this isn't the last bundle, add an empty row before the next one
      if (bundle !== bundles[bundles.length - 1]) {
        rows.push([]);
      }
    }
  }

  // Render table
  logger.log('');
  logger.table(COLUMNS, rows);
}

module.exports = bundleReport;

function* iterateBundles(bundle) {
  if (!bundle.isEmpty) {
    yield bundle;
  }

  for (let child of bundle.childBundles) {
    yield* iterateBundles(child);
  }
}

function prettifySize(size, isLarge) {
  let res = filesize(size);
  if (isLarge) {
    return logger.chalk.yellow(logger.emoji.warning + '  ' + res);
  }
  return logger.chalk.magenta(res);
}

function formatFilename(filename, color = logger.chalk.reset) {
  let dir = path.relative(process.cwd(), path.dirname(filename));
  return (
    logger.chalk.dim(dir + (dir ? path.sep : '')) +
    color(path.basename(filename))
  );
}<|MERGE_RESOLUTION|>--- conflicted
+++ resolved
@@ -39,13 +39,9 @@
         }
         return assets.slice(
           0,
-<<<<<<< HEAD
-          isNaN(detailed) ? DEFAULT_NUM_LARGE_ASSETS : parseInt(detailed, 10)
-=======
           isNaN(detailed) || typeof detailed === 'boolean'
             ? DEFAULT_NUM_LARGE_ASSETS
             : parseInt(detailed, 10)
->>>>>>> 2edae260
         );
       })();
       for (let asset of largestAssets) {
