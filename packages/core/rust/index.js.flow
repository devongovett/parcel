--- conflicted
+++ resolved
@@ -3,7 +3,6 @@
 
 declare export var init: void | (() => void);
 
-<<<<<<< HEAD
 export type ProjectPath = any;
 export interface ConfigRequest {
   id: string,
@@ -18,6 +17,8 @@
 export interface RequestOptions {
 }
 
+declare export function initSentry(): void;
+declare export function closeSentry(): void;
 declare export function napiRunConfigRequest(configRequest: ConfigRequest, api: any, options: any): void
 declare export function findAncestorFile(filenames: Array<string>, from: string, root: string): string | null
 declare export function findFirstFile(names: Array<string>): string | null
@@ -25,23 +26,6 @@
 declare export function hashString(s: string): string
 declare export function hashBuffer(buf: Buffer): string
 declare export function optimizeImage(kind: string, buf: Buffer): Buffer
-=======
-declare export function initSentry(): void;
-declare export function closeSentry(): void;
-declare export function findAncestorFile(
-  filenames: Array<string>,
-  from: string,
-  root: string,
-): string | null;
-declare export function findFirstFile(names: Array<string>): string | null;
-declare export function findNodeModule(
-  module: string,
-  from: string,
-): string | null;
-declare export function hashString(s: string): string;
-declare export function hashBuffer(buf: Buffer): string;
-declare export function optimizeImage(kind: string, buf: Buffer): Buffer;
->>>>>>> a1f0ba69
 export interface JsFileSystemOptions {
   canonicalize: string => string;
   read: string => Buffer;
