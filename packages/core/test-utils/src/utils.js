// @flow

import type {
  BuildEvent,
  BundleGraph,
  FilePath,
  InitialParcelOptions,
  Bundle
} from '@parcel/types';

import invariant from 'assert';
import Parcel from '@parcel/core';
import defaultConfigContents from '@parcel/config-default';
import assert from 'assert';
import vm from 'vm';
import {NodeFS, MemoryFS} from '@parcel/fs';
import path from 'path';
import WebSocket from 'ws';
import nullthrows from 'nullthrows';

import {promisify, syncPromise} from '@parcel/utils';
import _ncp from 'ncp';
import _chalk from 'chalk';
import resolve from 'resolve';

export const inputFS = new NodeFS();
export const outputFS = new MemoryFS();
export const ncp = promisify(_ncp);

export const defaultConfig = {
  ...defaultConfigContents,
  filePath: require.resolve('@parcel/config-default'),
  reporters: []
};

const chalk = new _chalk.constructor({enabled: true});
const warning = chalk.keyword('orange');

/* eslint-disable no-console */
// $FlowFixMe
console.warn = (...args) => {
  // eslint-disable-next-line no-console
  console.error(warning(...args));
};
/* eslint-enable no-console */

export function sleep(ms: number): Promise<void> {
  return new Promise(resolve => setTimeout(resolve, ms));
}

export const distDir = path.resolve(
  __dirname,
  '..',
  '..',
  'integration-tests',
  'dist'
);

export async function removeDistDirectory() {
  await outputFS.rimraf(distDir);
}

export function symlinkPrivilegeWarning() {
  // eslint-disable-next-line no-console
  console.warn(
    `-----------------------------------
Skipping symbolic link test(s) because you don't have the privilege.
Run tests with Administrator privilege.
If you don't know how, check here: https://bit.ly/2UmWsbD
-----------------------------------`
  );
}

export function bundler(
  entries: FilePath | Array<FilePath>,
  opts: InitialParcelOptions
) {
  return new Parcel({
    entries,
    disableCache: true,
    logLevel: 'none',
    killWorkers: false,
    defaultConfig,
    inputFS,
    outputFS,
    ...opts
  });
}

export async function bundle(
  entries: FilePath | Array<FilePath>,
  opts: InitialParcelOptions
): Promise<BundleGraph> {
  return nullthrows(await bundler(entries, opts).run());
}

export function getNextBuild(b: Parcel): Promise<BuildEvent> {
  return new Promise((resolve, reject) => {
    let subscriptionPromise = b
      .watch((err, buildEvent) => {
        if (err) {
          reject(err);
          return;
        }

        subscriptionPromise
          .then(subscription => {
            // If the watch callback was reached, subscription must have been successful
            invariant(subscription != null);
            return subscription.unsubscribe();
          })
          .then(() => {
            // If the build promise hasn't been rejected, buildEvent must exist
            invariant(buildEvent != null);
            resolve(buildEvent);
          })
          .catch(reject);
      })
      .catch(reject);
  });
}

export async function run(
  bundleOrGraph: BundleGraph | Bundle,
  globals: mixed,
  opts: {require?: boolean} = {}
): Promise<mixed> {
  let bundle: Bundle;
  if (bundleOrGraph.traverseBundles) {
    let bundles = [];
    //$FlowFixMe
    bundleOrGraph.traverseBundles(bundle => {
      bundles.push(bundle);
    });

<<<<<<< HEAD
    bundle = (nullthrows(bundles.find(b => b.isEntry)): Bundle);
  } else {
    //$FlowFixMe
    bundle = (bundleOrGraph: Bundle);
  }
  let entryAsset = bundle.getEntryAssets()[0];
=======
  let bundle = nullthrows(bundles.find(b => b.isEntry));
  let entryAsset = nullthrows(bundle.getMainEntry());
>>>>>>> 4a41722d
  let target = entryAsset.env.context;

  var ctx;
  switch (target) {
    case 'browser':
      ctx = prepareBrowserContext(nullthrows(bundle.filePath), globals);
      break;
    case 'node':
      ctx = prepareNodeContext(nullthrows(bundle.filePath), globals);
      break;
    case 'electron':
      ctx = Object.assign(
        prepareBrowserContext(nullthrows(bundle.filePath), globals),
        prepareNodeContext(nullthrows(bundle.filePath), globals)
      );
      break;
    default:
      throw new Error('Unknown target ' + target);
  }

  vm.createContext(ctx);
  vm.runInContext(
    await outputFS.readFile(nullthrows(bundle.filePath), 'utf8'),
    ctx
  );

  if (opts.require !== false) {
    if (ctx.parcelRequire) {
      // $FlowFixMe
      return ctx.parcelRequire(entryAsset.id);
    } else if (ctx.output) {
      return ctx.output;
    }
    if (ctx.module) {
      // $FlowFixMe
      return ctx.module.exports;
    }
  }

  return ctx;
}

export async function assertBundles(
  bundleGraph: BundleGraph,
  expectedBundles: Array<{|
    name?: string | RegExp,
    type?: string,
    assets: Array<string>
  |}>
) {
  let actualBundles = [];
  bundleGraph.traverseBundles(bundle => {
    let assets = [];
    bundle.traverseAssets(asset => {
      assets.push(path.basename(asset.filePath));
    });

    assets.sort((a, b) => (a.toLowerCase() < b.toLowerCase() ? -1 : 1));
    actualBundles.push({
      name: path.basename(nullthrows(bundle.filePath)),
      type: bundle.type,
      assets
    });
  });

  for (let bundle of expectedBundles) {
    if (!Array.isArray(bundle.assets)) {
      throw new Error(
        'Expected bundle must include an array of expected assets'
      );
    }
    bundle.assets.sort((a, b) => (a.toLowerCase() < b.toLowerCase() ? -1 : 1));
  }

  expectedBundles.sort((a, b) => (a.assets[0] < b.assets[0] ? -1 : 1));
  actualBundles.sort((a, b) => (a.assets[0] < b.assets[0] ? -1 : 1));
  assert.equal(
    actualBundles.length,
    expectedBundles.length,
    'expected number of bundles mismatched'
  );

  let i = 0;
  for (let bundle of expectedBundles) {
    let actualBundle = actualBundles[i++];
    let name = bundle.name;
    if (name) {
      if (typeof name === 'string') {
        assert.equal(actualBundle.name, name);
      } else if (name instanceof RegExp) {
        assert(
          actualBundle.name.match(name),
          `${actualBundle.name} does not match regexp ${name.toString()}`
        );
      } else {
        // $FlowFixMe
        assert.fail();
      }
    }

    if (bundle.type) {
      assert.equal(actualBundle.type, bundle.type);
    }

    if (bundle.assets) {
      assert.deepEqual(actualBundle.assets, bundle.assets);
    }
  }
}

export function normaliseNewlines(text: string): string {
  return text.replace(/(\r\n|\n|\r)/g, '\n');
}

function prepareBrowserContext(filePath: FilePath, globals: mixed): vm$Context {
  // for testing dynamic imports
  const fakeElement = {
    remove() {}
  };

  const fakeDocument = {
    createElement(tag) {
      return {tag};
    },

    getElementsByTagName() {
      return [
        {
          appendChild(el) {
            setTimeout(function() {
              if (el.tag === 'script') {
                vm.runInContext(
                  syncPromise(
                    outputFS.readFile(
                      path.join(path.dirname(filePath), el.src),
                      'utf8'
                    )
                  ),
                  ctx
                );
              }

              el.onload();
            }, 0);
          }
        }
      ];
    },

    getElementById() {
      return fakeElement;
    },

    body: {
      appendChild() {
        return null;
      }
    }
  };

  var exports = {};
  var ctx = Object.assign(
    {
      exports,
      module: {exports},
      document: fakeDocument,
      WebSocket,
      console,
      location: {hostname: 'localhost'},
      fetch(url) {
        return Promise.resolve({
          async arrayBuffer() {
            return new Uint8Array(
              await outputFS.readFile(path.join(path.dirname(filePath), url))
            ).buffer;
          },
          async text() {
            return outputFS.readFile(
              path.join(path.dirname(filePath), url),
              'utf8'
            );
          }
        });
      }
    },
    globals
  );

  ctx.window = ctx;
  return ctx;
}

const nodeCache = {};
function prepareNodeContext(filePath, globals) {
  let exports = {};
  let req = specifier => {
    // $FlowFixMe
    let res = resolve.sync(specifier, {
      basedir: path.dirname(filePath),
      preserveSymlinks: true,
      extensions: ['.js', '.json'],
      readFileSync: (...args) => {
        return syncPromise(outputFS.readFile(...args));
      },
      isFile: file => {
        try {
          var stat = syncPromise(outputFS.stat(file));
        } catch (err) {
          return false;
        }
        return stat.isFile();
      },
      isDirectory: file => {
        try {
          var stat = syncPromise(outputFS.stat(file));
        } catch (err) {
          return false;
        }
        return stat.isDirectory();
      }
    });

    // Shim FS module using outputFS
    if (res === 'fs') {
      return {
        readFile: async (file, encoding, cb) => {
          let res = await outputFS.readFile(file, encoding);
          cb(null, res);
        },
        readFileSync: (file, encoding) => {
          return syncPromise(outputFS.readFile(file, encoding));
        }
      };
    }

    if (res === specifier) {
      return require(specifier);
    }

    if (nodeCache[res]) {
      return nodeCache[res].module.exports;
    }

    let ctx = prepareNodeContext(res, globals);
    nodeCache[res] = ctx;

    vm.createContext(ctx);
    vm.runInContext(syncPromise(outputFS.readFile(res, 'utf8')), ctx);
    return ctx.module.exports;
  };

  var ctx = Object.assign(
    {
      module: {exports, require: req},
      exports,
      __filename: filePath,
      __dirname: path.dirname(filePath),
      require: req,
      console,
      process: process,
      setTimeout: setTimeout,
      setImmediate: setImmediate
    },
    globals
  );

  ctx.global = ctx;
  return ctx;
}<|MERGE_RESOLUTION|>--- conflicted
+++ resolved
@@ -133,17 +133,12 @@
       bundles.push(bundle);
     });
 
-<<<<<<< HEAD
     bundle = (nullthrows(bundles.find(b => b.isEntry)): Bundle);
   } else {
     //$FlowFixMe
     bundle = (bundleOrGraph: Bundle);
   }
-  let entryAsset = bundle.getEntryAssets()[0];
-=======
-  let bundle = nullthrows(bundles.find(b => b.isEntry));
   let entryAsset = nullthrows(bundle.getMainEntry());
->>>>>>> 4a41722d
   let target = entryAsset.env.context;
 
   var ctx;
