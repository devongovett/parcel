--- conflicted
+++ resolved
@@ -160,11 +160,7 @@
   +isLibrary?: boolean,
   +minify?: boolean,
   +scopeHoist?: boolean,
-<<<<<<< HEAD
-  +sourceMap?: ?TargetSourceMapOptions
-=======
   +sourceMap?: ?TargetSourceMapOptions,
->>>>>>> 97a7bfee
 |};
 
 /**
@@ -1117,13 +1113,10 @@
   +canDefer?: boolean,
   /** A resolver might return diagnostics to also run subsequent resolvers while still providing a reason why it failed. */
   +diagnostics?: Diagnostic | Array<Diagnostic>,
-<<<<<<< HEAD
+  /** Is spread (shallowly merged) onto the request's dependency.meta */
+  +meta?: JSONObject,
   +invalidateOnFileCreate?: Array<FileCreateInvalidation>;
   +invalidateOnFileChange?: Array<FilePath>;
-=======
-  /** Is spread (shallowly merged) onto the request's dependency.meta */
-  +meta?: JSONObject,
->>>>>>> 97a7bfee
 |};
 
 export type ConfigOutput = {|
