// @flow strict-local

import type {Readable} from 'stream';
import type SourceMap from '@parcel/source-map';
import type {FileSystem} from '@parcel/fs';
import type WorkerFarm from '@parcel/workers';
import type {PackageManager} from '@parcel/package-manager';
import type {Diagnostic} from '@parcel/diagnostic';
import type {PluginLogger} from '@parcel/logger';

import type {AST as _AST, ConfigResult as _ConfigResult} from './unsafe';

export type AST = _AST;
export type ConfigResult = _ConfigResult;
export type EnvMap = typeof process.env;

export type JSONValue =
  | null
  | void // ? Is this okay?
  | boolean
  | number
  | string
  | Array<JSONValue>
  | JSONObject;

export type JSONObject = {[key: string]: JSONValue, ...};

export type PackageName = string;
export type FilePath = string;
export type Glob = string;
export type Semver = string;
export type SemverRange = string;
export type ModuleSpecifier = string;

export type GlobMap<T> = {[Glob]: T, ...};

export type ParcelConfigFile = {|
  extends?: PackageName | FilePath | Array<PackageName | FilePath>,
  resolvers?: Array<PackageName>,
  transforms?: {[Glob]: Array<PackageName>, ...},
  bundler?: PackageName,
  namers?: Array<PackageName>,
  runtimes?: {[EnvironmentContext]: Array<PackageName>, ...},
  packagers?: {[Glob]: PackageName, ...},
  optimizers?: {[Glob]: Array<PackageName>, ...},
  reporters?: Array<PackageName>,
  validators?: {[Glob]: Array<PackageName>, ...},
|};

export type ResolvedParcelConfigFile = {|
  ...ParcelConfigFile,
  +filePath: FilePath,
  +resolveFrom?: FilePath,
|};

export type Engines = {
  +browsers?: string | Array<string>,
  +electron?: SemverRange,
  +node?: SemverRange,
  +parcel?: SemverRange,
  ...
};

export type TargetSourceMapOptions = {|
  +sourceRoot?: string,
  +inline?: boolean,
  +inlineSources?: boolean,
|};

export interface Target {
  +distEntry: ?FilePath;
  +distDir: FilePath;
  +env: Environment;
  +sourceMap: ?TargetSourceMapOptions;
  +name: string;
  +publicUrl: string;
  +loc: ?SourceLocation;
}

export type EnvironmentContext =
  | 'browser'
  | 'web-worker'
  | 'service-worker'
  | 'node'
  | 'electron-main'
  | 'electron-renderer';

export type OutputFormat = 'esmodule' | 'commonjs' | 'global';
export type PackageTargetDescriptor = {|
  +context?: EnvironmentContext,
  +engines?: Engines,
  +includeNodeModules?:
    | boolean
    | Array<PackageName>
    | {[PackageName]: boolean, ...},
  +outputFormat?: OutputFormat,
  +publicUrl?: string,
  +distDir?: FilePath,
  +sourceMap?: TargetSourceMapOptions,
  +isLibrary?: boolean,
  +minify?: boolean,
  +scopeHoist?: boolean,
|};

export type TargetDescriptor = {|
  ...PackageTargetDescriptor,
  +distDir: FilePath,
|};

export type EnvironmentOpts = {|
  +context?: EnvironmentContext,
  +engines?: Engines,
  +includeNodeModules?:
    | boolean
    | Array<PackageName>
    | {[PackageName]: boolean, ...},
  +outputFormat?: OutputFormat,
  +isLibrary?: boolean,
  +minify?: boolean,
  +scopeHoist?: boolean,
|};

export type VersionMap = {
  [string]: string,
  ...,
};

export interface Environment {
  +context: EnvironmentContext;
  +engines: Engines;
  +includeNodeModules:
    | boolean
    | Array<PackageName>
    | {[PackageName]: boolean, ...};
  +outputFormat: OutputFormat;
  +isLibrary: boolean;
  +minify: boolean;
  +scopeHoist: boolean;

  isBrowser(): boolean;
  isNode(): boolean;
  isElectron(): boolean;
  isWorker(): boolean;
  isIsolated(): boolean;
  matchesEngines(minVersions: VersionMap): boolean;
}

type PackageDependencies = {|
  [PackageName]: Semver,
|};

export type PackageJSON = {
  name: PackageName,
  version: Semver,
  main?: FilePath,
  module?: FilePath,
  types?: FilePath,
  browser?: FilePath | {[FilePath]: FilePath | boolean, ...},
  source?: FilePath | {[FilePath]: FilePath, ...},
  alias?: {[PackageName | FilePath | Glob]: PackageName | FilePath, ...},
  browserslist?: Array<string>,
  engines?: Engines,
  targets?: {[string]: PackageTargetDescriptor, ...},
  dependencies?: PackageDependencies,
  devDependencies?: PackageDependencies,
  peerDependencies?: PackageDependencies,
  sideEffects?: boolean | FilePath | Array<FilePath>,
  ...
};

export type LogLevel = 'none' | 'error' | 'warn' | 'info' | 'verbose';
export type BuildMode = 'development' | 'production' | string;

export type InitialParcelOptions = {|
  +entries?: FilePath | Array<FilePath>,
  +rootDir?: FilePath,
  +config?: ResolvedParcelConfigFile,
  +defaultConfig?: ResolvedParcelConfigFile,
  +env?: EnvMap,
  +targets?: ?(Array<string> | {+[string]: TargetDescriptor, ...}),

  +disableCache?: boolean,
  +cacheDir?: FilePath,
  +killWorkers?: boolean,
  +mode?: BuildMode,
  +minify?: boolean,
  +scopeHoist?: boolean,
  +sourceMaps?: boolean,
  +publicUrl?: string,
  +distDir?: FilePath,
  +hot?: boolean,
  +serve?: ServerOptions | false,
  +autoinstall?: boolean,
  +logLevel?: LogLevel,
  +profile?: boolean,
  +patchConsole?: boolean,

  +inputFS?: FileSystem,
  +outputFS?: FileSystem,
  +workerFarm?: WorkerFarm,
  +packageManager?: PackageManager,
  +defaultEngines?: Engines,

  // contentHash
  // throwErrors
  // global?
  // detailedReport
|};

export interface PluginOptions {
  +mode: BuildMode;
  +sourceMaps: boolean;
  +env: EnvMap;
  +hot: boolean;
  +serve: ServerOptions | false;
  +autoinstall: boolean;
  +logLevel: LogLevel;
  +rootDir: FilePath;
  +projectRoot: FilePath;
  +cacheDir: FilePath;
  +inputFS: FileSystem;
  +outputFS: FileSystem;
  +packageManager: PackageManager;
}

export type ServerOptions = {|
  +host?: string,
  +port: number,
  +https?: HTTPSOptions | boolean,
  +publicUrl?: string,
|};

export type HTTPSOptions = {|
  +cert: FilePath,
  +key: FilePath,
|};

// Source locations are 1-based, meaning lines and columns start at 1
export type SourceLocation = {|
  +filePath: string,
  +start: {|
    +line: number,
    +column: number,
  |},
  +end: {|
    +line: number,
    +column: number,
  |},
|};

export type Meta = {
  [string]: JSONValue,
  globals?: Map<string, ?{code: string, deps?: Array<string>, ...}>,
  ...
};

export type Symbol = string;

export type DependencyOptions = {|
  +moduleSpecifier: ModuleSpecifier,
  +isAsync?: boolean,
  +isEntry?: boolean,
  +isOptional?: boolean,
  +isURL?: boolean,
  +isWeak?: ?boolean,
  +loc?: SourceLocation,
  +env?: EnvironmentOpts,
  +meta?: Meta,
  +target?: Target,
  +symbols?: Map<Symbol, Symbol>,
|};

export interface Dependency {
  +id: string;
  +moduleSpecifier: ModuleSpecifier;
  +isAsync: boolean;
  +isEntry: boolean;
  +isOptional: boolean;
  +isURL: boolean;
  +isWeak: ?boolean;
  +isDeferred: boolean;
  +loc: ?SourceLocation;
  +env: Environment;
  +meta: Meta;
  +target: ?Target;
  +sourceAssetId: ?string;
  +sourcePath: ?string;
  +symbols: Map<Symbol, Symbol>;
  +pipeline: ?string;
}

export type File = {|
  +filePath: FilePath,
  +hash?: string,
|};

export interface BaseAsset {
  +ast: ?AST;
  +env: Environment;
  +fs: FileSystem;
  +filePath: FilePath;
  +id: string;
  +meta: Meta;
  +isIsolated: boolean;
  +isInline: boolean;
  +isSplittable: ?boolean;
  +isSource: boolean;
  +type: string;
  +symbols: Map<Symbol, Symbol>;
  +sideEffects: boolean;
  +uniqueKey: ?string;

  getCode(): Promise<string>;
  getBuffer(): Promise<Buffer>;
  getStream(): Readable;
  getMap(): Promise<?SourceMap>;
  getIncludedFiles(): $ReadOnlyArray<File>;
  getDependencies(): $ReadOnlyArray<Dependency>;
  getConfig(
    filePaths: Array<FilePath>,
    options: ?{|
      packageKey?: string,
      parse?: boolean,
    |},
  ): Promise<ConfigResult | null>;
  getPackage(): Promise<PackageJSON | null>;
}

export interface MutableAsset extends BaseAsset {
  ast: ?AST;
  isIsolated: boolean;
  isInline: boolean;
  isSplittable: ?boolean;
  type: string;

  addDependency(dep: DependencyOptions): string;
  setMap(?SourceMap): void;
  setCode(string): void;
  setBuffer(Buffer): void;
  setStream(Readable): void;
  addIncludedFile(file: File): void;
  addDependency(opts: DependencyOptions): string;
  addURLDependency(url: string, opts: $Shape<DependencyOptions>): string;
  setEnvironment(opts: EnvironmentOpts): void;
}

export interface Asset extends BaseAsset {
  +outputHash: string;
  +stats: Stats;
}

export interface Config {
  +isSource: boolean;
  +searchPath: FilePath;
  +result: ConfigResult;
  +env: Environment;
  +resolvedPath: ?FilePath;

  setResolvedPath(filePath: FilePath): void;
  setResult(result: ConfigResult): void; // TODO: fix
  setResultHash(resultHash: string): void;
  addIncludedFile(filePath: FilePath): void;
  addDevDependency(name: PackageName, version?: Semver): void;
  setWatchGlob(glob: string): void;
  getConfigFrom(
    searchPath: FilePath,
    filePaths: Array<FilePath>,
    options: ?{|
      packageKey?: string,
      parse?: boolean,
      exclude?: boolean,
    |},
  ): Promise<ConfigResult | null>;
  getConfig(
    filePaths: Array<FilePath>,
    options: ?{|
      packageKey?: string,
      parse?: boolean,
      exclude?: boolean,
    |},
  ): Promise<ConfigResult | null>;
  getPackage(): Promise<PackageJSON | null>;
  shouldRehydrate(): void;
  shouldReload(): void;
  shouldInvalidateOnStartup(): void;
}

export type Stats = {|
  time: number,
  size: number,
|};

export type GenerateOutput = {|
  +code: string,
  +map?: ?SourceMap,
|};

export type Blob = string | Buffer | Readable;

export interface TransformerResult {
  +type: string;
  +code?: string;
  +map?: ?SourceMap;
  +content?: Blob;
  +ast?: ?AST;
  +dependencies?: $ReadOnlyArray<DependencyOptions>;
  +includedFiles?: $ReadOnlyArray<File>;
  +isIsolated?: boolean;
  +isInline?: boolean;
  +isSplittable?: boolean;
  +isSource?: boolean;
  +env?: EnvironmentOpts;
  +meta?: Meta;
  +pipeline?: ?string;
  +symbols?: Map<Symbol, Symbol>;
  +sideEffects?: boolean;
  +uniqueKey?: ?string;
}

export type Async<T> = T | Promise<T>;

export type ResolveFn = (from: FilePath, to: string) => Promise<FilePath>;

type ResolveConfigFn = (
  configNames: Array<FilePath>,
) => Promise<FilePath | null>;

export type ValidateResult = {|
  warnings: Array<Diagnostic>,
  errors: Array<Diagnostic>,
|};

export type Validator = {|
  validate({|
    asset: Asset,
    config: ConfigResult | void,
    options: PluginOptions,
    logger: PluginLogger,
  |}): Async<ValidateResult | void>,
  getConfig?: ({|
    asset: Asset,
    resolveConfig: ResolveConfigFn,
    options: PluginOptions,
    logger: PluginLogger,
  |}) => Async<ConfigResult | void>,
|};

export type Transformer = {|
  // TODO: deprecate getConfig
  getConfig?: ({|
    asset: MutableAsset,
    resolve: ResolveFn,
    options: PluginOptions,
    logger: PluginLogger,
  |}) => Async<ConfigResult | void>,
  loadConfig?: ({|
    config: Config,
    options: PluginOptions,
    logger: PluginLogger,
  |}) => Async<void>,
  preSerializeConfig?: ({|
    config: Config,
    options: PluginOptions,
  |}) => Async<void>,
  postDeserializeConfig?: ({|
    config: Config,
    options: PluginOptions,
    logger: PluginLogger,
  |}) => Async<void>,
  canReuseAST?: ({|
    ast: AST,
    options: PluginOptions,
    logger: PluginLogger,
  |}) => boolean,
  parse?: ({|
    asset: MutableAsset,
    config: ?ConfigResult,
    resolve: ResolveFn,
    options: PluginOptions,
    logger: PluginLogger,
  |}) => Async<?AST>,
  transform({|
    asset: MutableAsset,
    config: ?ConfigResult,
    resolve: ResolveFn,
    options: PluginOptions,
    logger: PluginLogger,
  |}): Async<Array<TransformerResult | MutableAsset>>,
  generate?: ({|
    asset: MutableAsset,
    config: ?ConfigResult,
    resolve: ResolveFn,
    options: PluginOptions,
    logger: PluginLogger,
  |}) => Async<GenerateOutput>,
  postProcess?: ({|
    assets: Array<MutableAsset>,
    config: ?ConfigResult,
    resolve: ResolveFn,
    options: PluginOptions,
    logger: PluginLogger,
  |}) => Async<Array<TransformerResult>>,
|};

export interface TraversalActions {
  skipChildren(): void;
  stop(): void;
}

export type GraphVisitor<TNode, TContext> =
  | GraphTraversalCallback<TNode, TContext>
  | {|
      enter?: GraphTraversalCallback<TNode, TContext>,
      exit?: GraphTraversalCallback<TNode, TContext>,
    |};
export type GraphTraversalCallback<TNode, TContext> = (
  node: TNode,
  context: ?TContext,
  actions: TraversalActions,
) => ?TContext;

export type BundleTraversable =
  | {|+type: 'asset', value: Asset|}
  | {|+type: 'dependency', value: Dependency|};

export type BundlerBundleGraphTraversable =
  | {|+type: 'asset', value: Asset|}
  | {|+type: 'dependency', value: Dependency|};

export type CreateBundleOpts =
  // If an entryAsset is provided, a bundle id, type, and environment will be
  // inferred from the entryAsset.
  | {|
<<<<<<< HEAD
      uniqueKey?: string,
      entryAsset: Asset,
      target: Target,
      isEntry?: ?boolean,
      isInline?: ?boolean,
      isSplittable?: ?boolean,
      type?: ?string,
      env?: ?Environment,
=======
      +id?: string,
      +entryAsset: Asset,
      +target: Target,
      +isEntry?: ?boolean,
      +isInline?: ?boolean,
      +isSplittable?: ?boolean,
      +type?: ?string,
      +env?: ?Environment,
>>>>>>> b2851080
    |}
  // If an entryAsset is not provided, a bundle id, type, and environment must
  // be provided.
  | {|
<<<<<<< HEAD
      uniqueKey: string,
      entryAsset?: Asset,
      target: Target,
      isEntry?: ?boolean,
      isInline?: ?boolean,
      isSplittable?: ?boolean,
      type: string,
      env: Environment,
=======
      +id: string,
      +entryAsset?: Asset,
      +target: Target,
      +isEntry?: ?boolean,
      +isInline?: ?boolean,
      +isSplittable?: ?boolean,
      +type: string,
      +env: Environment,
>>>>>>> b2851080
    |};

export type SymbolResolution = {|
  +asset: Asset,
  +exportSymbol: Symbol | string,
  +symbol: void | Symbol,
|};

export interface Bundle {
  +id: string;
  +hashReference: string;
  +type: string;
  +env: Environment;
  +isEntry: ?boolean;
  +isInline: ?boolean;
  +isSplittable: ?boolean;
  +target: Target;
  +filePath: ?FilePath;
  +name: ?string;
  +stats: Stats;
  getEntryAssets(): Array<Asset>;
  getMainEntry(): ?Asset;
  hasAsset(Asset): boolean;
  traverseAssets<TContext>(visit: GraphVisitor<Asset, TContext>): ?TContext;
  traverse<TContext>(
    visit: GraphVisitor<BundleTraversable, TContext>,
  ): ?TContext;
}

export interface NamedBundle extends Bundle {
  +filePath: FilePath;
  +name: string;
  +displayName: string;
}

export type BundleGroup = {|
  target: Target,
  entryAssetId: string,
|};

export interface MutableBundleGraph {
  addAssetGraphToBundle(Asset, Bundle): void;
  addBundleToBundleGroup(Bundle, BundleGroup): void;
  createAssetReference(Dependency, Asset): void;
  createBundle(CreateBundleOpts): Bundle;
  createBundleGroup(Dependency, Target): BundleGroup;
  findBundlesWithAsset(Asset): Array<Bundle>;
  getDependencyAssets(Dependency): Array<Asset>;
  getDependencyResolution(Dependency): ?Asset;
  getBundleGroupsContainingBundle(Bundle): Array<BundleGroup>;
  getBundlesInBundleGroup(BundleGroup): Array<Bundle>;
  getTotalSize(Asset): number;
  isAssetInAncestorBundles(Bundle, Asset): boolean;
  removeAssetGraphFromBundle(Asset, Bundle): void;
  traverse<TContext>(
    GraphVisitor<BundlerBundleGraphTraversable, TContext>,
  ): ?TContext;
  traverseBundles<TContext>(GraphVisitor<Bundle, TContext>): ?TContext;
  traverseContents<TContext>(
    GraphVisitor<BundlerBundleGraphTraversable, TContext>,
  ): ?TContext;
}

export interface BundleGraph {
  getBundles(): Array<Bundle>;
  getBundleGroupsContainingBundle(bundle: Bundle): Array<BundleGroup>;
  getBundlesInBundleGroup(bundleGroup: BundleGroup): Array<Bundle>;
  getChildBundles(bundle: Bundle): Array<Bundle>;
  getSiblingBundles(bundle: Bundle): Array<Bundle>;
  getDependencies(asset: Asset): Array<Dependency>;
  getIncomingDependencies(asset: Asset): Array<Dependency>;
  getDependencyResolution(dependency: Dependency): ?Asset;
  isAssetInAncestorBundles(bundle: Bundle, asset: Asset): boolean;
  isAssetReferenced(asset: Asset): boolean;
  isAssetReferencedByAssetType(asset: Asset, type: string): boolean;
  hasParentBundleOfType(bundle: Bundle, type: string): boolean;
  resolveSymbol(asset: Asset, symbol: Symbol): SymbolResolution;
  getExportedSymbols(asset: Asset): Array<SymbolResolution>;
  traverseBundles<TContext>(
    visit: GraphTraversalCallback<Bundle, TContext>,
  ): ?TContext;
  findBundlesWithAsset(Asset): Array<Bundle>;
  getExternalDependencies(bundle: Bundle): Array<Dependency>;
  resolveExternalDependency(dependency: Dependency): ?BundleGroup;
}

export type BundleResult = {|
  +contents: Blob,
  +ast?: AST,
  +map?: ?SourceMap,
|};

export type ResolveResult = {|
  +filePath?: FilePath,
  +isExcluded?: boolean,
  +sideEffects?: boolean,
  +code?: string,
|};

export type Bundler = {|
  bundle({|
    bundleGraph: MutableBundleGraph,
    options: PluginOptions,
    logger: PluginLogger,
  |}): Async<void>,
  optimize({|
    bundleGraph: MutableBundleGraph,
    options: PluginOptions,
    logger: PluginLogger,
  |}): Async<void>,
|};

export type Namer = {|
  name({|
    bundle: Bundle,
    bundleGraph: BundleGraph,
    options: PluginOptions,
    logger: PluginLogger,
  |}): Async<?FilePath>,
|};

export type RuntimeAsset = {|
  +filePath: FilePath,
  +code: string,
  +dependency?: Dependency,
  +isEntry?: boolean,
|};

export type Runtime = {|
  apply({|
    bundle: NamedBundle,
    bundleGraph: BundleGraph,
    options: PluginOptions,
    logger: PluginLogger,
  |}): Async<void | RuntimeAsset | Array<RuntimeAsset>>,
|};

export type Packager = {|
  package({|
    bundle: NamedBundle,
    bundleGraph: BundleGraph,
    options: PluginOptions,
    getSourceMapReference: (map: SourceMap) => Promise<string> | string,
    logger: PluginLogger,
    getInlineBundleContents: (
      Bundle,
      BundleGraph,
    ) => Async<{|contents: Blob, map: ?(Readable | string)|}>,
  |}): Async<BundleResult>,
|};

export type Optimizer = {|
  optimize({|
    bundle: NamedBundle,
    contents: Blob,
    map: ?SourceMap,
    options: PluginOptions,
    logger: PluginLogger,
  |}): Async<BundleResult>,
|};

export type Resolver = {|
  resolve({|
    dependency: Dependency,
    options: PluginOptions,
    logger: PluginLogger,
    filePath: FilePath,
  |}): Async<?ResolveResult>,
|};

export type ProgressLogEvent = {|
  +type: 'log',
  +level: 'progress',
  +phase?: string,
  +message: string,
|};

export type DiagnosticLogEvent = {|
  +type: 'log',
  +level: 'error' | 'warn' | 'info' | 'verbose',
  +diagnostics: Array<Diagnostic>,
|};

export type TextLogEvent = {|
  +type: 'log',
  +level: 'success',
  +message: string,
|};

export type LogEvent = ProgressLogEvent | DiagnosticLogEvent | TextLogEvent;

export type BuildStartEvent = {|
  +type: 'buildStart',
|};

type WatchStartEvent = {|
  +type: 'watchStart',
|};

type WatchEndEvent = {|
  +type: 'watchEnd',
|};

type ResolvingProgressEvent = {|
  +type: 'buildProgress',
  +phase: 'resolving',
  +dependency: Dependency,
|};

type TransformingProgressEvent = {|
  +type: 'buildProgress',
  +phase: 'transforming',
  +filePath: FilePath,
|};

type BundlingProgressEvent = {|
  +type: 'buildProgress',
  +phase: 'bundling',
|};

type PackagingProgressEvent = {|
  +type: 'buildProgress',
  +phase: 'packaging',
  +bundle: NamedBundle,
|};

type OptimizingProgressEvent = {|
  +type: 'buildProgress',
  +phase: 'optimizing',
  +bundle: NamedBundle,
|};

export type BuildProgressEvent =
  | ResolvingProgressEvent
  | TransformingProgressEvent
  | BundlingProgressEvent
  | PackagingProgressEvent
  | OptimizingProgressEvent;

export type BuildSuccessEvent = {|
  +type: 'buildSuccess',
  +bundleGraph: BundleGraph,
  +buildTime: number,
  +changedAssets: Map<string, Asset>,
|};

export type BuildFailureEvent = {|
  +type: 'buildFailure',
  +diagnostics: Array<Diagnostic>,
|};

export type BuildEvent = BuildFailureEvent | BuildSuccessEvent;

export type ValidationEvent = {|
  +type: 'validation',
  +filePath: FilePath,
|};

export type ReporterEvent =
  | LogEvent
  | BuildStartEvent
  | BuildProgressEvent
  | BuildSuccessEvent
  | BuildFailureEvent
  | WatchStartEvent
  | WatchEndEvent
  | ValidationEvent;

export type Reporter = {|
  report({|
    event: ReporterEvent,
    options: PluginOptions,
    logger: PluginLogger,
  |}): Async<void>,
|};

export interface ErrorWithCode extends Error {
  +code?: string;
}

export interface IDisposable {
  dispose(): mixed;
}

export interface AsyncSubscription {
  unsubscribe(): Promise<mixed>;
}<|MERGE_RESOLUTION|>--- conflicted
+++ resolved
@@ -531,17 +531,7 @@
   // If an entryAsset is provided, a bundle id, type, and environment will be
   // inferred from the entryAsset.
   | {|
-<<<<<<< HEAD
-      uniqueKey?: string,
-      entryAsset: Asset,
-      target: Target,
-      isEntry?: ?boolean,
-      isInline?: ?boolean,
-      isSplittable?: ?boolean,
-      type?: ?string,
-      env?: ?Environment,
-=======
-      +id?: string,
+      +uniqueKey?: string,
       +entryAsset: Asset,
       +target: Target,
       +isEntry?: ?boolean,
@@ -549,22 +539,11 @@
       +isSplittable?: ?boolean,
       +type?: ?string,
       +env?: ?Environment,
->>>>>>> b2851080
     |}
   // If an entryAsset is not provided, a bundle id, type, and environment must
   // be provided.
   | {|
-<<<<<<< HEAD
-      uniqueKey: string,
-      entryAsset?: Asset,
-      target: Target,
-      isEntry?: ?boolean,
-      isInline?: ?boolean,
-      isSplittable?: ?boolean,
-      type: string,
-      env: Environment,
-=======
-      +id: string,
+      +uniqueKey: string,
       +entryAsset?: Asset,
       +target: Target,
       +isEntry?: ?boolean,
@@ -572,7 +551,6 @@
       +isSplittable?: ?boolean,
       +type: string,
       +env: Environment,
->>>>>>> b2851080
     |};
 
 export type SymbolResolution = {|
