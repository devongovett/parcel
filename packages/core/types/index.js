--- conflicted
+++ resolved
@@ -329,27 +329,23 @@
  */
 export type Meta = JSONObject;
 
-<<<<<<< HEAD
 /**
  * An identifier in an asset (likely imported/exported).
  */
 export type CodeSymbol = string;
-=======
-export type Symbol = string;
-export interface Symbols // eslint-disable-next-line no-undef
-  extends Iterable<[Symbol, {|local: Symbol, loc: ?SourceLocation|}]> {
-  get(exportSymbol: Symbol): ?{|local: Symbol, loc: ?SourceLocation|};
-  hasExportSymbol(exportSymbol: Symbol): boolean;
-  hasLocalSymbol(local: Symbol): boolean;
+export interface CodeSymbols // eslint-disable-next-line no-undef
+  extends Iterable<[CodeSymbol, {|local: CodeSymbol, loc: ?SourceLocation|}]> {
+  get(exportSymbol: CodeSymbol): ?{|local: CodeSymbol, loc: ?SourceLocation|};
+  hasExportSymbol(exportSymbol: CodeSymbol): boolean;
+  hasLocalSymbol(local: CodeSymbol): boolean;
   // Whether static analysis bailed out
   +isCleared: boolean;
 }
-export interface MutableSymbols extends Symbols {
+export interface MutableCodeSymbols extends CodeSymbols {
   // Static analysis bailed out
   clear(): void;
-  set(exportSymbol: Symbol, local: Symbol, loc: ?SourceLocation): void;
-}
->>>>>>> d33fcd9c
+  set(exportSymbol: CodeSymbol, local: CodeSymbol, loc: ?SourceLocation): void;
+}
 
 /**
  * Usen when creating a Dependency, see that.
@@ -367,11 +363,10 @@
   +env?: EnvironmentOpts,
   +meta?: Meta,
   +target?: Target,
-<<<<<<< HEAD
-  +symbols?: Map<CodeSymbol, CodeSymbol>,
-=======
-  +symbols?: $ReadOnlyMap<Symbol, {|local: Symbol, loc: ?SourceLocation|}>,
->>>>>>> d33fcd9c
+  +symbols?: $ReadOnlyMap<
+    CodeSymbol,
+    {|local: CodeSymbol, loc: ?SourceLocation|},
+  >,
 |};
 
 /**
@@ -407,15 +402,11 @@
   +target: ?Target;
   +sourceAssetId: ?string;
   +sourcePath: ?string;
-<<<<<<< HEAD
-  +symbols: Map<CodeSymbol, CodeSymbol>;
-=======
->>>>>>> d33fcd9c
   +pipeline: ?string;
 
   // (imported symbol -> variable that it is used as)
   // TODO make immutable
-  +symbols: MutableSymbols;
+  +symbols: MutableCodeSymbols;
 }
 
 export type File = {|
@@ -463,16 +454,12 @@
   +isSplittable: ?boolean;
   +isSource: boolean;
   +type: string;
-<<<<<<< HEAD
-  +symbols: Map<CodeSymbol, CodeSymbol>;
-=======
->>>>>>> d33fcd9c
   +sideEffects: boolean;
   +uniqueKey: ?string;
   +astGenerator: ?ASTGenerator;
 
   // (symbol exported by this -> name of binding to export)
-  +symbols: Symbols;
+  +symbols: CodeSymbols;
 
   getAST(): Promise<?AST>;
   getCode(): Promise<string>;
@@ -507,7 +494,7 @@
   addIncludedFile(file: File): void;
   addURLDependency(url: string, opts: $Shape<DependencyOptions>): string;
 
-  +symbols: MutableSymbols;
+  +symbols: MutableCodeSymbols;
 
   isASTDirty(): boolean;
   setAST(AST): void;
@@ -612,12 +599,11 @@
   +meta?: Meta,
   +pipeline?: ?string,
   +sideEffects?: boolean,
-<<<<<<< HEAD
-  +symbols?: Map<CodeSymbol, CodeSymbol>,
-=======
-  +symbols?: $ReadOnlyMap<Symbol, {|local: Symbol, loc: ?SourceLocation|}>,
+  +symbols?: $ReadOnlyMap<
+    CodeSymbol,
+    {|local: CodeSymbol, loc: ?SourceLocation|},
+  >,
   +symbolsConfident?: boolean,
->>>>>>> d33fcd9c
   +type: string,
   +uniqueKey?: ?string,
 |};
@@ -814,20 +800,15 @@
  */
 export type SymbolResolution = {|
   +asset: Asset,
-<<<<<<< HEAD
   +exportSymbol: CodeSymbol | string,
-  +symbol: void | CodeSymbol,
-=======
-  +exportSymbol: Symbol | string,
-  +symbol: void | null | Symbol,
+  +symbol: void | null | CodeSymbol,
   // the location of the specifier that lead to this result
   +loc: ?SourceLocation,
 |};
 
 export type ExportSymbolResolution = {|
   ...SymbolResolution,
-  +exportAs: Symbol | string,
->>>>>>> d33fcd9c
+  +exportAs: CodeSymbol | string,
 |};
 
 /**
@@ -881,28 +862,17 @@
   bundleIds: Array<string>,
 |};
 
-<<<<<<< HEAD
-/**
- * A Graph that contains Bundle-s, Asset-s, Dependency-s, BundleGroup-s
- * @method getChildBundles Child bundles are Bundles that might be loaded by an asset in the bundle
- * @method getSiblingBundles See BundleGroup
- * @method getReferencedBundles Bundles that are referenced (by filename)
- * @method getDependencies Get the dependencies of the asset
- * @method getIncomingDependencies Get the dependencies that require the asset
- * @method resolveExternalDependency Returns undefined if the specified dependency was excluded or wasn't async \
- * and otherwise the BundleGroup or Asset that the dependency resolves to. VERIFY
- * @method getDependencyResolution Find out which asset the dependency resolved to.
- * @method isAssetInAncestorBundles Whether the asset is already included in a compatible (regarding EnvironmentContext) parent bundle.
- * @method isAssetReferenced Whether the asset is referenced (the "references" edge)FIXME how? url/filename?
- * @method isAssetReferencedByDependant Whether the asset is referenced by URL which could cause an import.
- * @method resolveSymbol <code>asset</code> exports <code>symbol</code>, try to find the asset where the \
- * corresponding variable lives (resolves re-exports). Stop resolving transitively once \
- * <code>boundary</code> was left (<code>bundle.hasAsset(asset) === false</code>), then <code>result.symbol</code> is undefined.
- * @method getExportedSymbols Gets the symbols that are (transivitely) exported by the asset
- */
-export interface BundleGraph {
-  getBundles(): Array<Bundle>;
-=======
+/**
+ * A BundleGraph in the Bundler that can be modified
+ * @method addAssetGraphToBundle Add asset and all child nodes to the bundle VERIFY how??
+ * @method createAssetReference FIXME
+ * @method createBundleGroup Turns an edge (Dependency -> Asset-s) into (Dependency -> BundleGroup -> Asset-s)
+ * @method getDependencyAssets FIXME a dependency can have multiple child nodes?
+ * @method removeAssetGraphFromBundle Remove all "contains" edges from the bundle to the nodes in the asset's subgraph.
+ * @method internalizeAsyncDependency Turns a dependency to a different bundle into a dependency to an asset inside <code>bundle</code>.
+ * @method traverse FIME difference to traverseContents?
+ * @method traverseContents FIXME
+ */
 export interface MutableBundleGraph extends BundleGraph<Bundle> {
   addAssetGraphToBundle(Asset, Bundle): void;
   addBundleToBundleGroup(Bundle, BundleGroup): void;
@@ -924,9 +894,26 @@
   ): ?TContext;
 }
 
+/**
+ * A Graph that contains Bundle-s, Asset-s, Dependency-s, BundleGroup-s
+ * @method getChildBundles Child bundles are Bundles that might be loaded by an asset in the bundle
+ * @method getSiblingBundles See BundleGroup
+ * @method getReferencedBundles Bundles that are referenced (by filename)
+ * @method getDependencies Get the dependencies of the asset
+ * @method getIncomingDependencies Get the dependencies that require the asset
+ * @method resolveExternalDependency Returns undefined if the specified dependency was excluded or wasn't async \
+ * and otherwise the BundleGroup or Asset that the dependency resolves to. VERIFY
+ * @method getDependencyResolution Find out which asset the dependency resolved to.
+ * @method isAssetInAncestorBundles Whether the asset is already included in a compatible (regarding EnvironmentContext) parent bundle.
+ * @method isAssetReferenced Whether the asset is referenced (the "references" edge)FIXME how? url/filename?
+ * @method isAssetReferencedByDependant Whether the asset is referenced by URL which could cause an import.
+ * @method resolveSymbol <code>asset</code> exports <code>symbol</code>, try to find the asset where the \
+ * corresponding variable lives (resolves re-exports). Stop resolving transitively once \
+ * <code>boundary</code> was left (<code>bundle.hasAsset(asset) === false</code>), then <code>result.symbol</code> is undefined.
+ * @method getExportedSymbols Gets the symbols that are (transivitely) exported by the asset
+ */
 export interface BundleGraph<TBundle: Bundle> {
   getBundles(): Array<TBundle>;
->>>>>>> d33fcd9c
   getBundleGroupsContainingBundle(bundle: Bundle): Array<BundleGroup>;
   getBundlesInBundleGroup(bundleGroup: BundleGroup): Array<TBundle>;
   getChildBundles(bundle: Bundle): Array<TBundle>;
@@ -969,38 +956,6 @@
   ): ?TContext;
 }
 
-/**
- * A BundleGraph in the Bundler that can be modified
- * @method addAssetGraphToBundle Add asset and all child nodes to the bundle VERIFY how??
- * @method createAssetReference FIXME
- * @method createBundleGroup Turns an edge (Dependency -> Asset-s) into (Dependency -> BundleGroup -> Asset-s)
- * @method getDependencyAssets FIXME a dependency can have multiple child nodes?
- * @method removeAssetGraphFromBundle Remove all "contains" edges from the bundle to the nodes in the asset's subgraph.
- * @method internalizeAsyncDependency Turns a dependency to a different bundle into a dependency to an asset inside <code>bundle</code>.
- * @method traverse FIME difference to traverseContents?
- * @method traverseContents FIXME
- */
-export interface MutableBundleGraph extends BundleGraph {
-  addAssetGraphToBundle(Asset, Bundle): void;
-  addBundleToBundleGroup(Bundle, BundleGroup): void;
-  createAssetReference(Dependency, Asset): void;
-  createBundleReference(from: Bundle, to: Bundle): void;
-  createBundle(CreateBundleOpts): Bundle;
-  createBundleGroup(Dependency, Target): BundleGroup;
-  getDependencyAssets(Dependency): Array<Asset>;
-  getParentBundlesOfBundleGroup(BundleGroup): Array<Bundle>;
-  getTotalSize(Asset): number;
-  removeAssetGraphFromBundle(Asset, Bundle): void;
-  removeBundleGroup(bundleGroup: BundleGroup): void;
-  internalizeAsyncDependency(bundle: Bundle, dependency: Dependency): void;
-  traverse<TContext>(
-    GraphVisitor<BundlerBundleGraphTraversable, TContext>,
-  ): ?TContext;
-  traverseContents<TContext>(
-    GraphVisitor<BundlerBundleGraphTraversable, TContext>,
-  ): ?TContext;
-}
-
 export type BundleResult = {|
   +contents: Blob,
   +ast?: AST,
