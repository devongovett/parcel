--- conflicted
+++ resolved
@@ -19,14 +19,9 @@
     "node": ">= 12.0.0"
   },
   "dependencies": {
-<<<<<<< HEAD
-    "@parcel/logger": "2.0.0-beta.2",
-    "@parcel/utils": "2.0.0-beta.2",
+    "@parcel/logger": "2.0.0-beta.3.1",
+    "@parcel/utils": "2.0.0-beta.3.1",
     "lmdb-store": "^0.9.12"
-=======
-    "@parcel/logger": "2.0.0-beta.3.1",
-    "@parcel/utils": "2.0.0-beta.3.1"
->>>>>>> 8c0721e5
   },
   "peerDependencies": {
     "@parcel/core": "^2.0.0-alpha.3.1"
