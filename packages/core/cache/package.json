{
  "name": "@parcel/cache",
<<<<<<< HEAD
  "version": "2.0.12",
=======
  "version": "2.2.1",
>>>>>>> 74fcc3fb
  "license": "MIT",
  "publishConfig": {
    "access": "public"
  },
  "funding": {
    "type": "opencollective",
    "url": "https://opencollective.com/parcel"
  },
  "repository": {
    "type": "git",
    "url": "https://github.com/parcel-bundler/parcel.git"
  },
  "main": "lib/index.js",
  "source": "src/index.js",
  "types": "index.d.ts",
  "engines": {
    "node": ">= 12.0.0"
  },
  "scripts": {
    "build-ts": "mkdir -p lib && flow-to-ts src/types.js > lib/types.d.ts",
    "check-ts": "tsc --noEmit index.d.ts"
  },
  "dependencies": {
<<<<<<< HEAD
    "@parcel/logger": "2.0.11",
    "@parcel/utils": "2.0.12",
=======
    "@parcel/fs": "^2.2.1",
    "@parcel/logger": "^2.2.1",
    "@parcel/utils": "^2.2.1",
>>>>>>> 74fcc3fb
    "lmdb": "^2.0.2"
  },
  "peerDependencies": {
    "@parcel/core": "^2.2.1"
  },
  "devDependencies": {
    "idb": "^5.0.8"
  },
  "browser": {
    "./src/IDBCache.js": "./src/IDBCache.browser.js",
    "./src/LMDBCache.js": false
  }
}<|MERGE_RESOLUTION|>--- conflicted
+++ resolved
@@ -1,10 +1,6 @@
 {
   "name": "@parcel/cache",
-<<<<<<< HEAD
   "version": "2.0.12",
-=======
-  "version": "2.2.1",
->>>>>>> 74fcc3fb
   "license": "MIT",
   "publishConfig": {
     "access": "public"
@@ -28,14 +24,9 @@
     "check-ts": "tsc --noEmit index.d.ts"
   },
   "dependencies": {
-<<<<<<< HEAD
     "@parcel/logger": "2.0.11",
     "@parcel/utils": "2.0.12",
-=======
     "@parcel/fs": "^2.2.1",
-    "@parcel/logger": "^2.2.1",
-    "@parcel/utils": "^2.2.1",
->>>>>>> 74fcc3fb
     "lmdb": "^2.0.2"
   },
   "peerDependencies": {
