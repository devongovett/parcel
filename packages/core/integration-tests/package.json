{
  "name": "@parcel/integration-tests",
<<<<<<< HEAD
  "version": "2.0.0-frontbucket.77",
=======
  "version": "2.0.0-beta.3.1",
>>>>>>> 11c576f4
  "private": true,
  "license": "MIT",
  "repository": {
    "type": "git",
    "url": "https://github.com/parcel-bundler/parcel.git"
  },
  "scripts": {
    "test": "cross-env NODE_OPTIONS=--experimental-vm-modules NODE_ENV=test PARCEL_BUILD_ENV=test mocha",
    "test-ci": "yarn test --reporter mocha-multi-reporters --reporter-options configFile=./test/mochareporters.json"
  },
  "devDependencies": {
    "@babel/core": "^7.12.0",
    "@babel/plugin-syntax-class-properties": "^7.12.1",
    "@babel/plugin-syntax-export-default-from": "^7.2.0",
    "@babel/plugin-syntax-export-namespace-from": "^7.2.0",
    "@babel/plugin-syntax-module-attributes": "^7.10.4",
    "@babel/preset-env": "^7.12.11",
    "@jetbrains/kotlinc-js-api": "^1.2.12",
    "@mdx-js/react": "^1.5.3",
    "chalk": "^4.1.0",
    "codecov": "^3.0.0",
    "command-exists": "^1.2.6",
    "core-js": "^3.2.1",
    "cross-env": "^7.0.0",
    "elm": "^0.19.1-3",
    "elm-hot": "^1.1.5",
    "get-port": "^5.0.0",
    "graphql": "^15.0.0",
    "http-proxy-middleware": "^1.0.0",
    "js-yaml": "^4.0.0",
    "jsdom": "^15.2.1",
    "json5": "^1.0.1",
    "kotlin": "^1.3.11",
    "lodash": "^4.17.15",
    "marked": "^0.6.1",
    "ncp": "^2.0.0",
    "nib": "^1.1.2",
    "node-elm-compiler": "^5.0.5",
<<<<<<< HEAD
    "parcel": "2.0.0-frontbucket.77",
=======
    "parcel": "2.0.0-beta.3.1",
>>>>>>> 11c576f4
    "postcss": "^8.2.1",
    "postcss-custom-properties": "^11.0.0",
    "postcss-import": "^14.0.2",
    "posthtml-include": "^1.5.0",
    "posthtml-obfuscate": "^0.1.5",
    "preact": "^10.5.9",
    "react": "^16.11.0",
    "react-dom": "^16.11.0",
    "rimraf": "^2.6.1",
    "sugarss": "^3.0.3",
    "tempy": "^0.3.0",
    "ws": "^7.0.0"
  }
}<|MERGE_RESOLUTION|>--- conflicted
+++ resolved
@@ -1,10 +1,6 @@
 {
   "name": "@parcel/integration-tests",
-<<<<<<< HEAD
   "version": "2.0.0-frontbucket.77",
-=======
-  "version": "2.0.0-beta.3.1",
->>>>>>> 11c576f4
   "private": true,
   "license": "MIT",
   "repository": {
@@ -43,11 +39,7 @@
     "ncp": "^2.0.0",
     "nib": "^1.1.2",
     "node-elm-compiler": "^5.0.5",
-<<<<<<< HEAD
     "parcel": "2.0.0-frontbucket.77",
-=======
-    "parcel": "2.0.0-beta.3.1",
->>>>>>> 11c576f4
     "postcss": "^8.2.1",
     "postcss-custom-properties": "^11.0.0",
     "postcss-import": "^14.0.2",
