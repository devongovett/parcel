--- conflicted
+++ resolved
@@ -39,13 +39,8 @@
     "ncp": "^2.0.0",
     "nib": "^1.1.2",
     "node-elm-compiler": "^5.0.5",
-<<<<<<< HEAD
     "parcel": "2.0.0-frontbucket.77",
-    "postcss": "^8.2.1",
-=======
-    "parcel": "2.0.0-beta.3.1",
     "postcss": "^8.3.0",
->>>>>>> e63235f3
     "postcss-custom-properties": "^11.0.0",
     "postcss-import": "^14.0.2",
     "posthtml-include": "^1.5.0",
