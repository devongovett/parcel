import assert from 'assert';
import {
  bundle,
  bundler,
  assertBundles,
  removeDistDirectory,
  distDir,
  getNextBuild,
  run,
  inputFS,
  outputFS,
  overlayFS,
  ncp,
} from '@parcel/test-utils';
import path from 'path';

describe('html', function() {
  beforeEach(async () => {
    await removeDistDirectory();
  });

  let subscription;
  afterEach(async () => {
    if (subscription) {
      await subscription.unsubscribe();
      subscription = null;
    }
  });

  it('should support bundling HTML', async () => {
    let b = await bundle(path.join(__dirname, '/integration/html/index.html'));

    assertBundles(b, [
      {
        name: 'index.html',
        assets: ['index.html'],
      },
      {
        type: 'png',
        assets: ['100x100.png'],
      },
      {
        type: 'svg',
        assets: ['icons.svg'],
      },
      {
        type: 'css',
        assets: ['index.css'],
      },
      {
        type: 'html',
        assets: ['other.html'],
      },
      {
        type: 'js',
        assets: ['index.js'],
      },
    ]);

    let files = await outputFS.readdir(distDir);
    let html = await outputFS.readFile(
      path.join(distDir, 'index.html'),
      'utf8',
    );
    for (let file of files) {
      let ext = file.match(/\.([0-9a-z]+)(?:[?#]|$)/i)[0];
      if (file !== 'index.html' && ext !== '.map') {
        assert(html.includes(file));
      }
    }

    let value = null;
    await run(b, {
      alert: v => (value = v),
    });
    assert.equal(value, 'Hi');
  });

  it('should find href attr when not first', async function() {
    let b = await bundle(
      path.join(__dirname, '/integration/html-attr-order/index.html'),
    );

    assertBundles(b, [
      {
        name: 'index.html',
        assets: ['index.html'],
      },
      {
        type: 'html',
        assets: ['other.html'],
      },
    ]);
  });

  it('should support canonical links', async function() {
    let b = await bundle(
      path.join(__dirname, '/integration/html-canonical/index.html'),
    );

    assertBundles(b, [
      {
        name: 'index.html',
        assets: ['index.html'],
      },
    ]);

    let html = await outputFS.readFile(
      path.join(distDir, 'index.html'),
      'utf8',
    );

    assert(/<link rel="canonical" href="\.?\/index.html">/.test(html));
  });

  it('should support meta tag with none content', async function() {
    let b = await bundle(
      path.join(__dirname, '/integration/html-meta/index.html'),
    );

    assertBundles(b, [
      {
        name: 'index.html',
        assets: ['index.html'],
      },
    ]);

    let html = await outputFS.readFile(
      path.join(distDir, 'index.html'),
      'utf8',
    );
    assert(/<meta name="msapplication-config" content="none">/.test(html));
  });

  it('should insert sibling CSS bundles for JS files in the HEAD', async function() {
    let b = await bundle(
      path.join(__dirname, '/integration/html-css/index.html'),
    );

    assertBundles(b, [
      {
        name: 'index.html',
        assets: ['index.html'],
      },
      {
        type: 'js',
        assets: ['index.js'],
      },
      {
        type: 'css',
        assets: ['index.css'],
      },
    ]);

    let html = await outputFS.readFile(
      path.join(distDir, 'index.html'),
      'utf8',
    );
    assert(
      /<link rel="stylesheet" href="[/\\]{1}html-css\.[a-f0-9]+\.css">/.test(
        html,
      ),
    );
  });

  it('should insert sibling bundles before body element if no HEAD', async function() {
    let b = await bundle(
      path.join(__dirname, '/integration/html-css-head/index.html'),
    );

    assertBundles(b, [
      {
        name: 'index.html',
        assets: ['index.html'],
      },
      {
        type: 'js',
        assets: ['index.js'],
      },
      {
        type: 'css',
        assets: ['index.css'],
      },
    ]);

    let html = await outputFS.readFile(
      path.join(distDir, 'index.html'),
      'utf8',
    );
    assert(
      /<html>\s*<link rel="stylesheet" href="[/\\]{1}html-css-head\.[a-f0-9]+\.css">\s*<body>/.test(
        html,
      ),
    );
  });

  it('should insert sibling bundles after doctype if no html', async function() {
    let b = await bundle(
      path.join(__dirname, '/integration/html-css-doctype/index.html'),
    );

    assertBundles(b, [
      {
        name: 'index.html',
        assets: ['index.html'],
      },
      {
        type: 'js',
        assets: ['index.js'],
      },
      {
        type: 'css',
        assets: ['index.css'],
      },
    ]);

    let html = await outputFS.readFile(
      path.join(distDir, 'index.html'),
      'utf8',
    );
    assert(
      /^\s*<!DOCTYPE html>\s*<link .*>\s*<script .*>\s*<\/script>\s*$/.test(
        html,
      ),
    );
  });

  it.skip('should insert sibling JS bundles for CSS files in the HEAD', async function() {
    let b = await bundle(
      path.join(__dirname, '/integration/html-css-js/index.html'),
      {
        hmr: true,
      },
    );

    assertBundles(b, [
      {
        name: 'index.html',
        assets: ['index.html'],
      },
      {
        type: 'css',
        assets: ['index.css'],
      },
      {
        type: 'js',
        assets: [
          'index.css',
          'bundle-url.js',
          'css-loader.js',
          'hmr-runtime.js',
        ],
      },
    ]);

    let html = await outputFS.readFile(
      path.join(distDir, 'index.html'),
      'utf8',
    );
    assert(/<script src="[/\\]{1}html-css-js\.[a-f0-9]+\.js">/.test(html));
  });

  it('should insert sibling bundles at correct location in tree when optional elements are absent', async function() {
    let b = await bundle(
      path.join(
        __dirname,
        '/integration/html-css-optional-elements/index.html',
      ),
    );

    assertBundles(b, [
      {
        name: 'index.html',
        assets: ['index.html'],
      },
      {
        type: 'js',
        assets: ['index.js'],
      },
      {
        type: 'css',
        assets: ['index.css'],
      },
      {
        type: 'js',
        assets: ['other.js'],
      },
    ]);

    let html = await outputFS.readFile(
      path.join(distDir, 'index.html'),
      'utf8',
    );

    assert(
      /^<link rel="stylesheet" href="[/\\]html-css-optional-elements\.[a-f0-9]+\.css">\s*<script src="[/\\]other\.[a-f0-9]+\.js"><\/script>\s*<h1>Hello/m.test(
        html,
      ),
    );
  });

  it('should minify HTML in production mode', async function() {
    let inputFile = path.join(__dirname, '/integration/htmlnano/index.html');
    await bundle(inputFile, {
      minify: true,
    });

    let inputSize = (await inputFS.stat(inputFile)).size;

    let outputFile = path.join(distDir, 'index.html');
    let outputSize = (await outputFS.stat(outputFile)).size;

    assert(inputSize > outputSize);

    let html = await outputFS.readFile(outputFile, 'utf8');
    assert(html.includes('Other page'));
  });

  it('should work with an empty html file', async function() {
    let inputFile = path.join(__dirname, '/integration/html-empty/index.html');
    await bundle(inputFile, {
      minify: false,
    });

    let outputFile = path.join(distDir, 'index.html');
    let html = await outputFS.readFile(outputFile, 'utf8');
    assert.equal(html.length, 0);
  });

  it('should read .htmlnanorc and minify HTML in production mode', async function() {
    await bundle(
      path.join(__dirname, '/integration/htmlnano-config/index.html'),
      {
        minify: true,
      },
    );

    let html = await outputFS.readFile(
      path.join(distDir, 'index.html'),
      'utf8',
    );

    // minifyJson
    assert(
      html.includes('<script type="application/json">{"user":"me"}</script>'),
    );

    // mergeStyles
    assert(
      html.match(
        /<style>h1{color:red}div{font-size:20px}\n\/\*# sourceMappingURL=.*\*\/<\/style><style media="print">div{color:#00f}\n\/\*# sourceMappingURL=.*\*\/<\/style>/,
      ),
    );

    // minifySvg is false
    assert(
      html.includes(
        '<svg version="1.1" baseprofile="full" width="300" height="200" xmlns="http://www.w3.org/2000/svg"><rect width="100%" height="100%" fill="red"></rect><circle cx="150" cy="100" r="80" fill="green"></circle><text x="150" y="125" font-size="60" text-anchor="middle" fill="white">SVG</text></svg>',
      ),
    );
  });

  it('should not minify default values inside HTML in production mode', async function() {
    let inputFile = path.join(
      __dirname,
      '/integration/htmlnano-defaults-form/index.html',
    );
    await bundle(inputFile, {
      minify: true,
    });

    let inputSize = (await inputFS.stat(inputFile)).size;

    let outputFile = path.join(distDir, '/index.html');
    let outputSize = (await outputFS.stat(outputFile)).size;

    assert(inputSize > outputSize);

    let html = await outputFS.readFile(outputFile, 'utf8');
    assert(html.includes('<input type="text">'));
  });

  it('should not prepend the public path to assets with remote URLs', async function() {
    await bundle(path.join(__dirname, '/integration/html/index.html'));

    let html = await outputFS.readFile(
      path.join(distDir, 'index.html'),
      'utf8',
    );
    assert(
      html.includes('<script src="https://unpkg.com/parcel-bundler"></script>'),
    );
  });

  it('should not prepend the public path to hash links', async function() {
    await bundle(path.join(__dirname, '/integration/html/index.html'));

    let html = await outputFS.readFile(
      path.join(distDir, 'index.html'),
      'utf8',
    );
    assert(html.includes('<a href="#hash_link">'));
  });

  it('should detect virtual paths', async function() {
    let b = await bundle(
      path.join(__dirname, '/integration/html-virtualpath/index.html'),
    );

    assertBundles(b, [
      {
        name: 'index.html',
        assets: ['index.html'],
      },
      {
        type: 'html',
        assets: ['other.html'],
      },
    ]);
  });

  it('should not update root/main file in the bundles', async function() {
    await bundle(path.join(__dirname, '/integration/html-root/index.html'));

    let files = await outputFS.readdir(distDir);

    for (let file of files) {
      if (file !== 'index.html' && file.endsWith('.html')) {
        let html = await outputFS.readFile(path.join(distDir, file), 'utf8');
        assert(html.includes('index.html'));
      }
    }
  });

  it('should preserve the spacing in the HTML tags', async function() {
    await bundle(path.join(__dirname, '/integration/html/index.html'), {
      production: true,
    });

    let html = await outputFS.readFile(
      path.join(distDir, 'index.html'),
      'utf8',
    );
    assert(/<i>hello<\/i> <i>world<\/i>/.test(html));
  });

  it('should support child bundles of different types', async function() {
    let b = await bundle(
      path.join(
        __dirname,
        '/integration/child-bundle-different-types/index.html',
      ),
    );

    assertBundles(b, [
      {
        name: 'index.html',
        assets: ['index.html'],
      },
      {
        type: 'js',
        assets: ['main.js', 'util.js', 'other.js'],
      },
      {
        type: 'html',
        assets: ['other.html'],
      },
      {
        type: 'js',
        assets: ['index.js', 'util.js', 'other.js'],
      },
    ]);
  });

  it.skip('should support circular dependencies', async function() {
    let b = await bundle(
      path.join(__dirname, '/integration/circular/index.html'),
    );

    assertBundles(b, [
      {
        name: 'index.html',
        assets: ['index.html'],
      },
      {
        type: 'html',
        assets: ['about.html'],
      },
      {
        type: 'js',
        assets: ['about.js', 'index.js'],
      },
      {
        type: 'html',
        assets: ['test.html'],
      },
      {
        type: 'js',
        assets: ['about.js', 'index.js'],
      },
    ]);
  });

  it('should support bundling HTM', async function() {
    let b = await bundle(
      path.join(__dirname, '/integration/htm-extension/index.htm'),
    );

    assertBundles(b, [
      {
        name: 'index.html',
        assets: ['index.htm'],
        type: 'html',
      },
      {
        type: 'js',
        assets: ['index.js'],
      },
    ]);
  });

  it('should detect srcset attribute', async function() {
    let b = await bundle(
      path.join(__dirname, '/integration/html-srcset/index.html'),
    );

    assertBundles(b, [
      {
        name: 'index.html',
        assets: ['index.html'],
      },
      {
        type: 'png',
        assets: ['100x100.png'],
      },
      {
        type: 'png',
        assets: ['200x200.png'],
      },
      {
        type: 'png',
        assets: ['300x300.png'],
      },
    ]);
  });

  it('should detect srcset attribute of source element', async function() {
    let b = await bundle(
      path.join(__dirname, '/integration/html-source-srcset/index.html'),
    );

    assertBundles(b, [
      {
        name: 'index.html',
        assets: ['index.html'],
      },
      {
        type: 'png',
        assets: ['100x100.png'],
      },
      {
        type: 'png',
        assets: ['200x200.png'],
      },
      {
        type: 'png',
        assets: ['300x300.png'],
      },
    ]);
  });

  it.skip('should support webmanifest', async function() {
    let b = await bundle(
      path.join(__dirname, '/integration/webmanifest/index.html'),
    );

    assertBundles(b, {
      name: 'index.html',
      assets: ['index.html'],
      childBundles: [
        {
          type: 'webmanifest',
          assets: ['manifest.webmanifest'],
          childBundles: [
            {
              type: 'txt',
              assets: ['some.txt'],
              childBundles: [],
            },
          ],
        },
      ],
    });
  });

  it.skip("should treat webmanifest as an entry module so it doesn't get content hashed", async function() {
    const b = await bundle(
      path.join(__dirname, '/integration/html-manifest/index.html'),
    );

    assertBundles(b, {
      name: 'index.html',
      assets: ['index.html'],
      childBundles: [
        {
          type: 'webmanifest',
          assets: ['manifest.webmanifest'],
        },
      ],
    });

    const html = await outputFS.readFile(
      path.join(__dirname, '/dist/index.html'),
      'utf8',
    );
    assert(html.includes('<link rel="manifest" href="/manifest.webmanifest">'));
  });

  it('should bundle svg files correctly', async function() {
    let b = await bundle(
      path.join(__dirname, '/integration/html-svg/index.html'),
    );

    assertBundles(b, [
      {
        name: 'index.html',
        assets: ['index.html'],
      },
      {
        type: 'svg',
        assets: ['file.svg'],
      },
    ]);
  });

  it('should bundle svg files using <image xlink:href=""> correctly', async function() {
    let b = await bundle(
      path.join(__dirname, '/integration/html-svg-image/index.html'),
    );

    assertBundles(b, [
      {
        name: 'index.html',
        assets: ['index.html'],
      },
      {
        type: 'svg',
        assets: ['file.svg'],
      },
    ]);
  });

  // Based on https://developer.mozilla.org/en-US/docs/Web/SVG/Element/script
  it('should bundle scripts inside svg', async function() {
    let b = await bundle(
      path.join(__dirname, '/integration/html-svg-script/index.html'),
    );

    assertBundles(b, [
      {
        name: 'index.html',
        assets: ['index.html'],
      },
      {
        type: 'js',
        assets: ['script-a.js'],
      },
      {
        type: 'js',
        assets: ['script-b.js'],
      },
    ]);
  });

  it('should support data attribute of object element', async function() {
    let b = await bundle(
      path.join(__dirname, '/integration/html-object/index.html'),
    );

    assertBundles(b, [
      {
        name: 'index.html',
        assets: ['index.html'],
      },
      {
        type: 'svg',
        assets: ['file.svg'],
      },
    ]);
  });

  it('should resolve assets containing spaces', async function() {
    let b = await bundle(
      path.join(__dirname, '/integration/resolve-spaces/index.html'),
    );

    assertBundles(b, [
      {
        name: 'index.html',
        assets: ['index.html'],
      },
      {
        type: 'html',
        assets: ['other page.html'],
      },
    ]);
  });

  it('should process inline JS', async function() {
    let b = await bundle(
      path.join(__dirname, '/integration/html-inline-js/index.html'),
      {minify: true},
    );

    // inline bundles are not output, but are apart of the bundleGraph
    assertBundles(b, [
      {type: 'js', assets: ['index.html']},
      {type: 'js', assets: ['index.html']},
      {type: 'js', assets: ['index.html']},
      {type: 'js', assets: ['index.html']},
      {name: 'index.html', assets: ['index.html']},
    ]);

    let files = await outputFS.readdir(distDir);
    // assert that the inline js files are not output
    assert(!files.some(filename => filename.includes('js')));

    let html = await outputFS.readFile(
      path.join(distDir, 'index.html'),
      'utf-8',
    );

    assert(!html.includes('someArgument'));
  });

  it('should add an inline sourcemap to inline JS', async function() {
    let b = await bundle(
      path.join(__dirname, '/integration/html-inline-js/index.html'),
      {minify: false},
    );

    // inline bundles are not output, but are apart of the bundleGraph
    assertBundles(b, [
      {type: 'js', assets: ['index.html']},
      {type: 'js', assets: ['index.html']},
      {type: 'js', assets: ['index.html']},
      {type: 'js', assets: ['index.html']},
      {name: 'index.html', assets: ['index.html']},
    ]);

    let files = await outputFS.readdir(distDir);
    // assert that the inline js files are not output
    assert(!files.some(filename => filename.includes('js')));

    let html = await outputFS.readFile(
      path.join(distDir, 'index.html'),
      'utf-8',
    );

    assert(
      html.includes(
        '\n//# sourceMappingURL=data:application/json;charset=utf-8;base64,ey',
      ),
    );
  });

  it('should process inline styles', async function() {
    let b = await bundle(
      path.join(__dirname, '/integration/html-inline-styles/index.html'),
      {minify: true},
    );

    assertBundles(b, [
      {
        type: 'css',
        assets: ['index.html'],
      },
      {
        type: 'css',
        assets: ['index.html'],
      },
      {
        type: 'css',
        assets: ['index.html'],
      },
      {
        type: 'css',
        assets: ['index.html'],
      },
      {
        type: 'jpg',
        assets: ['bg.jpg'],
      },
      {
        type: 'jpg',
        assets: ['img.jpg'],
      },
      {
        name: 'index.html',
        assets: ['index.html'],
      },
    ]);
  });

  it('should process inline element styles', async function() {
    let b = await bundle(
      path.join(
        __dirname,
        '/integration/html-inline-styles-element/index.html',
      ),
      {disableCache: false},
    );

    assertBundles(b, [
      {
        type: 'css',
        assets: ['index.html'],
      },
      {
        type: 'css',
        assets: ['index.html'],
      },
      {
        type: 'css',
        assets: ['index.html'],
      },
      {
        name: 'index.html',
        assets: ['index.html'],
      },
    ]);
  });

  it('should process inline styles using lang', async function() {
    let b = await bundle(
      path.join(__dirname, '/integration/html-inline-sass/index.html'),
      {minify: true},
    );

    assertBundles(b, [
      {
        type: 'css',
        assets: ['index.html'],
      },
      {
        name: 'index.html',
        assets: ['index.html'],
      },
    ]);

    let html = await outputFS.readFile(
      path.join(distDir, 'index.html'),
      'utf8',
    );
    assert(
      html.match(
        /<style>.index{color:#00f}\n\/\*# sourceMappingURL=.*<\/style>/,
      ),
    );
  });

  it('should process inline non-js scripts', async function() {
    let b = await bundle(
      path.join(__dirname, '/integration/html-inline-coffeescript/index.html'),
      {minify: true},
    );

    assertBundles(b, [
      {
        type: 'js',
        assets: ['index.html'],
      },
      {
        name: 'index.html',
        assets: ['index.html'],
      },
    ]);

    let html = await outputFS.readFile(
      path.join(distDir, 'index.html'),
      'utf8',
    );
    assert(html.includes('alert("Hello, World!")'));
  });

  it('should handle inline css with @imports', async function() {
    let b = await bundle(
      path.join(__dirname, '/integration/html-inline-css-import/index.html'),
      {production: true},
    );

    assertBundles(b, [
      {
        type: 'css',
        assets: ['index.html', 'test.css'],
      },
      {
        name: 'index.html',
        assets: ['index.html'],
      },
    ]);

    let html = await outputFS.readFile(
      path.join(distDir, 'index.html'),
      'utf8',
    );
    assert(!html.includes('@import'));
  });

  it('should allow imports and requires in inline <script> tags', async function() {
    let b = await bundle(
      path.join(__dirname, '/integration/html-inline-js-require/index.html'),
      {minify: true},
    );

    assertBundles(b, [
      {
        type: 'js',
        assets: ['index.html', 'test.js'],
      },
      {
        name: 'index.html',
        assets: ['index.html'],
      },
    ]);

    let html = await outputFS.readFile(
      path.join(distDir, 'index.html'),
      'utf8',
    );
    assert(html.includes('console.log("test")'));
  });

  it('should support protocol-relative urls', async function() {
    let b = await bundle(
      path.join(__dirname, '/integration/html-protocol-relative/index.html'),
    );

    assertBundles(b, [
      {
        name: 'index.html',
        assets: ['index.html'],
      },
      {
        type: 'css',
        assets: ['index.css'],
      },
    ]);

    for (let bundle of b.getBundles()) {
      let contents = await outputFS.readFile(bundle.filePath, 'utf8');
      assert(contents.includes('//unpkg.com/xyz'));
    }
  });

  it('should support inline <script type="module">', async function() {
    let b = await bundle(
      path.join(__dirname, '/integration/html-inline-js-module/index.html'),
      {production: true, scopeHoist: true},
    );

    await assertBundles(b, [
      {
        type: 'js',
        assets: ['index.html'],
      },
      {
        name: 'index.html',
        assets: ['index.html'],
      },
    ]);

    let html = await outputFS.readFile(
      path.join(distDir, 'index.html'),
      'utf8',
    );
    assert(html.includes('<script type="module">'));
    assert(html.includes('document.write("Hello world")'));
  });

  it('should correctly bundle loaders for nested dynamic imports', async function() {
    let b = await bundle(
      path.join(
        __dirname,
        '/integration/html-js-shared-dynamic-nested/index.html',
      ),
      {production: true, scopeHoist: true},
    );

    await assertBundles(b, [
      {
        type: 'js',
        assets: [
          'bundle-manifest.js',
          'bundle-url.js',
          'cacheLoader.js',
          'index.js',
          'index.js',
          'index.js',
          'js-loader.js',
          'JSRuntime.js',
          'JSRuntime.js',
          'JSRuntime.js',
          'relative-path.js',
        ],
      },
      {
        name: 'index.html',
        assets: ['index.html'],
      },
      {
        type: 'js',
        assets: ['simpleHasher.js'],
      },
    ]);

    let output = await run(b);
    assert.deepEqual(output, ['hasher', ['hasher', 'hasher']]);
  });

  it('should support shared bundles between multiple inline scripts', async function() {
    let b = await bundle(
      path.join(__dirname, '/integration/html-inline-js-shared/index.html'),
      {production: true, scopeHoist: true},
    );

    await assertBundles(b, [
      {
        type: 'js',
        assets: ['index.html'],
      },
      {
        type: 'js',
        assets: ['index.html'],
      },
      {
        type: 'js',
        assets: ['lodash.js'],
      },
      {
        name: 'index.html',
        assets: ['index.html'],
      },
    ]);

    let html = await outputFS.readFile(
      path.join(distDir, 'index.html'),
      'utf8',
    );
    assert(html.includes('<script type="module" src="'));
    assert(html.includes('<script type="module">'));
    assert(html.includes('.add(1, 2)'));
    assert(html.includes('.add(2, 3)'));
  });

  it('inserts sibling bundles into html in the correct order (no head)', async function() {
    let b = await bundle(
      path.join(__dirname, '/integration/html-js-shared/index.html'),
      {production: true, scopeHoist: true},
    );

    await assertBundles(b, [
      {
        type: 'js',
        assets: ['async.js'],
      },
      {
        type: 'js',
        assets: [
          'bundle-manifest.js',
          'bundle-url.js',
          'cacheLoader.js',
          'get-worker-url.js',
          'index.js',
          'js-loader.js',
          'JSRuntime.js',
          'JSRuntime.js',
          'JSRuntime.js',
          'relative-path.js',
        ],
      },
      {
        name: 'index.html',
        type: 'html',
        assets: ['index.html'],
      },
      {
        type: 'js',
        assets: ['lodash.js'],
      },
      {
        type: 'js',
        assets: ['worker.js'],
      },
    ]);

    let lodashSibling = path.basename(
      b
        .getChildBundles(b.getBundles().find(v => v.isEntry))
        .find(v => v.getEntryAssets().length === 0).filePath,
    );

    let html = await outputFS.readFile(
      path.join(distDir, 'index.html'),
      'utf8',
    );

    let insertedBundles = [];
    let regex = /<script (?:type="[^"]+" )?src="([^"]*)"><\/script>/g;
    let match;
    while ((match = regex.exec(html)) !== null) {
      insertedBundles.push(path.basename(match[1]));
    }

    assert.equal(insertedBundles.length, 2);
    assert.equal(insertedBundles[0], lodashSibling);
  });

  it('inserts sibling bundles into html in the correct order (head)', async function() {
    let b = await bundle(
      path.join(__dirname, '/integration/html-js-shared-head/index.html'),
      {production: true, scopeHoist: true},
    );

    await assertBundles(b, [
      {
        type: 'js',
        assets: ['async.js'],
      },
      {
        type: 'js',
        assets: [
          'bundle-manifest.js',
          'bundle-url.js',
          'cacheLoader.js',
          'get-worker-url.js',
          'index.js',
          'js-loader.js',
          'JSRuntime.js',
          'JSRuntime.js',
          'JSRuntime.js',
          'relative-path.js',
        ],
      },
      {
        name: 'index.html',
        type: 'html',
        assets: ['index.html'],
      },
      {
        type: 'js',
        assets: ['lodash.js'],
      },
      {
        type: 'js',
        assets: ['worker.js'],
      },
    ]);

    let lodashSibling = path.basename(
      b
        .getChildBundles(b.getBundles().find(v => v.isEntry))
        .find(v => v.getEntryAssets().length === 0).filePath,
    );

    let html = await outputFS.readFile(
      path.join(distDir, 'index.html'),
      'utf8',
    );

    let insertedBundles = [];
    let regex = /<script (?:type="[^"]+" )?src="([^"]*)"><\/script>/g;
    let match;
    while ((match = regex.exec(html)) !== null) {
      insertedBundles.push(path.basename(match[1]));
    }

    assert.equal(insertedBundles.length, 2);
    assert.equal(insertedBundles[0], lodashSibling);
  });

  it('should support multiple entries with shared sibling bundles', async function() {
    await bundle(
      path.join(__dirname, '/integration/shared-sibling-entries/*.html'),
      {production: true, scopeHoist: true},
    );

    // Both HTML files should point to the sibling CSS file
    let html = await outputFS.readFile(path.join(distDir, 'a.html'), 'utf8');
    assert(/<link rel="stylesheet" href="\/a\.[a-z0-9]+\.css">/.test(html));

    html = await outputFS.readFile(path.join(distDir, 'b.html'), 'utf8');
    assert(/<link rel="stylesheet" href="\/a\.[a-z0-9]+\.css">/.test(html));

    html = await outputFS.readFile(path.join(distDir, 'c.html'), 'utf8');
    assert(/<link rel="stylesheet" href="\/a\.[a-z0-9]+\.css">/.test(html));
  });

  it('should insert JS sibling bundle script tags in the correct order', async function() {
    let b = await bundle(
      path.join(
        __dirname,
        'integration/scope-hoisting/es6/interop-async/index.html',
      ),
      {production: true, scopeHoist: true},
    );
    let bundles = b.getBundles();

    let html = await outputFS.readFile(
      path.join(distDir, 'index.html'),
      'utf8',
    );

    let insertedBundles = [];
    let regex = /<script (?:type="[^"]+" )?src="([^"]*)"><\/script>/g;
    let match;
    while ((match = regex.exec(html)) !== null) {
      let bundle = bundles.find(
        b => path.basename(b.filePath) === path.basename(match[1]),
      );

      insertedBundles.push(bundle);
    }

<<<<<<< HEAD
    assert.equal(insertedBundles.length, 2);

    let js1 = await outputFS.readFile(insertedBundles[0].filePath, 'utf8');
    let js2 = await outputFS.readFile(insertedBundles[1].filePath, 'utf8');

    let id = js1.match(/parcelRequire\.register\("([a-zA-z0-9]+)",/)[1];
    assert(new RegExp(`parcelRequire\\("${id}"\\)`).test(js2));
=======
    assert.equal(insertedBundles.length, 1);
>>>>>>> 457a9c5f

    let output = await run(b);
    assert.deepEqual(output, ['client', 'client', 'viewer']);
  });

  it('should not point to unrelated sibling bundles', async function() {
    await bundle(
      path.join(
        __dirname,
        '/integration/shared-sibling-entries-multiple/*.html',
      ),
      {production: true, scopeHoist: true},
    );

    // a.html should point to a CSS bundle containing a.css as well as
    // reuse the b.css bundle from b.html.
    let html = await outputFS.readFile(path.join(distDir, 'a.html'), 'utf8');
    assert.equal(
      html.match(/<link rel="stylesheet" href="\/a\.[a-z0-9]+\.css">/g).length,
      1,
    );
    assert.equal(
      html.match(/<link rel="stylesheet" href="\/b\.[a-z0-9]+\.css">/g).length,
      1,
    );

    // a.html should reference a.js only
    assert.equal(html.match(/a\.[a-z0-9]+\.js/g).length, 1);

    assert.equal(html.match(/b\.[a-z0-9]+\.js/g), null);

    let css = await outputFS.readFile(
      path.join(distDir, html.match(/\/a\.[a-z0-9]+\.css/)[0]),
      'utf8',
    );
    assert(css.includes('.a {'));
    assert(!css.includes('.b {'));

    // b.html should point to a CSS bundle containing only b.css
    // It should not point to the bundle containing a.css from a.html
    html = await outputFS.readFile(path.join(distDir, 'b.html'), 'utf8');
    assert.equal(
      html.match(/<link rel="stylesheet" href="\/a\.[a-z0-9]+\.css">/g),
      null,
    );
    assert.equal(
      html.match(/<link rel="stylesheet" href="\/b\.[a-z0-9]+\.css">/g).length,
      1,
    );

    // b.html should reference b.js only
    assert.equal(html.match(/a\.[a-z0-9]+\.js/g), null);

    assert.equal(html.match(/b\.[a-z0-9]+\.js/g).length, 1);

    css = await outputFS.readFile(
      path.join(distDir, html.match(/\/b\.[a-z0-9]+\.css/)[0]),
      'utf8',
    );
    assert(!css.includes('.a {'));
    assert(css.includes('.b {'));
  });

  it('should support split bundles with many pages', async function() {
    await bundle(path.join(__dirname, '/integration/shared-many/*.html'));

    let html = await outputFS.readFile(path.join(distDir, 'a.html'), 'utf8');
    assert.equal(html.match(/<script/g).length, 3);

    html = await outputFS.readFile(path.join(distDir, 'b.html'), 'utf8');
    assert.equal(html.match(/<script/g).length, 5);

    html = await outputFS.readFile(path.join(distDir, 'c.html'), 'utf8');
    assert.equal(html.match(/<script/g).length, 4);

    html = await outputFS.readFile(path.join(distDir, 'd.html'), 'utf8');
    assert.equal(html.match(/<script/g).length, 3);

    html = await outputFS.readFile(path.join(distDir, 'e.html'), 'utf8');
    assert.equal(html.match(/<script/g).length, 1);

    html = await outputFS.readFile(path.join(distDir, 'f.html'), 'utf8');
    assert.equal(html.match(/<script/g).length, 1);

    // b.html hitting the parallel request limit should not prevent g.html from being optimized
    html = await outputFS.readFile(path.join(distDir, 'g.html'), 'utf8');
    assert.equal(html.match(/<script/g).length, 2);
  });

  it('should remove duplicate assets from sibling bundles', async function() {
    let bundleGraph = await bundle(
      path.join(__dirname, '/integration/shared-sibling-duplicate/*.html'),
    );

    bundleGraph.traverseBundles(bundle => {
      bundle.traverseAssets(asset => {
        let bundles = bundleGraph.findBundlesWithAsset(asset);
        assert.equal(
          bundles.length,
          1,
          `asset ${asset.filePath} is duplicated`,
        );
      });
    });
  });

  it('should support split bundles with many pages with esmodule output', async function() {
    await bundle(path.join(__dirname, '/integration/shared-many-esm/*.html'), {
      scopeHoist: true,
    });

    let checkHtml = async filename => {
      // Find all scripts referenced in the HTML file
      let html = await outputFS.readFile(path.join(distDir, filename), 'utf8');
      let re = /<script.*?src="(.*?)"/g;
      let match;
      let scripts = new Set();
      while ((match = re.exec(html))) {
        scripts.add(path.join(distDir, match[1]));
      }

      assert(scripts.size > 0, 'no scripts found');

      // Ensure that those scripts don't import anything other than what's in the HTML.
      for (let script of scripts) {
        let js = await outputFS.readFile(script, 'utf8');
        let re = /import .*? from "(.*?)"/g;
        let match;
        while ((match = re.exec(js))) {
          let imported = path.join(distDir, match[1]);
          assert(
            scripts.has(imported),
            `unknown script ${match[1]} imported in ${path.basename(script)}`,
          );
        }
      }
    };

    checkHtml('a.html');
    checkHtml('b.html');
    checkHtml('c.html');
    checkHtml('d.html');
    checkHtml('e.html');
    checkHtml('f.html');
    checkHtml('g.html');
  });

  it('should include the correct paths when using multiple entries and referencing style from html and js', async function() {
    let b = await bundle(
      path.join(__dirname, '/integration/html-multi-entry/*.html'),
      {
        production: true,
        scopeHoist: true,
      },
    );

    await assertBundles(b, [
      {
        name: 'a.html',
        type: 'html',
        assets: ['a.html'],
      },
      {
        name: 'b.html',
        type: 'html',
        assets: ['b.html'],
      },
      {
        type: 'css',
        assets: ['style.css'],
      },
      {
        type: 'js',
        assets: ['index.js'],
      },
    ]);

    let firstHtmlFile = await outputFS.readFile(
      path.join(distDir, 'a.html'),
      'utf8',
    );

    let secondHtmlFile = await outputFS.readFile(
      path.join(distDir, 'b.html'),
      'utf8',
    );

    let bundles = b.getBundles();
    let cssBundle = path.basename(
      bundles.find(bundle => bundle.filePath.endsWith('.css')).filePath,
    );
    let jsBundle = path.basename(
      bundles.find(bundle => bundle.filePath.endsWith('.js')).filePath,
    );

    assert(
      firstHtmlFile.includes(cssBundle),
      `a.html should include a reference to ${cssBundle}`,
    );
    assert(
      secondHtmlFile.includes(cssBundle),
      `b.html should include a reference to ${cssBundle}`,
    );

    assert(
      firstHtmlFile.includes(jsBundle),
      `a.html should include a reference to ${jsBundle}`,
    );
    assert(
      secondHtmlFile.includes(jsBundle),
      `b.html should include a reference to ${jsBundle}`,
    );
  });

  it('should invalidate parent bundle when inline bundles change', async function() {
    // copy into memory fs
    await ncp(
      path.join(__dirname, '/integration/html-inline-js-require'),
      path.join(__dirname, '/html-inline-js-require'),
    );

    let distDir = path.join(outputFS.cwd(), 'dist');

    let b = await bundler(
      path.join(__dirname, '/html-inline-js-require/index.html'),
      {
        inputFS: overlayFS,
        disableCache: false,
        distDir,
      },
    );

    subscription = await b.watch();
    await getNextBuild(b);

    let html = await outputFS.readFile('/dist/index.html', 'utf8');
    assert(html.includes("console.log('test')"));

    await overlayFS.writeFile(
      path.join(__dirname, '/html-inline-js-require/test.js'),
      'console.log("foo")',
    );
    await getNextBuild(b);

    html = await outputFS.readFile(path.join(distDir, '/index.html'), 'utf8');
    assert(html.includes('console.log("foo")'));
  });

  it('should invalidate parent bundle when nested inline bundles change', async function() {
    // copy into memory fs
    await ncp(
      path.join(__dirname, '/integration/html-inline-js-nested'),
      path.join(__dirname, '/html-inline-js-nested'),
    );

    let distDir = path.join(outputFS.cwd(), 'dist');

    let b = await bundler(
      path.join(__dirname, '/html-inline-js-nested/index.html'),
      {
        inputFS: overlayFS,
        disableCache: false,
        distDir,
      },
    );

    subscription = await b.watch();
    await getNextBuild(b);

    let html = await outputFS.readFile('/dist/index.html', 'utf8');
    assert(html.includes('module.exports = "hello world"'));
    assert(html.includes('console.log'));

    await overlayFS.writeFile(
      path.join(__dirname, '/html-inline-js-nested/test.txt'),
      'foo bar',
    );
    await getNextBuild(b);

    html = await outputFS.readFile(path.join(distDir, 'index.html'), 'utf8');
    assert(!html.includes('module.exports = "hello world"'));
    assert(html.includes('module.exports = "foo bar"'));
    assert(html.includes('console.log'));
  });
});<|MERGE_RESOLUTION|>--- conflicted
+++ resolved
@@ -1222,17 +1222,7 @@
       insertedBundles.push(bundle);
     }
 
-<<<<<<< HEAD
-    assert.equal(insertedBundles.length, 2);
-
-    let js1 = await outputFS.readFile(insertedBundles[0].filePath, 'utf8');
-    let js2 = await outputFS.readFile(insertedBundles[1].filePath, 'utf8');
-
-    let id = js1.match(/parcelRequire\.register\("([a-zA-z0-9]+)",/)[1];
-    assert(new RegExp(`parcelRequire\\("${id}"\\)`).test(js2));
-=======
     assert.equal(insertedBundles.length, 1);
->>>>>>> 457a9c5f
 
     let output = await run(b);
     assert.deepEqual(output, ['client', 'client', 'viewer']);
