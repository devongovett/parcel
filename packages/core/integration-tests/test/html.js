--- conflicted
+++ resolved
@@ -800,7 +800,28 @@
     assert(html.includes('console.log("test")'));
   });
 
-<<<<<<< HEAD
+  it('should support protocol-relative urls', async function() {
+    let b = await bundle(
+      path.join(__dirname, '/integration/html-protocol-relative/index.html'),
+    );
+
+    assertBundles(b, [
+      {
+        name: 'index.html',
+        assets: ['index.html'],
+      },
+      {
+        type: 'css',
+        assets: ['index.css'],
+      },
+    ]);
+
+    for (let bundle of b.getBundles()) {
+      let contents = await outputFS.readFile(bundle.filePath, 'utf8');
+      assert(contents.includes('//unpkg.com/xyz'));
+    }
+  });
+  
   it('should support inline <script type="module">', async function() {
     let b = await bundle(
       path.join(__dirname, '/integration/html-inline-js-module/index.html'),
@@ -812,19 +833,10 @@
         type: 'js',
         assets: ['index.html'],
       },
-=======
-  it('should support protocol-relative urls', async function() {
-    let b = await bundle(
-      path.join(__dirname, '/integration/html-protocol-relative/index.html'),
-    );
-
-    assertBundles(b, [
->>>>>>> e75f09d1
-      {
-        name: 'index.html',
-        assets: ['index.html'],
-      },
-<<<<<<< HEAD
+      {
+        name: 'index.html',
+        assets: ['index.html'],
+      },
     ]);
 
     let html = await outputFS.readFile(
@@ -868,17 +880,5 @@
     assert(html.includes('<script type="module">'));
     assert(html.includes('.add(1, 2)'));
     assert(html.includes('.add(2, 3)'));
-=======
-      {
-        type: 'css',
-        assets: ['index.css'],
-      },
-    ]);
-
-    for (let bundle of b.getBundles()) {
-      let contents = await outputFS.readFile(bundle.filePath, 'utf8');
-      assert(contents.includes('//unpkg.com/xyz'));
-    }
->>>>>>> e75f09d1
   });
 });