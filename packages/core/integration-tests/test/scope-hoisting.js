--- conflicted
+++ resolved
@@ -6,7 +6,7 @@
 const bundle = (name, opts = {}) =>
   _bundle(name, Object.assign({scopeHoist: true}, opts));
 
-describe('scope hoisting', function() {
+describe.only('scope hoisting', function() {
   describe('es6', function() {
     it('supports default imports and exports of expressions', async function() {
       let b = await bundle(
@@ -551,17 +551,12 @@
       assert.deepEqual(output, 2);
 
       let contents = await fs.readFile(
-<<<<<<< HEAD
         path.join(__dirname, '/../dist/a.js'),
-=======
-        path.join(__dirname, 'dist/a.js'),
->>>>>>> 7b3d91c8
         'utf8'
       );
       assert(!/bar/.test(contents));
       assert(!/displayName/.test(contents));
     });
-<<<<<<< HEAD
 
     it('should correctly rename references to default exported classes', async function() {
       let b = await bundle(
@@ -574,8 +569,6 @@
       let output = await run(b);
       assert.deepEqual(output.foo, 'bar');
     });
-=======
->>>>>>> 7b3d91c8
   });
 
   describe('commonjs', function() {
@@ -899,10 +892,14 @@
         )
       );
 
-      let entryBundle = Array.from(b.nodes.values()).find(
-        node => node.type === 'bundle' && node.value.isEntry
-      ).value;
-      let entryAsset = entryBundle.assetGraph.getEntryAssets()[0];
+      let entryBundle;
+      b.traverseBundles((bundle, ctx, traversal) => {
+        if (bundle.isEntry) {
+          entryBundle = bundle;
+          traversal.stop();
+        }
+      });
+      let entryAsset = entryBundle.getEntryAssets()[0];
 
       // TODO: this test doesn't currently work in older browsers since babel
       // replaces the typeof calls before we can get to them.
@@ -923,12 +920,21 @@
         )
       );
 
-      let entryBundle = Array.from(b.nodes.values()).find(
-        node => node.type === 'bundle' && node.value.isEntry
-      ).value;
-      let asset = Array.from(entryBundle.assetGraph.nodes.values()).find(
-        node => node.type === 'asset' && node.value.filePath.endsWith('b.js')
-      );
+      let entryBundle;
+      b.traverseBundles((bundle, ctx, traversal) => {
+        if (bundle.isEntry) {
+          entryBundle = bundle;
+          traversal.stop();
+        }
+      });
+
+      let asset;
+      entryBundle.traverseAssets((a, ctx, traversal) => {
+        if (a.filePath.endsWith('b.js')) {
+          asset = a;
+          traversal.stop();
+        }
+      });
 
       let output = await run(b);
       assert.equal(output, asset.id);
