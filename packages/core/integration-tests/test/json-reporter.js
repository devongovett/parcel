// @flow

/* eslint-disable no-console */

import assert from 'assert';
import path from 'path';
import {bundle} from '@parcel/test-utils';
import defaultConfigContents from '@parcel/config-default';
import sinon from 'sinon';

const jsonConfig = {
  ...defaultConfigContents,
  reporters: ['@parcel/reporter-json'],
  filePath: require.resolve('@parcel/config-default')
};

const DIST_INDEX = 'dist' + path.sep + 'index.js';

describe('json reporter', () => {
  it('logs bundling a commonjs bundle to stdout as json', async () => {
    let consoleStub = sinon.stub(console, 'log');
    try {
      await bundle(path.join(__dirname, '/integration/commonjs/index.js'), {
        defaultConfig: jsonConfig,
        logLevel: 'info'
      });

<<<<<<< HEAD
    let parsedCalls = consoleStub
      .getCalls()
      .map(call => JSON.parse(call.lastArg));
    for (let [iStr, parsed] of Object.entries(parsedCalls)) {
      parsed = (parsed: any);
      assert(typeof iStr === 'string');
      let i = parseInt(iStr, 10);
=======
      let parsedCalls = consoleStub
        .getCalls()
        .map(call => JSON.parse(call.lastArg));
      for (let [iStr, parsed] of Object.entries(parsedCalls)) {
        parsed = (parsed: any);
        invariant(typeof iStr === 'string');
        let i = parseInt(iStr, 10);
>>>>>>> d08f9aca

        if (i === 0) {
          assert.deepEqual(parsed, {type: 'buildStart'});
        } else if (i > 0 && i < 9) {
          assert.equal(parsed.type, 'buildProgress');
          assert.equal(parsed.phase, 'transforming');
          assert(typeof parsed.filePath === 'string');
        } else if (i === 9) {
          assert.deepEqual(parsed, {
            type: 'buildProgress',
            phase: 'bundling'
          });
        } else if (i === 10) {
          assert.equal(parsed.type, 'buildProgress');
          assert.equal(parsed.phase, 'packaging');
          assert(parsed.bundleFilePath.endsWith(DIST_INDEX));
        } else if (i === 11) {
          assert.equal(parsed.type, 'buildProgress');
          assert.equal(parsed.phase, 'optimizing');
          assert(parsed.bundleFilePath.endsWith(DIST_INDEX));
        } else if (i === 12) {
          assert.equal(parsed.type, 'buildSuccess');
          assert(typeof parsed.buildTime === 'number');
          assert(Array.isArray(parsed.bundles));
          let bundle = parsed.bundles[0];
          assert(bundle.filePath.endsWith(DIST_INDEX));
          assert(typeof bundle.size === 'number');
          assert(typeof bundle.time === 'number');
          assert(Array.isArray(bundle.largestAssets));
        }
      }
    } finally {
      consoleStub.restore();
    }
  });
});<|MERGE_RESOLUTION|>--- conflicted
+++ resolved
@@ -25,15 +25,6 @@
         logLevel: 'info'
       });
 
-<<<<<<< HEAD
-    let parsedCalls = consoleStub
-      .getCalls()
-      .map(call => JSON.parse(call.lastArg));
-    for (let [iStr, parsed] of Object.entries(parsedCalls)) {
-      parsed = (parsed: any);
-      assert(typeof iStr === 'string');
-      let i = parseInt(iStr, 10);
-=======
       let parsedCalls = consoleStub
         .getCalls()
         .map(call => JSON.parse(call.lastArg));
@@ -41,7 +32,6 @@
         parsed = (parsed: any);
         invariant(typeof iStr === 'string');
         let i = parseInt(iStr, 10);
->>>>>>> d08f9aca
 
         if (i === 0) {
           assert.deepEqual(parsed, {type: 'buildStart'});
