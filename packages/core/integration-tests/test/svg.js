import assert from 'assert';
import {assertBundles, bundle, distDir, outputFS} from '@parcel/test-utils';
import path from 'path';

describe('svg', function() {
  it('should support bundling SVG', async () => {
    let b = await bundle(path.join(__dirname, '/integration/svg/circle.svg'));

    assertBundles(b, [
      {
        name: 'circle.svg',
        assets: ['circle.svg'],
      },
      {
        name: 'other1.html',
        assets: ['other1.html'],
      },
      {
        type: 'svg',
        assets: ['square.svg'],
      },
      {
        name: 'other2.html',
        assets: ['other2.html'],
      },
      {
        type: 'svg',
        assets: ['path.svg'],
      },
      {
        type: 'svg',
        assets: ['gradient.svg'],
      },
      {
        type: 'js',
        assets: ['script.js'],
      },
      {
        type: 'js',
        assets: ['module.js', 'script.js'],
      },
    ]);

    let file = await outputFS.readFile(
      b.getBundles().find(b => b.type === 'svg').filePath,
      'utf-8',
    );
    assert(file.includes('<a href="/other1.html">'));
    assert(file.includes('<use href="#circle"'));
    assert(
      file.includes(
        `<use xlink:href="/${path.basename(
          b.getBundles().find(b => b.name.startsWith('square')).filePath,
        )}#square"`,
      ),
    );
    assert(
      file.includes(
        `fill="url('/${path.basename(
          b.getBundles().find(b => b.name.startsWith('gradient')).filePath,
        )}#myGradient')"`,
      ),
    );
    assert(
      file.includes(
        `<script xlink:href="/${path.basename(
          b
            .getBundles()
            .find(b => b.type === 'js' && b.env.sourceType === 'script')
            .filePath,
        )}"`,
      ),
    );
    assert(
      file.includes(
        `<script href="/${path.basename(
          b
            .getBundles()
            .find(b => b.type === 'js' && b.env.sourceType === 'module')
            .filePath,
        )}"`,
      ),
    );
  });

  it('should minify SVG bundles', async function() {
    let b = await bundle(path.join(__dirname, '/integration/svg/circle.svg'), {
      defaultTargetOptions: {
        shouldOptimize: true,
      },
    });

    let file = await outputFS.readFile(
      b.getBundles().find(b => b.type === 'svg').filePath,
      'utf-8',
    );
    assert(!file.includes('comment'));
  });

  it('support SVGO config files', async function() {
    let b = await bundle(
      path.join(__dirname, '/integration/svgo-config/index.html'),
      {
        defaultTargetOptions: {
          shouldOptimize: true,
        },
      },
    );

    let file = await outputFS.readFile(
      b.getBundles().find(b => b.type === 'svg').filePath,
      'utf-8',
    );
    assert(!file.includes('inkscape'));
    assert(file.includes('comment'));
  });

  it('should detect xml-stylesheet processing instructions', async function() {
    let b = await bundle(
      path.join(__dirname, '/integration/svg-xml-stylesheet/img.svg'),
    );

    assertBundles(b, [
      {
        name: 'img.svg',
        assets: ['img.svg'],
      },
      {
        type: 'css',
        assets: ['style1.css'],
      },
      {
        type: 'css',
        assets: ['style3.css'],
      },
    ]);

    let file = await outputFS.readFile(
      b.getBundles().find(b => b.type === 'svg').filePath,
      'utf-8',
    );

    assert(file.includes('<?xml-stylesheet'));
    assert(file.includes('<?xml-not-a-stylesheet'));
  });

<<<<<<< HEAD
  it('should be in separate bundles', async function() {
    const b = await bundle(
      path.join(__dirname, '/integration/svg-multiple/index.js'),
=======
  it('should handle inline CSS with @imports', async function() {
    const b = await bundle(
      path.join(__dirname, '/integration/svg-inline-css-import/img.svg'),
>>>>>>> 461de114
    );

    assertBundles(b, [
      {
<<<<<<< HEAD
        assets: ['index.js', 'bundle-url.js'],
      },
      {
        assets: ['circle.svg'],
      },
      {
        assets: ['square.svg'],
      },
    ]);
=======
        type: 'css',
        assets: ['img.svg', 'test.css'],
      },
      {
        name: 'img.svg',
        assets: ['img.svg'],
      },
    ]);

    const svg = await outputFS.readFile(path.join(distDir, 'img.svg'), 'utf8');

    assert(!svg.includes('@import'));
    assert(svg.includes(':root {\n  fill: red\n}'));
  });

  it('should process inline styles using lang', async function() {
    const b = await bundle(
      path.join(__dirname, '/integration/svg-inline-sass/img.svg'),
      {
        defaultTargetOptions: {
          shouldOptimize: true,
        },
      },
    );

    assertBundles(b, [
      {
        type: 'css',
        assets: ['img.svg'],
      },
      {
        name: 'img.svg',
        assets: ['img.svg'],
      },
    ]);

    const svg = await outputFS.readFile(path.join(distDir, 'img.svg'), 'utf8');

    assert(svg.includes('<style>:root{fill:red}</style>'));
>>>>>>> 461de114
  });
});<|MERGE_RESOLUTION|>--- conflicted
+++ resolved
@@ -144,20 +144,61 @@
     assert(file.includes('<?xml-not-a-stylesheet'));
   });
 
-<<<<<<< HEAD
+  it('should handle inline CSS with @imports', async function() {
+    const b = await bundle(
+      path.join(__dirname, '/integration/svg-inline-css-import/img.svg'),
+    );
+
+    assertBundles(b, [
+      {
+        type: 'css',
+        assets: ['img.svg', 'test.css'],
+      },
+      {
+        name: 'img.svg',
+        assets: ['img.svg'],
+      },
+    ]);
+
+    const svg = await outputFS.readFile(path.join(distDir, 'img.svg'), 'utf8');
+
+    assert(!svg.includes('@import'));
+    assert(svg.includes(':root {\n  fill: red\n}'));
+  });
+
+  it('should process inline styles using lang', async function() {
+    const b = await bundle(
+      path.join(__dirname, '/integration/svg-inline-sass/img.svg'),
+      {
+        defaultTargetOptions: {
+          shouldOptimize: true,
+        },
+      },
+    );
+
+    assertBundles(b, [
+      {
+        type: 'css',
+        assets: ['img.svg'],
+      },
+      {
+        name: 'img.svg',
+        assets: ['img.svg'],
+      },
+    ]);
+
+    const svg = await outputFS.readFile(path.join(distDir, 'img.svg'), 'utf8');
+
+    assert(svg.includes('<style>:root{fill:red}</style>'));
+  });
+
   it('should be in separate bundles', async function() {
     const b = await bundle(
       path.join(__dirname, '/integration/svg-multiple/index.js'),
-=======
-  it('should handle inline CSS with @imports', async function() {
-    const b = await bundle(
-      path.join(__dirname, '/integration/svg-inline-css-import/img.svg'),
->>>>>>> 461de114
-    );
-
-    assertBundles(b, [
-      {
-<<<<<<< HEAD
+    );
+
+    assertBundles(b, [
+      {
         assets: ['index.js', 'bundle-url.js'],
       },
       {
@@ -167,46 +208,5 @@
         assets: ['square.svg'],
       },
     ]);
-=======
-        type: 'css',
-        assets: ['img.svg', 'test.css'],
-      },
-      {
-        name: 'img.svg',
-        assets: ['img.svg'],
-      },
-    ]);
-
-    const svg = await outputFS.readFile(path.join(distDir, 'img.svg'), 'utf8');
-
-    assert(!svg.includes('@import'));
-    assert(svg.includes(':root {\n  fill: red\n}'));
-  });
-
-  it('should process inline styles using lang', async function() {
-    const b = await bundle(
-      path.join(__dirname, '/integration/svg-inline-sass/img.svg'),
-      {
-        defaultTargetOptions: {
-          shouldOptimize: true,
-        },
-      },
-    );
-
-    assertBundles(b, [
-      {
-        type: 'css',
-        assets: ['img.svg'],
-      },
-      {
-        name: 'img.svg',
-        assets: ['img.svg'],
-      },
-    ]);
-
-    const svg = await outputFS.readFile(path.join(distDir, 'img.svg'), 'utf8');
-
-    assert(svg.includes('<style>:root{fill:red}</style>'));
->>>>>>> 461de114
   });
 });