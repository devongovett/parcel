--- conflicted
+++ resolved
@@ -1,10 +1,6 @@
 import assert from 'assert';
-<<<<<<< HEAD
-import {bundle, distDir, outputFS} from '@parcel/test-utils';
+import {bundle, distDir, inputFS, outputFS} from '@parcel/test-utils';
 import exifReader from 'exif-reader';
-=======
-import {bundle, distDir, inputFS, outputFS} from '@parcel/test-utils';
->>>>>>> b8588017
 import path from 'path';
 import sharp from 'sharp';
 
@@ -94,39 +90,6 @@
     });
   });
 
-<<<<<<< HEAD
-  it('should retain EXIF data', async () => {
-    const b = await bundle(
-      path.join(__dirname, '/integration/image-exif/resized.html'),
-    );
-
-    const imagePath = b.getBundles().find(b => b.type === 'jpg').filePath;
-
-    const buffer = await outputFS.readFile(imagePath);
-    const image = await sharp(buffer).metadata();
-
-    const {exif} = exifReader(image.exif);
-
-    assert.strictEqual(
-      exif.UserComment.toString(),
-      'ASCII\u0000\u0000\u0000This is a comment',
-    );
-  });
-
-  it('should use the EXIF orientation tag when resizing', async () => {
-    const b = await bundle(
-      path.join(__dirname, '/integration/image-exif/resized.html'),
-    );
-
-    const imagePath = b.getBundles().find(b => b.type === 'jpg').filePath;
-
-    const buffer = await outputFS.readFile(imagePath);
-    const image = await sharp(buffer).metadata();
-
-    assert.strictEqual(image.orientation, 1);
-    assert.strictEqual(image.width, 240);
-    assert.strictEqual(image.height, 320);
-=======
   it('should optimise JPEGs', async function() {
     let img = path.join(__dirname, '/integration/image/image.jpg');
     let b = await bundle(img, {
@@ -171,6 +134,56 @@
 
     assert(outputRaw.equals(inputRaw));
     assert(output.length < input.length);
->>>>>>> b8588017
+  });
+
+  it('should retain EXIF data', async () => {
+    const b = await bundle(
+      path.join(__dirname, '/integration/image-exif/resized.html'),
+    );
+
+    const imagePath = b.getBundles().find(b => b.type === 'jpg').filePath;
+
+    const buffer = await outputFS.readFile(imagePath);
+    const image = await sharp(buffer).metadata();
+
+    const {exif} = exifReader(image.exif);
+
+    assert.strictEqual(
+      exif.UserComment.toString(),
+      'ASCII\u0000\u0000\u0000This is a comment',
+    );
+  });
+
+  it('should remove EXIF data when optimizing', async () => {
+    const b = await bundle(
+      path.join(__dirname, '/integration/image-exif/resized.html'),
+      {
+        defaultTargetOptions: {
+          shouldOptimize: true,
+        },
+      },
+    );
+
+    const imagePath = b.getBundles().find(b => b.type === 'jpg').filePath;
+
+    const buffer = await outputFS.readFile(imagePath);
+    const image = await sharp(buffer).metadata();
+
+    assert.strictEqual(image.exif, undefined);
+  });
+
+  it('should use the EXIF orientation tag when resizing', async () => {
+    const b = await bundle(
+      path.join(__dirname, '/integration/image-exif/resized.html'),
+    );
+
+    const imagePath = b.getBundles().find(b => b.type === 'jpg').filePath;
+
+    const buffer = await outputFS.readFile(imagePath);
+    const image = await sharp(buffer).metadata();
+
+    assert.strictEqual(image.orientation, 1);
+    assert.strictEqual(image.width, 240);
+    assert.strictEqual(image.height, 320);
   });
 });