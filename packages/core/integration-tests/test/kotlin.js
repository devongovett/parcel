--- conflicted
+++ resolved
@@ -1,12 +1,6 @@
-<<<<<<< HEAD
-const assert = require('assert');
-const {bundle, assertBundles, run} = require('@parcel/test-utils');
-const commandExists = require('command-exists');
-=======
 import assert from 'assert';
 import {bundle, assertBundleTree, run} from '@parcel/test-utils';
 import commandExists from 'command-exists';
->>>>>>> b4a295b0
 
 describe('kotlin', function() {
   if (!commandExists.sync('java')) {
