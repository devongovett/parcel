--- conflicted
+++ resolved
@@ -2,18 +2,11 @@
 import path from 'path';
 import nullthrows from 'nullthrows';
 import {
-<<<<<<< HEAD
-=======
   assertBundles,
->>>>>>> 9d5f2d8e
   bundle as _bundle,
   outputFS,
   run,
   runBundle,
-<<<<<<< HEAD
-  inputFS,
-=======
->>>>>>> 9d5f2d8e
 } from '@parcel/test-utils';
 
 const bundle = (name, opts = {}) =>
