// @flow
import type {Dependency} from '@parcel/types';

import assert from 'assert';
import path from 'path';
import nullthrows from 'nullthrows';
import {
  bundle,
  outputFS as fs,
<<<<<<< HEAD
  overlayFS,
  distDir,
  run,
=======
  distDir,
  run,
  overlayFS,
>>>>>>> 2e0f1afc
} from '@parcel/test-utils';

describe('plugin', function() {
  it("continue transformer pipeline on type change that doesn't change the pipeline", async function() {
    await bundle(
      path.join(__dirname, '/integration/pipeline-type-change/index.ini'),
    );

    let output = await fs.readFile(path.join(distDir, 'index.txt'), 'utf8');
    assert.equal(
      output,
      `INPUT
parcel-transformer-a
parcel-transformer-b`,
    );
  });

  it('should allow optimizer plugins to change the output file type', async function() {
    await bundle(
      path.join(__dirname, '/integration/optimizer-changing-type/index.js'),
    );

    assert.deepEqual(fs.readdirSync(distDir), ['index.test']);
  });

  it('should allow resolver plugins to disable deferring', async function() {
    let b = await bundle(
      path.join(__dirname, '/integration/resolver-canDefer/index.js'),
      {mode: 'production'},
    );

    let calls = [];
    let output = await run(b, {
      sideEffect(v) {
        calls.push(v);
      },
    });

    assert.strictEqual(output, 'A');
    assert.deepStrictEqual(calls, ['a', 'b']);

    let depB: ?Dependency;
    let depC: ?Dependency;
    nullthrows(b.getBundles()[0]).traverse(node => {
      if (node.type === 'dependency') {
        if (node.value.moduleSpecifier === './c.js') {
          depC = node.value;
        } else if (node.value.moduleSpecifier === './b.js') {
          depB = node.value;
        }
      }
    });

    assert(!b.isDependencyDeferred(nullthrows(depB)));
    assert(b.isDependencyDeferred(nullthrows(depC)));
  });

<<<<<<< HEAD
  it('should allow resolvers to return changes for dependency.meta', async function() {
    let b = await bundle(
      path.join(__dirname, '/integration/resolver-dependency-meta/a.js'),
      {disableCache: false, contentHash: false, inputFS: overlayFS},
    );

    let calls = [];
    await run(b, {
      sideEffect(v) {
        calls.push(v);
      },
    });
    assert.deepEqual(calls, [1234]);

    await overlayFS.writeFile(
      path.join(__dirname, '/integration/resolver-dependency-meta/a.js'),
      (await overlayFS.readFile(
        path.join(__dirname, '/integration/resolver-dependency-meta/a.js'),
        'utf8',
      )) + '\n// abc',
    );

    b = await bundle(
      path.join(__dirname, '/integration/resolver-dependency-meta/a.js'),
      {disableCache: false, contentHash: false, inputFS: overlayFS},
    );

    calls = [];
    await run(b, {
      sideEffect(v) {
        calls.push(v);
      },
    });
    assert.deepEqual(calls, [1234]);
=======
  it('invalidate the cache based on loadConfig in a packager', async function() {
    let fixture = path.join(__dirname, '/integration/packager-loadConfig');
    let entry = path.join(fixture, 'index.txt');
    let config = path.join(fixture, 'foo.config.json');
    let b = await bundle(entry, {
      inputFS: overlayFS,
      disableCache: false,
    });

    assert.strictEqual(
      await overlayFS.readFile(b.getBundles()[0].filePath, 'utf8'),
      '1234',
    );

    await overlayFS.writeFile(config, JSON.stringify({contents: 'xyz'}));

    b = await bundle(entry, {
      inputFS: overlayFS,
      disableCache: false,
    });
    assert.strictEqual(
      await overlayFS.readFile(b.getBundles()[0].filePath, 'utf8'),
      'xyz',
    );
>>>>>>> 2e0f1afc
  });
});<|MERGE_RESOLUTION|>--- conflicted
+++ resolved
@@ -6,16 +6,10 @@
 import nullthrows from 'nullthrows';
 import {
   bundle,
+  distDir,
   outputFS as fs,
-<<<<<<< HEAD
   overlayFS,
-  distDir,
   run,
-=======
-  distDir,
-  run,
-  overlayFS,
->>>>>>> 2e0f1afc
 } from '@parcel/test-utils';
 
 describe('plugin', function() {
@@ -73,7 +67,6 @@
     assert(b.isDependencyDeferred(nullthrows(depC)));
   });
 
-<<<<<<< HEAD
   it('should allow resolvers to return changes for dependency.meta', async function() {
     let b = await bundle(
       path.join(__dirname, '/integration/resolver-dependency-meta/a.js'),
@@ -108,7 +101,8 @@
       },
     });
     assert.deepEqual(calls, [1234]);
-=======
+  });
+
   it('invalidate the cache based on loadConfig in a packager', async function() {
     let fixture = path.join(__dirname, '/integration/packager-loadConfig');
     let entry = path.join(fixture, 'index.txt');
@@ -133,6 +127,5 @@
       await overlayFS.readFile(b.getBundles()[0].filePath, 'utf8'),
       'xyz',
     );
->>>>>>> 2e0f1afc
   });
 });