--- conflicted
+++ resolved
@@ -463,10 +463,6 @@
             'src/index.js',
             '--no-minify',
             '--no-scope-hoist',
-<<<<<<< HEAD
-            '--no-cache'
-=======
->>>>>>> 870013ca
           ],
           {
             cwd: fixtureDir,
