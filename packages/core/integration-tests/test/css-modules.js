--- conflicted
+++ resolved
@@ -450,8 +450,6 @@
     assert(css.includes('color: red'));
   });
 
-<<<<<<< HEAD
-=======
   it('should fall back to postcss for legacy css modules with :export', async function () {
     let b = await bundle(
       path.join(__dirname, '/integration/css-modules-legacy/b.js'),
@@ -472,7 +470,6 @@
     assert.deepEqual(res, {color: 'red'});
   });
 
->>>>>>> 368af9a0
   it('should optimize away unused @keyframes', async function () {
     let b = await bundle(
       path.join(__dirname, '/integration/css-modules-keyframes/index.js'),
@@ -493,13 +490,8 @@
     ]);
 
     let css = await outputFS.readFile(path.join(distDir, 'index.css'), 'utf8');
-<<<<<<< HEAD
-    assert(css.includes('@keyframes test'));
-    assert(!css.includes('@keyframes unused'));
-=======
     assert(/@keyframes _[_0-9a-zA-Z]+_test/.test(css));
     assert(!css.includes('unused'));
->>>>>>> 368af9a0
   });
 
   it('should not double optimize css modules processed with postcss', async function () {
@@ -555,12 +547,6 @@
   });
 
   it('should handle @import in css modules', async function () {
-<<<<<<< HEAD
-    let b = await bundle([
-      path.join(__dirname, '/integration/css-modules-import/page1.html'),
-      path.join(__dirname, '/integration/css-modules-import/page2.html'),
-    ]);
-=======
     let b = await bundle(
       [
         path.join(__dirname, '/integration/css-modules-import/page1.html'),
@@ -568,7 +554,6 @@
       ],
       {mode: 'production'},
     );
->>>>>>> 368af9a0
 
     let res = [];
     await runBundle(
@@ -579,11 +564,7 @@
       },
     );
 
-<<<<<<< HEAD
-    assert.deepEqual(res, ['page1']);
-=======
     assert.deepEqual(res, [['page1', '_1ZEqVW_a']]);
->>>>>>> 368af9a0
 
     res = [];
     await runBundle(
@@ -594,11 +575,7 @@
       },
     );
 
-<<<<<<< HEAD
-    assert.deepEqual(res, ['page2']);
-=======
     assert.deepEqual(res, [['page2', '_4fY2uG_foo _1ZEqVW_foo j1UkRG_foo']]);
->>>>>>> 368af9a0
 
     assertBundles(b, [
       {
