--- conflicted
+++ resolved
@@ -237,20 +237,6 @@
                 }),
               );
 
-              // At the moment, adding a JS config requires restarting the process
-              // due to https://github.com/babel/babel/pull/12211. Simulate this
-              // by clearing the require cache for @parcel/transformer-babel and @babel/core.
-              await workerFarm.callAllWorkers('invalidateRequireCache', [
-                packageManager.resolveSync(
-                  '@parcel/transformer-babel',
-                  __filename,
-                )?.resolved,
-              ]);
-
-              await workerFarm.callAllWorkers('invalidateRequireCache', [
-                packageManager.resolveSync('@babel/core', __filename)?.resolved,
-              ]);
-
               await sleep(100);
             },
           });
@@ -454,21 +440,6 @@
                     presets: ['@babel/preset-env'],
                   }),
                 );
-
-                // At the moment, adding a JS config requires restarting the process
-                // due to https://github.com/babel/babel/pull/12211. Simulate this
-                // by clearing the require cache for @parcel/transformer-babel and @babel/core.
-                await workerFarm.callAllWorkers('invalidateRequireCache', [
-                  packageManager.resolveSync(
-                    '@parcel/transformer-babel',
-                    __filename,
-                  )?.resolved,
-                ]);
-
-                await workerFarm.callAllWorkers('invalidateRequireCache', [
-                  packageManager.resolveSync('@babel/core', __filename)
-                    ?.resolved,
-                ]);
 
                 await sleep(100);
               },
@@ -3917,8 +3888,6 @@
         );
         assert(output.includes('background: blue'));
       });
-<<<<<<< HEAD
-=======
 
       it('should invalidate when a JS postcss config changes', async function() {
         let b = await testCache(
@@ -4118,208 +4087,6 @@
     });
   });
 
-  describe('bundler config', function() {
-    it('should support adding bundler config', function() {});
->>>>>>> a3aa8681
-
-      it('should invalidate when a JS postcss config changes', async function() {
-        let b = await testCache(
-          {
-            entries: ['style.css'],
-            inputFS,
-            outputFS: inputFS,
-            async setup() {
-              await inputFS.mkdirp(inputDir);
-              await inputFS.ncp(
-                path.join(__dirname, '/integration/postcss-js-config-7'),
-                inputDir,
-              );
-            },
-            async update(b) {
-              let output = await inputFS.readFile(
-                b.bundleGraph.getBundles()[0].filePath,
-                'utf8',
-              );
-              assert(output.includes('background-color: red;'));
-
-              let config = path.join(inputDir, 'postcss.config.js');
-              let configContents = await inputFS.readFile(config, 'utf8');
-              await inputFS.writeFile(
-                config,
-                configContents.replace('red', 'blue'),
-              );
-              await sleep(100);
-            },
-          },
-          'postcss-js-config-7',
-        );
-
-        let output = await inputFS.readFile(
-          b.bundleGraph.getBundles()[0].filePath,
-          'utf8',
-        );
-        assert(output.includes('background-color: blue'));
-      });
-
-      it('should invalidate when a JSON postcss config changes', async function() {
-        let b = await testCache(
-          {
-            entries: ['nested/index.css'],
-            async update(b) {
-              let output = await overlayFS.readFile(
-                b.bundleGraph.getBundles()[0].filePath,
-                'utf8',
-              );
-              assert(output.includes('background-color: green;'));
-
-              let configContents = await overlayFS.readFile(
-                path.join(inputDir, '.postcssrc'),
-                'utf8',
-              );
-              await overlayFS.writeFile(
-                path.join(inputDir, '.postcssrc'),
-                configContents.replace('green', 'blue'),
-              );
-            },
-          },
-          'postcss-import',
-        );
-
-        let output = await overlayFS.readFile(
-          b.bundleGraph.getBundles()[0].filePath,
-          'utf8',
-        );
-        assert(output.includes('background-color: blue'));
-      });
-
-      it('should invalidate when a closer postcss config is added', async function() {
-        let b = await testCache(
-          {
-            entries: ['nested/index.css'],
-            async update(b) {
-              let output = await overlayFS.readFile(
-                b.bundleGraph.getBundles()[0].filePath,
-                'utf8',
-              );
-              assert(output.includes('background-color: green;'));
-
-              let configContents = await overlayFS.readFile(
-                path.join(inputDir, '.postcssrc'),
-                'utf8',
-              );
-              await overlayFS.writeFile(
-                path.join(inputDir, 'nested', '.postcssrc'),
-                configContents.replace('green', 'blue'),
-              );
-            },
-          },
-          'postcss-import',
-        );
-
-        let output = await overlayFS.readFile(
-          b.bundleGraph.getBundles()[0].filePath,
-          'utf8',
-        );
-        assert(output.includes('background-color: blue'));
-      });
-    });
-
-    describe('posthtml', function() {
-      it('should invalidate when a posthtml plugin changes', async function() {
-        let b = await testCache(
-          {
-            entries: ['index.html'],
-            async setup() {
-              await overlayFS.mkdirp(path.join(inputDir, 'node_modules'));
-              await ncp(
-                path.join(
-                  path.join(
-                    __dirname,
-                    'integration',
-                    'posthtml-autoinstall',
-                    'posthtml-test',
-                  ),
-                ),
-                path.join(inputDir, 'node_modules', 'posthtml-test'),
-              );
-            },
-            async update(b) {
-              let output = await overlayFS.readFile(
-                b.bundleGraph.getBundles()[0].filePath,
-                'utf8',
-              );
-              assert(output.includes('<span id="test">Test</span>'));
-
-              let plugin = path.join(
-                inputDir,
-                'node_modules',
-                'posthtml-test',
-                'index.js',
-              );
-              let pluginContents = await overlayFS.readFile(plugin, 'utf8');
-              await overlayFS.writeFile(
-                plugin,
-                pluginContents.replace('span', 'section'),
-              );
-            },
-          },
-          'posthtml-autoinstall',
-        );
-
-        let output = await overlayFS.readFile(
-          b.bundleGraph.getBundles()[0].filePath,
-          'utf8',
-        );
-        assert(output.includes('<section id="test">Test</section>'));
-      });
-
-      it('should invalidate when a JS postcss config changes', async function() {
-        let b = await testCache(
-          {
-            entries: ['index.html'],
-            inputFS,
-            outputFS: inputFS,
-            async setup() {
-              await inputFS.mkdirp(inputDir);
-              await inputFS.ncp(
-                path.join(__dirname, '/integration/posthtml'),
-                inputDir,
-              );
-
-              await inputFS.mkdirp(path.join(inputDir, 'include'));
-              await inputFS.writeFile(
-                path.join(inputDir, 'include', 'other.html'),
-                '<h1>Another great page</h1>',
-              );
-            },
-            async update(b) {
-              let output = await inputFS.readFile(
-                b.bundleGraph.getBundles()[0].filePath,
-                'utf8',
-              );
-              assert(output.includes('<h1>Other page</h1>'));
-
-              let config = path.join(inputDir, '.posthtmlrc.js');
-              let configContents = await inputFS.readFile(config, 'utf8');
-              await inputFS.writeFile(
-                config,
-                configContents.replace('__dirname', '__dirname + "/include"'),
-              );
-              await sleep(100);
-            },
-          },
-          'posthtml',
-        );
-
-        let output = await inputFS.readFile(
-          b.bundleGraph.getBundles()[0].filePath,
-          'utf8',
-        );
-        assert(output.includes('<h1>Another great page</h1>'));
-      });
-    });
-  });
-
   describe('bundling', function() {
     it('should invalidate when switching to a different bundler plugin', async function() {
       let b = await testCache({
@@ -4518,7 +4285,7 @@
                   ?.filePath,
                 'utf8',
               );
-              assert.equal(html.match(/<script/g)?.length, 6);
+              assert.equal(html.match(/<script/g)?.length, 5);
 
               let pkgFile = path.join(inputDir, 'package.json');
               let pkg = JSON.parse(await overlayFS.readFile(pkgFile));
@@ -4540,7 +4307,7 @@
           b.bundleGraph.getBundles().find(b => b.name === 'b.html')?.filePath,
           'utf8',
         );
-        assert.equal(html.match(/<script/g)?.length, 5);
+        assert.equal(html.match(/<script/g)?.length, 4);
       });
 
       it('should support updating bundler config', async function() {
@@ -4554,7 +4321,7 @@
                   ?.filePath,
                 'utf8',
               );
-              assert.equal(html.match(/<script/g)?.length, 5);
+              assert.equal(html.match(/<script/g)?.length, 4);
 
               let pkgFile = path.join(inputDir, 'package.json');
               let pkg = JSON.parse(await overlayFS.readFile(pkgFile));
@@ -4576,7 +4343,7 @@
           b.bundleGraph.getBundles().find(b => b.name === 'b.html')?.filePath,
           'utf8',
         );
-        assert.equal(html.match(/<script/g)?.length, 6);
+        assert.equal(html.match(/<script/g)?.length, 5);
       });
 
       it('should support removing bundler config', async function() {
@@ -4590,7 +4357,7 @@
                   ?.filePath,
                 'utf8',
               );
-              assert.equal(html.match(/<script/g)?.length, 5);
+              assert.equal(html.match(/<script/g)?.length, 4);
 
               let pkgFile = path.join(inputDir, 'package.json');
               let pkg = JSON.parse(await overlayFS.readFile(pkgFile));
@@ -4610,7 +4377,7 @@
           b.bundleGraph.getBundles().find(b => b.name === 'b.html')?.filePath,
           'utf8',
         );
-        assert.equal(html.match(/<script/g)?.length, 6);
+        assert.equal(html.match(/<script/g)?.length, 5);
       });
     });
   });
