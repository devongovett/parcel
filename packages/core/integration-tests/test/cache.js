// @flow
import type {InitialParcelOptions, BuildSuccessEvent} from '@parcel/types';
import assert from 'assert';
import invariant from 'assert';
import path from 'path';
import {
  assertBundles,
  bundler,
  run,
  overlayFS,
  outputFS,
  inputFS,
  ncp,
  workerFarm,
  mergeParcelOptions,
  sleep,
  getNextBuild,
  distDir,
  getParcelOptions,
  assertNoFilePathInCache,
} from '@parcel/test-utils';
import {md} from '@parcel/diagnostic';
import fs from 'fs';
import {NodePackageManager} from '@parcel/package-manager';
import {createWorkerFarm} from '@parcel/core';
import resolveOptions from '@parcel/core/src/resolveOptions';

let inputDir: string;
let packageManager = new NodePackageManager(inputFS, '/');

function getEntries(entries = 'src/index.js') {
  return (Array.isArray(entries) ? entries : [entries]).map(entry =>
    path.resolve(inputDir, entry),
  );
}

function getOptions(opts) {
  return mergeParcelOptions(
    {
      inputFS: overlayFS,
      shouldDisableCache: false,
    },
    opts,
  );
}

function runBundle(entries = 'src/index.js', opts) {
  return bundler(getEntries(entries), getOptions(opts)).run();
}

type UpdateFn = BuildSuccessEvent =>
  | ?InitialParcelOptions
  | Promise<?InitialParcelOptions>;
type TestConfig = {|
  ...InitialParcelOptions,
  entries?: Array<string>,
  setup?: () => void | Promise<void>,
  update: UpdateFn,
|};

async function testCache(update: UpdateFn | TestConfig, integration) {
  await overlayFS.rimraf(path.join(__dirname, '/input'));
  await ncp(
    path.join(__dirname, '/integration', integration ?? 'cache'),
    path.join(inputDir),
  );

  let entries;
  let options: ?InitialParcelOptions;
  if (typeof update === 'object') {
    let setup;
    ({entries, setup, update, ...options} = update);

    if (setup) {
      await setup();
    }
  }

  let resolvedOptions = await resolveOptions(
    getParcelOptions(getEntries(entries), getOptions(options)),
  );

  let b = await runBundle(entries, options);

  await assertNoFilePathInCache(
    resolvedOptions.outputFS,
    resolvedOptions.cacheDir,
    resolvedOptions.projectRoot,
  );

  // update
  let newOptions = await update(b);
  options = mergeParcelOptions(options || {}, newOptions);

  // Run cached build
  b = await runBundle(entries, options);

  resolvedOptions = await resolveOptions(
    getParcelOptions(getEntries(entries), getOptions(options)),
  );
  await assertNoFilePathInCache(
    resolvedOptions.outputFS,
    resolvedOptions.cacheDir,
    resolvedOptions.projectRoot,
  );

  return b;
}

describe('cache', function() {
  before(async () => {
    await inputFS.rimraf(path.join(__dirname, 'input'));
  });

  beforeEach(() => {
    inputDir = path.join(
      __dirname,
      '/input',
      Math.random()
        .toString(36)
        .slice(2),
    );
  });

  // ATLASSIAN : Adding input / parcel-cache clean up to prevent memory limit errors in integration pipelines
  afterEach(async () => {
    await inputFS.rimraf(path.join(__dirname, 'input'));
    await inputFS.rimraf(path.join(__dirname, '.parcel-cache'));
  });

  it('should support updating a JS file', async function() {
    let b = await testCache(async b => {
      assert.equal(await run(b.bundleGraph), 4);
      await overlayFS.writeFile(
        path.join(inputDir, 'src/nested/test.js'),
        'export default 4',
      );
    });

    assert.equal(await run(b.bundleGraph), 6);
  });

  it('should support adding a dependency', async function() {
    let b = await testCache(async b => {
      assert.equal(await run(b.bundleGraph), 4);
      await overlayFS.writeFile(
        path.join(inputDir, 'src/nested/foo.js'),
        'export default 6',
      );
      await overlayFS.writeFile(
        path.join(inputDir, 'src/nested/test.js'),
        'export {default} from "./foo";',
      );
    });

    assert.equal(await run(b.bundleGraph), 8);
  });

  // ATLASSIAN: To avoid circular bundle references until the scope hoisting
  // packager can handle them, only deduplicate from preceding siblings.
  // TODO: Remove when the scope hoisting packager can handle cyclic bundle references.
  it.skip('should support adding a dependency which changes the referenced bundles of a parent bundle', async function() {
    async function exec(bundleGraph) {
      let calls = [];
      await run(bundleGraph, {
        call(v) {
          calls.push(v);
        },
      });
      return calls;
    }

    let b = await testCache(
      {
        entries: ['index.html'],
        update: async b => {
          assert.deepEqual(await exec(b.bundleGraph), ['a', 'b']);
          await overlayFS.writeFile(
            path.join(inputDir, 'a.js'),
            'import "./b.js"; call("a");',
          );
        },
      },
      'cache-add-dep-referenced',
    );

    assert.deepEqual(await exec(b.bundleGraph), ['b', 'a']);
  });

  it('should error when deleting a file', async function() {
    // $FlowFixMe
    await assert.rejects(
      async () => {
        await testCache(async () => {
          await overlayFS.unlink(path.join(inputDir, 'src/nested/test.js'));
        });
      },
      {message: "Failed to resolve './nested/test' from './src/index.js'"},
    );
  });

  it('should error when starting parcel from a broken state with no changes', async function() {
    // $FlowFixMe
    await assert.rejects(async () => {
      await testCache(async () => {
        await overlayFS.unlink(path.join(inputDir, 'src/nested/test.js'));
      });
    });

    // Do a third build from a failed state with no changes
    // $FlowFixMe
    await assert.rejects(
      async () => {
        await runBundle();
      },
      {message: "Failed to resolve './nested/test' from './src/index.js'"},
    );
  });

  describe('babel', function() {
    let json = config => JSON.stringify(config);
    let cjs = config => `module.exports = ${JSON.stringify(config)}`;
    // TODO: not sure how to invalidate the ESM cache in node...
    // let mjs = (config) => `export default ${JSON.stringify(config)}`;
    let configs = [
      {name: '.babelrc', formatter: json, nesting: true},
      {name: '.babelrc.json', formatter: json, nesting: true},
      {name: '.babelrc.js', formatter: cjs, nesting: true},
      {name: '.babelrc.cjs', formatter: cjs, nesting: true},
      // {name: '.babelrc.mjs', formatter: mjs, nesting: true},
      {name: 'babel.config.json', formatter: json, nesting: false},
      {name: 'babel.config.js', formatter: cjs, nesting: false},
      {name: 'babel.config.cjs', formatter: cjs, nesting: false},
      // {name: 'babel.config.mjs', formatter: mjs, nesting: false}
    ];

    before(async () => {
      // Invalidate @babel/core before any of these tests run so that it is required
      // through NodePackageManager and we are able to track module children.
      // Otherwise, it will already have been loaded by @babel/register.
      await workerFarm.callAllWorkers('invalidateRequireCache', [
        packageManager.resolveSync('@babel/core', __filename)?.resolved,
      ]);
    });

    for (let {name, formatter, nesting} of configs) {
      describe(name, function() {
        it(`should support adding a ${name}`, async function() {
          let b = await testCache({
            // Babel's config loader only works with the node filesystem
            inputFS,
            outputFS: inputFS,
            async setup() {
              await inputFS.mkdirp(inputDir);
              await inputFS.ncp(
                path.join(__dirname, '/integration/cache'),
                inputDir,
              );
            },
            async update(b) {
              assert.equal(await run(b.bundleGraph), 4);

              let contents = await overlayFS.readFile(
                b.bundleGraph.getBundles()[0].filePath,
                'utf8',
              );
              assert(
                contents.includes('class Test'),
                'class should not be transpiled',
              );

              await inputFS.writeFile(
                path.join(inputDir, name),
                formatter({
                  presets: ['@babel/preset-env'],
                }),
              );

              await sleep(100);
            },
          });

          assert.equal(await run(b.bundleGraph), 4);

          let contents = await overlayFS.readFile(
            b.bundleGraph.getBundles()[0].filePath,
            'utf8',
          );
          assert(
            !contents.includes('class Test'),
            'class should be transpiled',
          );
        });

        it(`should support updating a ${name}`, async function() {
          let b = await testCache({
            // Babel's config loader only works with the node filesystem
            inputFS,
            outputFS: inputFS,
            async setup() {
              await inputFS.mkdirp(inputDir);
              await inputFS.ncp(
                path.join(__dirname, '/integration/cache'),
                inputDir,
              );
              await inputFS.writeFile(
                path.join(inputDir, name),
                formatter({
                  presets: [
                    ['@babel/preset-env', {targets: {esmodules: true}}],
                  ],
                }),
              );
            },
            async update(b) {
              let contents = await overlayFS.readFile(
                b.bundleGraph.getBundles()[0].filePath,
                'utf8',
              );
              assert(
                contents.includes('class Test'),
                'class should not be transpiled',
              );

              await inputFS.writeFile(
                path.join(inputDir, name),
                formatter({
                  presets: ['@babel/preset-env'],
                }),
              );

              await sleep(100);
            },
          });

          let contents = await overlayFS.readFile(
            b.bundleGraph.getBundles()[0].filePath,
            'utf8',
          );
          assert(
            !contents.includes('class Test'),
            'class should be transpiled',
          );
        });

        it(`should support deleting a ${name}`, async function() {
          let b = await testCache({
            // Babel's config loader only works with the node filesystem
            inputFS,
            outputFS: inputFS,
            async setup() {
              await inputFS.mkdirp(inputDir);
              await inputFS.ncp(
                path.join(__dirname, '/integration/cache'),
                inputDir,
              );
              await inputFS.writeFile(
                path.join(inputDir, name),
                formatter({
                  presets: ['@babel/preset-env'],
                }),
              );
            },
            async update(b) {
              let contents = await overlayFS.readFile(
                b.bundleGraph.getBundles()[0].filePath,
                'utf8',
              );
              assert(
                !contents.includes('class Test'),
                'class should be transpiled',
              );

              await inputFS.unlink(path.join(inputDir, name));
              await sleep(100);
            },
          });

          let contents = await overlayFS.readFile(
            b.bundleGraph.getBundles()[0].filePath,
            'utf8',
          );
          assert(
            contents.includes('class Test'),
            'class should not be transpiled',
          );
        });

        it(`should support updating an extended ${name}`, async function() {
          let extendedName = '.babelrc-extended' + path.extname(name);
          let b = await testCache({
            // Babel's config loader only works with the node filesystem
            inputFS,
            outputFS: inputFS,
            async setup() {
              await inputFS.mkdirp(inputDir);
              await inputFS.ncp(
                path.join(__dirname, '/integration/cache'),
                inputDir,
              );
              await inputFS.writeFile(
                path.join(inputDir, extendedName),
                formatter({
                  presets: [
                    ['@babel/preset-env', {targets: {esmodules: true}}],
                  ],
                }),
              );
              await inputFS.writeFile(
                path.join(inputDir, name),
                formatter({
                  extends: `./${extendedName}`,
                }),
              );
            },
            async update(b) {
              let contents = await overlayFS.readFile(
                b.bundleGraph.getBundles()[0].filePath,
                'utf8',
              );
              assert(
                contents.includes('class Test'),
                'class should not be transpiled',
              );

              await inputFS.writeFile(
                path.join(inputDir, extendedName),
                formatter({
                  presets: ['@babel/preset-env'],
                }),
              );

              await sleep(100);
            },
          });

          let contents = await overlayFS.readFile(
            b.bundleGraph.getBundles()[0].filePath,
            'utf8',
          );
          assert(
            !contents.includes('class Test'),
            'class should be transpiled',
          );
        });

        if (nesting) {
          it(`should support adding a nested ${name}`, async function() {
            let b = await testCache({
              // Babel's config loader only works with the node filesystem
              inputFS,
              outputFS: inputFS,
              async setup() {
                await inputFS.mkdirp(inputDir);
                await inputFS.ncp(
                  path.join(__dirname, '/integration/cache'),
                  inputDir,
                );
              },
              async update(b) {
                assert.equal(await run(b.bundleGraph), 4);

                let contents = await overlayFS.readFile(
                  b.bundleGraph.getBundles()[0].filePath,
                  'utf8',
                );
                assert(
                  contents.includes('class Test'),
                  'class should not be transpiled',
                );
                assert(
                  contents.includes('class Result'),
                  'class should not be transpiled',
                );

                await inputFS.writeFile(
                  path.join(inputDir, `src/nested/${name}`),
                  formatter({
                    presets: ['@babel/preset-env'],
                  }),
                );

                await sleep(100);
              },
            });

            assert.equal(await run(b.bundleGraph), 4);

            let contents = await overlayFS.readFile(
              b.bundleGraph.getBundles()[0].filePath,
              'utf8',
            );
            assert(
              !contents.includes('class Test'),
              'class should be transpiled',
            );
            assert(
              contents.includes('class Result'),
              'class should not be transpiled',
            );
          });

          it(`should support updating a nested ${name}`, async function() {
            let b = await testCache({
              // Babel's config loader only works with the node filesystem
              inputFS,
              outputFS: inputFS,
              async setup() {
                await inputFS.mkdirp(inputDir);
                await inputFS.ncp(
                  path.join(__dirname, '/integration/cache'),
                  inputDir,
                );
                await inputFS.writeFile(
                  path.join(inputDir, `src/nested/${name}`),
                  formatter({
                    presets: [
                      ['@babel/preset-env', {targets: {esmodules: true}}],
                    ],
                  }),
                );
              },
              async update(b) {
                let contents = await overlayFS.readFile(
                  b.bundleGraph.getBundles()[0].filePath,
                  'utf8',
                );
                assert(
                  contents.includes('class Test'),
                  'class should not be transpiled',
                );
                assert(
                  contents.includes('class Result'),
                  'class should not be transpiled',
                );

                await inputFS.writeFile(
                  path.join(inputDir, `src/nested/${name}`),
                  formatter({
                    presets: ['@babel/preset-env'],
                  }),
                );

                await sleep(100);
              },
            });

            let contents = await overlayFS.readFile(
              b.bundleGraph.getBundles()[0].filePath,
              'utf8',
            );
            assert(
              !contents.includes('class Test'),
              'class should be transpiled',
            );
            assert(
              contents.includes('class Result'),
              'class should not be transpiled',
            );
          });

          it(`should support deleting a nested ${name}`, async function() {
            let b = await testCache({
              // Babel's config loader only works with the node filesystem
              inputFS,
              outputFS: inputFS,
              async setup() {
                await inputFS.mkdirp(inputDir);
                await inputFS.ncp(
                  path.join(__dirname, '/integration/cache'),
                  inputDir,
                );
                await inputFS.writeFile(
                  path.join(inputDir, `src/nested/${name}`),
                  formatter({
                    presets: ['@babel/preset-env'],
                  }),
                );
              },
              async update(b) {
                let contents = await overlayFS.readFile(
                  b.bundleGraph.getBundles()[0].filePath,
                  'utf8',
                );
                assert(
                  !contents.includes('class Test'),
                  'class should be transpiled',
                );
                assert(
                  contents.includes('class Result'),
                  'class should not be transpiled',
                );

                await inputFS.unlink(path.join(inputDir, `src/nested/${name}`));
                await sleep(100);
              },
            });

            let contents = await overlayFS.readFile(
              b.bundleGraph.getBundles()[0].filePath,
              'utf8',
            );
            assert(
              contents.includes('class Test'),
              'class should not be transpiled',
            );
            assert(
              contents.includes('class Result'),
              'class should not be transpiled',
            );
          });
        }
      });
    }

    describe('.babelignore', function() {
      it('should support adding a .babelignore', async function() {
        let b = await testCache({
          // Babel's config loader only works with the node filesystem
          inputFS,
          outputFS: inputFS,
          async setup() {
            await inputFS.mkdirp(inputDir);
            await inputFS.ncp(
              path.join(__dirname, '/integration/cache'),
              inputDir,
            );
            await inputFS.writeFile(
              path.join(inputDir, '.babelrc'),
              JSON.stringify({
                presets: ['@babel/preset-env'],
              }),
            );
          },
          async update(b) {
            let contents = await overlayFS.readFile(
              b.bundleGraph.getBundles()[0].filePath,
              'utf8',
            );
            assert(
              !contents.includes('class Test'),
              'class should be transpiled',
            );
            assert(
              !contents.includes('class Result'),
              'class should be transpiled',
            );

            await inputFS.writeFile(
              path.join(inputDir, '.babelignore'),
              'src/nested',
            );

            await sleep(100);
          },
        });

        let contents = await overlayFS.readFile(
          b.bundleGraph.getBundles()[0].filePath,
          'utf8',
        );
        assert(
          contents.includes('class Test'),
          'class should not be transpiled',
        );
        assert(
          !contents.includes('class Result'),
          'class should be transpiled',
        );
      });

      it('should support updating a .babelignore', async function() {
        let b = await testCache({
          // Babel's config loader only works with the node filesystem
          inputFS,
          outputFS: inputFS,
          async setup() {
            await inputFS.mkdirp(inputDir);
            await inputFS.ncp(
              path.join(__dirname, '/integration/cache'),
              inputDir,
            );
            await inputFS.writeFile(
              path.join(inputDir, '.babelrc'),
              JSON.stringify({
                presets: ['@babel/preset-env'],
              }),
            );
            await inputFS.writeFile(
              path.join(inputDir, '.babelignore'),
              'src/nested',
            );
          },
          async update(b) {
            let contents = await overlayFS.readFile(
              b.bundleGraph.getBundles()[0].filePath,
              'utf8',
            );
            assert(
              contents.includes('class Test'),
              'class should not be transpiled',
            );
            assert(
              !contents.includes('class Result'),
              'class should be transpiled',
            );

            await inputFS.writeFile(path.join(inputDir, '.babelignore'), 'src');
            await sleep(100);
          },
        });

        let contents = await overlayFS.readFile(
          b.bundleGraph.getBundles()[0].filePath,
          'utf8',
        );
        assert(
          contents.includes('class Test'),
          'class should not be transpiled',
        );
        assert(
          contents.includes('class Result'),
          'class should not be transpiled',
        );
      });

      it('should support deleting a .babelignore', async function() {
        let b = await testCache({
          // Babel's config loader only works with the node filesystem
          inputFS,
          outputFS: inputFS,
          async setup() {
            await inputFS.mkdirp(inputDir);
            await inputFS.ncp(
              path.join(__dirname, '/integration/cache'),
              inputDir,
            );
            await inputFS.writeFile(
              path.join(inputDir, '.babelrc'),
              JSON.stringify({
                presets: ['@babel/preset-env'],
              }),
            );
            await inputFS.writeFile(
              path.join(inputDir, '.babelignore'),
              'src/nested',
            );
          },
          async update(b) {
            let contents = await overlayFS.readFile(
              b.bundleGraph.getBundles()[0].filePath,
              'utf8',
            );
            assert(
              contents.includes('class Test'),
              'class should not be transpiled',
            );
            assert(
              !contents.includes('class Result'),
              'class should be transpiled',
            );

            await inputFS.unlink(path.join(inputDir, '.babelignore'));
            await sleep(100);
          },
        });

        let contents = await overlayFS.readFile(
          b.bundleGraph.getBundles()[0].filePath,
          'utf8',
        );
        assert(!contents.includes('class Test'), 'class should be transpiled');
        assert(
          !contents.includes('class Result'),
          'class should be transpiled',
        );
      });
    });

    describe('plugins', function() {
      it('should invalidate when plugins are updated', async function() {
        let b = await testCache({
          // Babel's config loader only works with the node filesystem
          inputFS,
          outputFS: inputFS,
          async setup() {
            await inputFS.mkdirp(inputDir);
            await inputFS.ncp(
              path.join(__dirname, '/integration/cache'),
              inputDir,
            );
            await inputFS.mkdirp(
              path.join(inputDir, 'node_modules/babel-plugin-dummy'),
            );
            await inputFS.writeFile(
              path.join(
                inputDir,
                '/node_modules/babel-plugin-dummy/package.json',
              ),
              JSON.stringify({
                name: 'babel-plugin-dummy',
                version: '1.0.0',
              }),
            );
            await inputFS.copyFile(
              path.join(
                __dirname,
                '/integration/babelrc-custom/babel-plugin-dummy.js',
              ),
              path.join(inputDir, '/node_modules/babel-plugin-dummy/index.js'),
            );
            await inputFS.writeFile(
              path.join(inputDir, '.babelrc'),
              JSON.stringify({
                plugins: ['babel-plugin-dummy'],
              }),
            );
            await inputFS.writeFile(
              path.join(inputDir, 'src/index.js'),
              'console.log("REPLACE_ME")',
            );
          },
          async update(b) {
            let contents = await overlayFS.readFile(
              b.bundleGraph.getBundles()[0].filePath,
              'utf8',
            );
            assert(
              contents.includes('hello there'),
              'string should be replaced',
            );

            let plugin = path.join(
              inputDir,
              'node_modules/babel-plugin-dummy/index.js',
            );
            let source = await inputFS.readFile(plugin, 'utf8');
            await inputFS.writeFile(
              plugin,
              source.replace('hello there', 'replaced'),
            );

            await sleep(100);
          },
        });

        let contents = await overlayFS.readFile(
          b.bundleGraph.getBundles()[0].filePath,
          'utf8',
        );
        assert(contents.includes('replaced'), 'string should be replaced');
      });

      it('should invalidate when there are relative plugins', async function() {
        let b = await testCache({
          // Babel's config loader only works with the node filesystem
          inputFS,
          outputFS: inputFS,
          async setup() {
            await inputFS.mkdirp(inputDir);
            await inputFS.ncp(
              path.join(__dirname, '/integration/cache'),
              inputDir,
            );
            await inputFS.copyFile(
              path.join(
                __dirname,
                '/integration/babelrc-custom/babel-plugin-dummy.js',
              ),
              path.join(inputDir, 'babel-plugin-dummy.js'),
            );
            await inputFS.writeFile(
              path.join(inputDir, '.babelrc'),
              JSON.stringify({
                plugins: ['./babel-plugin-dummy'],
              }),
            );
            await inputFS.writeFile(
              path.join(inputDir, 'src/index.js'),
              'console.log("REPLACE_ME")',
            );
          },
          async update(b) {
            let contents = await overlayFS.readFile(
              b.bundleGraph.getBundles()[0].filePath,
              'utf8',
            );
            assert(
              contents.includes('hello there'),
              'string should be replaced',
            );

            let plugin = path.join(inputDir, 'babel-plugin-dummy.js');
            let source = await inputFS.readFile(plugin, 'utf8');
            await inputFS.writeFile(
              plugin,
              source.replace('hello there', 'replaced'),
            );

            await sleep(100);
          },
        });

        let contents = await overlayFS.readFile(
          b.bundleGraph.getBundles()[0].filePath,
          'utf8',
        );
        assert(contents.includes('replaced'), 'string should be replaced');
      });

      it('should invalidate when there are symlinked plugins', async function() {
        // Symlinks don't work consistently on windows. Skip this test.
        if (process.platform === 'win32') {
          this.skip();
          return;
        }

        let b = await testCache({
          // Babel's config loader only works with the node filesystem
          inputFS,
          outputFS: inputFS,
          async setup() {
            await inputFS.mkdirp(inputDir);
            await inputFS.ncp(
              path.join(__dirname, '/integration/cache'),
              inputDir,
            );
            await inputFS.mkdirp(
              path.join(inputDir, 'packages/babel-plugin-dummy'),
            );
            await inputFS.mkdirp(path.join(inputDir, 'node_modules'));
            fs.symlinkSync(
              path.join(inputDir, 'packages/babel-plugin-dummy'),
              path.join(inputDir, 'node_modules/babel-plugin-dummy'),
            );
            await inputFS.writeFile(
              path.join(inputDir, 'packages/babel-plugin-dummy/package.json'),
              JSON.stringify({
                name: 'babel-plugin-dummy',
                version: '1.0.0',
              }),
            );
            await inputFS.copyFile(
              path.join(
                __dirname,
                '/integration/babelrc-custom/babel-plugin-dummy.js',
              ),
              path.join(inputDir, 'packages/babel-plugin-dummy/index.js'),
            );
            await inputFS.writeFile(
              path.join(inputDir, '.babelrc'),
              JSON.stringify({
                plugins: ['babel-plugin-dummy'],
              }),
            );
            await inputFS.writeFile(
              path.join(inputDir, 'src/index.js'),
              'console.log("REPLACE_ME")',
            );
          },
          async update(b) {
            let contents = await overlayFS.readFile(
              b.bundleGraph.getBundles()[0].filePath,
              'utf8',
            );
            assert(
              contents.includes('hello there'),
              'string should be replaced',
            );

            let plugin = path.join(
              inputDir,
              'packages/babel-plugin-dummy/index.js',
            );
            let source = await inputFS.readFile(plugin, 'utf8');
            await inputFS.writeFile(
              plugin,
              source.replace('hello there', 'replaced'),
            );

            await sleep(100);
          },
        });

        let contents = await overlayFS.readFile(
          b.bundleGraph.getBundles()[0].filePath,
          'utf8',
        );
        assert(contents.includes('replaced'), 'string should be replaced');
      });
    });
  });

  describe('parcel config', function() {
    it('should support adding a .parcelrc', async function() {
      let b = await testCache(async b => {
        assert.equal(await run(b.bundleGraph), 4);

        let contents = await overlayFS.readFile(
          b.bundleGraph.getBundles()[0].filePath,
          'utf8',
        );
        assert(!contents.includes('TRANSFORMED CODE'));

        await overlayFS.writeFile(
          path.join(inputDir, '.parcelrc'),
          JSON.stringify({
            extends: '@parcel/config-default',
            transformers: {
              '*.js': ['parcel-transformer-mock'],
            },
          }),
        );
      });

      let contents = await overlayFS.readFile(
        b.bundleGraph.getBundles()[0].filePath,
        'utf8',
      );
      assert(contents.includes('TRANSFORMED CODE'));
    });

    it('should support updating a .parcelrc', async function() {
      let b = await testCache({
        async setup() {
          await overlayFS.writeFile(
            path.join(inputDir, '.parcelrc'),
            JSON.stringify({
              extends: '@parcel/config-default',
              transformers: {
                '*.js': ['parcel-transformer-mock'],
              },
            }),
          );
        },
        async update(b) {
          let contents = await overlayFS.readFile(
            b.bundleGraph.getBundles()[0].filePath,
            'utf8',
          );
          assert(contents.includes('TRANSFORMED CODE'));

          await overlayFS.writeFile(
            path.join(inputDir, '.parcelrc'),
            JSON.stringify({
              extends: '@parcel/config-default',
            }),
          );
        },
      });

      let contents = await overlayFS.readFile(
        b.bundleGraph.getBundles()[0].filePath,
        'utf8',
      );
      assert(!contents.includes('TRANSFORMED CODE'));

      assert.equal(await run(b.bundleGraph), 4);
    });

    it('should support updating an extended .parcelrc', async function() {
      let b = await testCache({
        async setup() {
          await overlayFS.writeFile(
            path.join(inputDir, '.parcelrc-extended'),
            JSON.stringify({
              extends: '@parcel/config-default',
              transformers: {
                '*.js': ['parcel-transformer-mock'],
              },
            }),
          );

          await overlayFS.writeFile(
            path.join(inputDir, '.parcelrc'),
            JSON.stringify({
              extends: './.parcelrc-extended',
            }),
          );
        },
        async update(b) {
          let contents = await overlayFS.readFile(
            b.bundleGraph.getBundles()[0].filePath,
            'utf8',
          );
          assert(contents.includes('TRANSFORMED CODE'));

          await overlayFS.writeFile(
            path.join(inputDir, '.parcelrc-extended'),
            JSON.stringify({
              extends: '@parcel/config-default',
            }),
          );
        },
      });

      let contents = await overlayFS.readFile(
        b.bundleGraph.getBundles()[0].filePath,
        'utf8',
      );
      assert(!contents.includes('TRANSFORMED CODE'));

      assert.equal(await run(b.bundleGraph), 4);
    });

    it('should error when deleting an extended parcelrc', async function() {
      // $FlowFixMe
      await assert.rejects(
        async () => {
          await testCache({
            async setup() {
              await overlayFS.writeFile(
                path.join(inputDir, '.parcelrc-extended'),
                JSON.stringify({
                  extends: '@parcel/config-default',
                  transformers: {
                    '*.js': ['parcel-transformer-mock'],
                  },
                }),
              );

              await overlayFS.writeFile(
                path.join(inputDir, '.parcelrc'),
                JSON.stringify({
                  extends: './.parcelrc-extended',
                }),
              );
            },
            async update(b) {
              let contents = await overlayFS.readFile(
                b.bundleGraph.getBundles()[0].filePath,
                'utf8',
              );
              assert(contents.includes('TRANSFORMED CODE'));

              await overlayFS.unlink(path.join(inputDir, '.parcelrc-extended'));
            },
          });
        },
        {message: 'Cannot find extended parcel config'},
      );
    });

    it('should support deleting a .parcelrc', async function() {
      let b = await testCache({
        async setup() {
          await overlayFS.writeFile(
            path.join(inputDir, '.parcelrc'),
            JSON.stringify({
              extends: '@parcel/config-default',
              transformers: {
                '*.js': ['parcel-transformer-mock'],
              },
            }),
          );
        },
        async update(b) {
          let contents = await overlayFS.readFile(
            b.bundleGraph.getBundles()[0].filePath,
            'utf8',
          );
          assert(contents.includes('TRANSFORMED CODE'));

          await overlayFS.unlink(path.join(inputDir, '.parcelrc'));
        },
      });

      let contents = await overlayFS.readFile(
        b.bundleGraph.getBundles()[0].filePath,
        'utf8',
      );
      assert(!contents.includes('TRANSFORMED CODE'));

      assert.equal(await run(b.bundleGraph), 4);
    });
  });

  describe('transformations', function() {
    it('should invalidate when included files changes', async function() {
      let b = await testCache({
        // TODO: update when the fs transform supports the MemoryFS
        inputFS,
        outputFS: inputFS,
        async setup() {
          await inputFS.mkdirp(inputDir);
          await inputFS.ncp(
            path.join(__dirname, '/integration/cache'),
            inputDir,
          );
          await inputFS.writeFile(path.join(inputDir, 'src/test.txt'), 'hi');

          await inputFS.writeFile(
            path.join(inputDir, 'src/index.js'),
            'module.exports = require("fs").readFileSync(__dirname + "/test.txt", "utf8")',
          );
        },
        async update(b) {
          assert.equal(await run(b.bundleGraph), 'hi');

          await inputFS.writeFile(
            path.join(inputDir, 'src/test.txt'),
            'updated',
          );

          await sleep(100);
        },
      });

      assert.equal(await run(b.bundleGraph), 'updated');
    });

    it('should not invalidate when a set environment variable does not change', async () => {
      let b = await testCache({
        async setup() {
          await overlayFS.writeFile(path.join(inputDir, '.env'), 'TEST=hi');

          await overlayFS.writeFile(
            path.join(inputDir, 'src/index.js'),
            'module.exports = process.env.TEST',
          );
        },
        async update(b) {
          assert.equal(await run(b.bundleGraph), 'hi');

          await overlayFS.writeFile(path.join(inputDir, '.env'), 'TEST=hi');
        },
      });

      assert.equal(await run(b.bundleGraph), 'hi');
      assert.equal(b.changedAssets.size, 0);
    });

    it('should not invalidate when an environment variable remains unset', async () => {
      let b = await testCache({
        async setup() {
          await overlayFS.writeFile(
            path.join(inputDir, 'src/index.js'),
            'module.exports = process.env.TEST',
          );
        },
        async update(b) {
          assert.equal(await run(b.bundleGraph), undefined);
        },
      });

      assert.equal(await run(b.bundleGraph), undefined);
      assert.equal(b.changedAssets.size, 0);
    });

    it('should invalidate when an environment variable becomes set', async () => {
      let b = await testCache({
        async setup() {
          await overlayFS.writeFile(
            path.join(inputDir, 'src/index.js'),
            'module.exports = process.env.TEST',
          );
        },
        async update(b) {
          assert.equal(await run(b.bundleGraph), undefined);
          await overlayFS.writeFile(path.join(inputDir, '.env'), 'TEST=hi');
        },
      });

      assert.equal(await run(b.bundleGraph), 'hi');
    });

    it('should invalidate when an environment variable becomes unset', async () => {
      let b = await testCache({
        async setup() {
          await overlayFS.writeFile(
            path.join(inputDir, 'src/index.js'),
            'module.exports = process.env.TEST',
          );
          await overlayFS.writeFile(path.join(inputDir, '.env'), 'TEST=hi');
        },
        async update(b) {
          assert.equal(await run(b.bundleGraph), 'hi');
          await overlayFS.writeFile(path.join(inputDir, '.env'), '');
        },
      });

      assert.equal(await run(b.bundleGraph), undefined);
    });

    it('should invalidate when environment variables change', async function() {
      let b = await testCache({
        async setup() {
          await overlayFS.writeFile(path.join(inputDir, '.env'), 'TEST=hi');

          await overlayFS.writeFile(
            path.join(inputDir, 'src/index.js'),
            'module.exports = process.env.TEST',
          );
        },
        async update(b) {
          assert.equal(await run(b.bundleGraph), 'hi');

          await overlayFS.writeFile(
            path.join(inputDir, '.env'),
            'TEST=updated',
          );
        },
      });

      assert.equal(await run(b.bundleGraph), 'updated');
    });
  });

  describe('entries', function() {
    it('should support adding an entry that matches a glob', async function() {
      let b = await testCache({
        entries: ['src/entries/*.js'],
        async update(b) {
          assertBundles(b.bundleGraph, [
            {
              name: 'a.js',
              assets: ['a.js', 'esmodule-helpers.js'],
            },
            {
              name: 'b.js',
              assets: ['b.js', 'esmodule-helpers.js'],
            },
          ]);

          await overlayFS.writeFile(
            path.join(inputDir, 'src/entries/c.js'),
            'export let c = "c";',
          );
        },
      });

      assertBundles(b.bundleGraph, [
        {
          name: 'a.js',
          assets: ['a.js', 'esmodule-helpers.js'],
        },
        {
          name: 'b.js',
          assets: ['b.js', 'esmodule-helpers.js'],
        },
        {
          name: 'c.js',
          assets: ['c.js', 'esmodule-helpers.js'],
        },
      ]);
    });

    it('should support deleting an entry that matches a glob', async function() {
      let b = await testCache({
        entries: ['src/entries/*.js'],
        async update(b) {
          assertBundles(b.bundleGraph, [
            {
              name: 'a.js',
              assets: ['a.js', 'esmodule-helpers.js'],
            },
            {
              name: 'b.js',
              assets: ['b.js', 'esmodule-helpers.js'],
            },
          ]);

          await overlayFS.unlink(path.join(inputDir, 'src/entries/b.js'));
        },
      });

      assertBundles(b.bundleGraph, [
        {
          name: 'a.js',
          assets: ['a.js', 'esmodule-helpers.js'],
        },
      ]);
    });

    it('should error when deleting a file entry', async function() {
      // $FlowFixMe
      await assert.rejects(
        async () => {
          await testCache(async () => {
            await overlayFS.unlink(path.join(inputDir, 'src/index.js'));
          });
        },
        {
          message: md`Entry ${path.join(
            inputDir,
            'src/index.js',
          )} does not exist`,
        },
      );
    });

    it('should recover from errors when adding a missing entry', async function() {
      // $FlowFixMe
      await assert.rejects(
        async () => {
          await testCache(async () => {
            await overlayFS.unlink(path.join(inputDir, 'src/index.js'));
          });
        },
        {
          message: md`Entry ${path.join(
            inputDir,
            'src/index.js',
          )} does not exist`,
        },
      );

      await overlayFS.writeFile(
        path.join(inputDir, 'src/index.js'),
        'module.exports = "hi"',
      );

      let b = await runBundle();
      assert.equal(await run(b.bundleGraph), 'hi');
    });
  });

  describe('target config', function() {
    it('should support adding a target config', async function() {
      let b = await testCache({
        defaultTargetOptions: {
          shouldScopeHoist: true,
        },
        async update(b) {
          let contents = await overlayFS.readFile(
            b.bundleGraph.getBundles()[0].filePath,
            'utf8',
          );
          assert(!contents.includes('export '), 'should not include export');

          let pkgFile = path.join(inputDir, 'package.json');
          let pkg = JSON.parse(await overlayFS.readFile(pkgFile));
          await overlayFS.writeFile(
            pkgFile,
            JSON.stringify({
              ...pkg,
              targets: {
                esmodule: {
                  outputFormat: 'esmodule',
                  isLibrary: true,
                },
              },
            }),
          );
        },
      });

      let contents = await overlayFS.readFile(
        b.bundleGraph.getBundles()[0].filePath,
        'utf8',
      );
      assert(contents.includes('export '), 'should include export');
    });

    it('should support adding a second target', async function() {
      let pkgFile = path.join(inputDir, 'package.json');
      let b = await testCache({
        defaultTargetOptions: {
          shouldScopeHoist: true,
        },
        async setup() {
          let pkg = JSON.parse(await overlayFS.readFile(pkgFile));
          await overlayFS.writeFile(
            pkgFile,
            JSON.stringify({
              ...pkg,
              targets: {
                modern: {
                  engines: {
                    browsers: 'last 1 Chrome version',
                  },
                },
              },
            }),
          );
        },
        async update(b) {
          assertBundles(b.bundleGraph, [
            {
              name: 'index.js',
              assets: ['index.js', 'test.js', 'foo.js'],
            },
          ]);

          let pkg = JSON.parse(await overlayFS.readFile(pkgFile));
          await overlayFS.writeFile(
            pkgFile,
            JSON.stringify({
              ...pkg,
              targets: {
                modern: {
                  engines: {
                    browsers: 'last 1 Chrome version',
                  },
                },
                legacy: {
                  engines: {
                    browsers: 'IE 11',
                  },
                },
              },
            }),
          );
        },
      });

      assertBundles(b.bundleGraph, [
        {
          name: 'index.js',
          assets: ['index.js', 'test.js', 'foo.js'],
        },
        {
          name: 'index.js',
          assets: ['index.js', 'test.js', 'foo.js'],
        },
      ]);
    });

    it('should support changing target output location', async function() {
      let pkgFile = path.join(inputDir, 'package.json');
      await testCache({
        defaultTargetOptions: {
          shouldScopeHoist: true,
        },
        async setup() {
          let pkg = JSON.parse(await overlayFS.readFile(pkgFile));
          await overlayFS.writeFile(
            pkgFile,
            JSON.stringify({
              ...pkg,
              modern: 'modern/index.js',
              legacy: 'legacy/index.js',
              targets: {
                modern: {
                  engines: {
                    browsers: 'last 1 Chrome version',
                  },
                },
                legacy: {
                  engines: {
                    browsers: 'IE 11',
                  },
                },
              },
            }),
          );
        },
        async update() {
          assert(
            await overlayFS.exists(path.join(inputDir, 'modern/index.js')),
          );
          assert(
            await overlayFS.exists(path.join(inputDir, 'legacy/index.js')),
          );

          let pkg = JSON.parse(await overlayFS.readFile(pkgFile));
          await overlayFS.writeFile(
            pkgFile,
            JSON.stringify({
              ...pkg,
              modern: 'dist/modern/index.js',
              legacy: 'dist/legacy/index.js',
              targets: {
                modern: {
                  engines: {
                    browsers: 'last 1 Chrome version',
                  },
                },
                legacy: {
                  engines: {
                    browsers: 'IE 11',
                  },
                },
              },
            }),
          );
        },
      });

      assert(
        await overlayFS.exists(path.join(inputDir, 'dist/modern/index.js')),
      );
      assert(
        await overlayFS.exists(path.join(inputDir, 'dist/legacy/index.js')),
      );
    });

    it('should support updating target config options', async function() {
      let pkgFile = path.join(inputDir, 'package.json');
      let b = await testCache({
        defaultTargetOptions: {
          shouldScopeHoist: true,
        },
        async setup() {
          let pkg = JSON.parse(await overlayFS.readFile(pkgFile));
          await overlayFS.writeFile(
            pkgFile,
            JSON.stringify({
              ...pkg,
              targets: {
                esmodule: {
                  outputFormat: 'esmodule',
                  isLibrary: true,
                },
              },
            }),
          );
        },
        async update(b) {
          let contents = await overlayFS.readFile(
            b.bundleGraph.getBundles()[0].filePath,
            'utf8',
          );
          assert(contents.includes('export '), 'should include export');

          let pkg = JSON.parse(await overlayFS.readFile(pkgFile));
          await overlayFS.writeFile(
            pkgFile,
            JSON.stringify({
              ...pkg,
              targets: {
                esmodule: {
                  outputFormat: 'commonjs',
                },
              },
            }),
          );
        },
      });

      let contents = await overlayFS.readFile(
        b.bundleGraph.getBundles()[0].filePath,
        'utf8',
      );
      assert(
        contents.includes('module.exports ='),
        'should include module.exports =',
      );
    });

    it('should support deleting a target', async function() {
      let pkgFile = path.join(inputDir, 'package.json');
      let b = await testCache({
        defaultTargetOptions: {
          shouldScopeHoist: true,
        },
        async setup() {
          let pkg = JSON.parse(await overlayFS.readFile(pkgFile));
          await overlayFS.writeFile(
            pkgFile,
            JSON.stringify({
              ...pkg,
              targets: {
                modern: {
                  engines: {
                    browsers: 'last 1 Chrome version',
                  },
                },
                legacy: {
                  engines: {
                    browsers: 'IE 11',
                  },
                },
              },
            }),
          );
        },
        async update(b) {
          assertBundles(b.bundleGraph, [
            {
              name: 'index.js',
              assets: ['index.js', 'test.js', 'foo.js'],
            },
            {
              name: 'index.js',
              assets: ['index.js', 'test.js', 'foo.js'],
            },
          ]);

          let pkg = JSON.parse(await overlayFS.readFile(pkgFile));
          await overlayFS.writeFile(
            pkgFile,
            JSON.stringify({
              ...pkg,
              targets: {
                modern: {
                  engines: {
                    browsers: 'last 1 Chrome version',
                  },
                },
              },
            }),
          );
        },
      });

      assertBundles(b.bundleGraph, [
        {
          name: 'index.js',
          assets: ['index.js', 'test.js', 'foo.js'],
        },
      ]);
    });

    it('should support deleting all targets', async function() {
      let pkgFile = path.join(inputDir, 'package.json');
      let b = await testCache({
        defaultTargetOptions: {
          shouldScopeHoist: true,
        },
        async setup() {
          let pkg = JSON.parse(await overlayFS.readFile(pkgFile));
          await overlayFS.writeFile(
            pkgFile,
            JSON.stringify({
              ...pkg,
              targets: {
                modern: {
                  outputFormat: 'esmodule',
                  isLibrary: true,
                },
                legacy: {
                  outputFormat: 'commonjs',
                },
              },
            }),
          );
        },
        async update(b) {
          assertBundles(b.bundleGraph, [
            {
              name: 'index.js',
              assets: ['index.js', 'test.js', 'foo.js'],
            },
            {
              name: 'index.js',
              assets: ['index.js', 'test.js', 'foo.js'],
            },
          ]);

          let contents = await overlayFS.readFile(
            b.bundleGraph.getBundles()[0].filePath,
            'utf8',
          );
          assert(contents.includes('export '), 'should include export');

          contents = await overlayFS.readFile(
            b.bundleGraph.getBundles()[1].filePath,
            'utf8',
          );
          assert(
            contents.includes('module.exports ='),
            'should include module.exports',
          );

          let pkg = JSON.parse(await overlayFS.readFile(pkgFile));
          await overlayFS.writeFile(
            pkgFile,
            JSON.stringify({
              ...pkg,
              targets: undefined,
            }),
          );
        },
      });

      assertBundles(b.bundleGraph, [
        {
          name: 'index.js',
          assets: ['index.js', 'test.js', 'foo.js'],
        },
      ]);

      let contents = await overlayFS.readFile(
        b.bundleGraph.getBundles()[0].filePath,
        'utf8',
      );
      assert(!contents.includes('export '), 'should not include export');
      assert(
        !contents.includes('module.exports ='),
        'should not include module.exports',
      );
    });

    it('should update when sourcemap options change', async function() {
      let pkgFile = path.join(inputDir, 'package.json');
      let b = await testCache({
        defaultTargetOptions: {
          shouldScopeHoist: true,
        },
        async setup() {
          let pkg = JSON.parse(await overlayFS.readFile(pkgFile));
          await overlayFS.writeFile(
            pkgFile,
            JSON.stringify({
              ...pkg,
              targets: {
                modern: {
                  sourceMap: true,
                },
              },
            }),
          );
        },
        async update(b) {
          let contents = await overlayFS.readFile(
            b.bundleGraph.getBundles()[0].filePath,
            'utf8',
          );
          assert(
            contents.includes('sourceMappingURL=index.js.map'),
            'should include sourceMappingURL',
          );

          let pkg = JSON.parse(await overlayFS.readFile(pkgFile));
          await overlayFS.writeFile(
            pkgFile,
            JSON.stringify({
              ...pkg,
              targets: {
                modern: {
                  sourceMap: {
                    inline: true,
                  },
                },
              },
            }),
          );
        },
      });

      let contents = await overlayFS.readFile(
        b.bundleGraph.getBundles()[0].filePath,
        'utf8',
      );
      assert(
        contents.includes('sourceMappingURL=data:application/json'),
        'should include inline sourceMappingURL',
      );
    });

    it('should update when publicUrl changes', async function() {
      let pkgFile = path.join(inputDir, 'package.json');
      let b = await testCache({
        entries: ['src/index.html'],
        defaultTargetOptions: {
          shouldScopeHoist: true,
        },
        async setup() {
          let pkg = JSON.parse(await overlayFS.readFile(pkgFile));
          await overlayFS.writeFile(
            pkgFile,
            JSON.stringify({
              ...pkg,
              targets: {
                modern: {
                  publicUrl: 'http://example.com/',
                },
              },
            }),
          );
        },
        async update(b) {
          let contents = await overlayFS.readFile(
            b.bundleGraph.getBundles()[0].filePath,
            'utf8',
          );
          assert(
            contents.includes('<script type="module" src="http://example.com'),
            'should include example.com',
          );

          let pkg = JSON.parse(await overlayFS.readFile(pkgFile));
          await overlayFS.writeFile(
            pkgFile,
            JSON.stringify({
              ...pkg,
              targets: {
                modern: {
                  publicUrl: 'http://mygreatwebsite.com/',
                },
              },
            }),
          );
        },
      });

      let contents = await overlayFS.readFile(
        b.bundleGraph.getBundles()[0].filePath,
        'utf8',
      );
      assert(
        contents.includes(
          '<script type="module" src="http://mygreatwebsite.com',
        ),
        'should include example.com',
      );
    });

    it('should update when a package.json is created', async function() {
      let pkgFile = path.join(inputDir, 'package.json');
      let pkg;
      let b = await testCache({
        defaultTargetOptions: {
          shouldScopeHoist: true,
        },
        async setup() {
          pkg = JSON.parse(await overlayFS.readFile(pkgFile));
          await overlayFS.unlink(pkgFile);
        },
        async update(b) {
          let contents = await overlayFS.readFile(
            b.bundleGraph.getBundles()[0].filePath,
            'utf8',
          );
          assert(!contents.includes('export '), 'does not include export');

          await overlayFS.writeFile(
            pkgFile,
            JSON.stringify({
              ...pkg,
              targets: {
                modern: {
                  outputFormat: 'esmodule',
                  isLibrary: true,
                },
              },
            }),
          );
        },
      });

      let contents = await overlayFS.readFile(
        b.bundleGraph.getBundles()[0].filePath,
        'utf8',
      );
      assert(contents.includes('export '), 'should include export');
    });

    it('should update when a package.json is deleted', async function() {
      let pkgFile = path.join(inputDir, 'package.json');
      let b = await testCache({
        defaultTargetOptions: {
          shouldScopeHoist: true,
        },
        async setup() {
          let pkg = JSON.parse(await overlayFS.readFile(pkgFile));
          await overlayFS.writeFile(
            pkgFile,
            JSON.stringify({
              ...pkg,
              targets: {
                modern: {
                  outputFormat: 'esmodule',
                  isLibrary: true,
                },
              },
            }),
          );
        },
        async update(b) {
          let contents = await overlayFS.readFile(
            b.bundleGraph.getBundles()[0].filePath,
            'utf8',
          );
          assert(contents.includes('export '), 'should include export');
          await overlayFS.unlink(pkgFile);
        },
      });

      let contents = await overlayFS.readFile(
        b.bundleGraph.getBundles()[0].filePath,
        'utf8',
      );
      assert(!contents.includes('export '), 'does not include export');
    });

    describe('browserslist', function() {
      it('should update when a browserslist file is added', async function() {
        let b = await testCache({
          defaultTargetOptions: {
            shouldScopeHoist: true,
          },
          async update(b) {
            let contents = await overlayFS.readFile(
              b.bundleGraph.getBundles()[0].filePath,
              'utf8',
            );
            assert(
              /class \$[a-f0-9]+\$var\$Test/.test(contents),
              'should include class',
            );
            await overlayFS.writeFile(
              path.join(inputDir, 'browserslist'),
              'IE >= 11',
            );
          },
        });

        let contents = await overlayFS.readFile(
          b.bundleGraph.getBundles()[0].filePath,
          'utf8',
        );
        assert(
          !/class \$[a-f0-9]+\$var\$Test/.test(contents),
          'does not include class',
        );
      });

      it('should update when a .browserslistrc file is added', async function() {
        let b = await testCache({
          defaultTargetOptions: {
            shouldScopeHoist: true,
          },
          async update(b) {
            let contents = await overlayFS.readFile(
              b.bundleGraph.getBundles()[0].filePath,
              'utf8',
            );
            assert(
              /class \$[a-f0-9]+\$var\$Test/.test(contents),
              'should include class',
            );
            await overlayFS.writeFile(
              path.join(inputDir, '.browserslistrc'),
              'IE >= 11',
            );
          },
        });

        let contents = await overlayFS.readFile(
          b.bundleGraph.getBundles()[0].filePath,
          'utf8',
        );
        assert(
          !/class \$[a-f0-9]+\$var\$Test/.test(contents),
          'does not include class',
        );
      });

      it('should update when a browserslist is updated', async function() {
        let b = await testCache({
          defaultTargetOptions: {
            shouldScopeHoist: true,
          },
          async setup() {
            await overlayFS.writeFile(
              path.join(inputDir, 'browserslist'),
              'IE >= 11',
            );
          },
          async update(b) {
            let contents = await overlayFS.readFile(
              b.bundleGraph.getBundles()[0].filePath,
              'utf8',
            );
            assert(
              !/class \$[a-f0-9]+\$var\$Test/.test(contents),
              'does not include class',
            );
            await overlayFS.writeFile(
              path.join(inputDir, 'browserslist'),
              'last 1 Chrome version',
            );
          },
        });

        let contents = await overlayFS.readFile(
          b.bundleGraph.getBundles()[0].filePath,
          'utf8',
        );
        assert(
          /class \$[a-f0-9]+\$var\$Test/.test(contents),
          'should include class',
        );
      });

      it('should update when a browserslist is deleted', async function() {
        let b = await testCache({
          defaultTargetOptions: {
            shouldScopeHoist: true,
          },
          async setup() {
            await overlayFS.writeFile(
              path.join(inputDir, 'browserslist'),
              'IE >= 11',
            );
          },
          async update(b) {
            let contents = await overlayFS.readFile(
              b.bundleGraph.getBundles()[0].filePath,
              'utf8',
            );
            assert(
              !/class \$[a-f0-9]+\$var\$Test/.test(contents),
              'does not include class',
            );
            await overlayFS.unlink(path.join(inputDir, 'browserslist'));
          },
        });

        let contents = await overlayFS.readFile(
          b.bundleGraph.getBundles()[0].filePath,
          'utf8',
        );
        assert(
          /class \$[a-f0-9]+\$var\$Test/.test(contents),
          'should include class',
        );
      });

      it('should update when BROWSERSLIST_ENV changes', async function() {
        let b = await testCache({
          defaultTargetOptions: {
            shouldScopeHoist: true,
          },
          async setup() {
            await overlayFS.writeFile(
              path.join(inputDir, 'browserslist'),
              `
            [production]
            IE >= 11

            [development]
            last 1 Chrome version
            `,
            );

            process.env.BROWSERSLIST_ENV = 'production';
          },
          async update(b) {
            // "production" is the default environment for browserslist
            let contents = await overlayFS.readFile(
              b.bundleGraph.getBundles()[0].filePath,
              'utf8',
            );
            assert(
              !/class \$[a-f0-9]+\$var\$Test/.test(contents),
              'does not include class',
            );

            process.env.BROWSERSLIST_ENV = 'development';
          },
        });

        let contents = await overlayFS.readFile(
          b.bundleGraph.getBundles()[0].filePath,
          'utf8',
        );
        assert(
          /class \$[a-f0-9]+\$var\$Test/.test(contents),
          'should include class',
        );

        delete process.env.BROWSERSLIST_ENV;
      });

      it('should update when NODE_ENV changes', async function() {
        let env = process.env.NODE_ENV;
        let b = await testCache({
          defaultTargetOptions: {
            shouldScopeHoist: true,
          },
          async setup() {
            await overlayFS.writeFile(
              path.join(inputDir, 'browserslist'),
              `
            [production]
            IE >= 11

            [development]
            last 1 Chrome version
            `,
            );

            process.env.NODE_ENV = 'production';
          },
          async update(b) {
            // "production" is the default environment for browserslist
            let contents = await overlayFS.readFile(
              b.bundleGraph.getBundles()[0].filePath,
              'utf8',
            );
            assert(
              !/class \$[a-f0-9]+\$var\$Test/.test(contents),
              'does not include class',
            );

            process.env.NODE_ENV = 'development';
          },
        });

        let contents = await overlayFS.readFile(
          b.bundleGraph.getBundles()[0].filePath,
          'utf8',
        );
        assert(
          /class \$[a-f0-9]+\$var\$Test/.test(contents),
          'should include class',
        );

        process.env.NODE_ENV = env;
      });
    });
  });

  describe('options', function() {
    it('should update when publicUrl changes', async function() {
      let b = await testCache({
        entries: ['src/index.html'],
        defaultTargetOptions: {
          shouldScopeHoist: true,
          publicUrl: 'http://example.com/',
        },
        async update(b) {
          let contents = await overlayFS.readFile(
            b.bundleGraph.getBundles()[0].filePath,
            'utf8',
          );
          assert(
            contents.includes('<script type="module" src="http://example.com'),
            'should include example.com',
          );

          return {
            defaultTargetOptions: {
              publicUrl: 'http://mygreatwebsite.com/',
            },
          };
        },
      });

      let contents = await overlayFS.readFile(
        b.bundleGraph.getBundles()[0].filePath,
        'utf8',
      );
      assert(
        contents.includes(
          '<script type="module" src="http://mygreatwebsite.com',
        ),
        'should include example.com',
      );
    });

    it('should update when minify changes', async function() {
      let b = await testCache({
        defaultTargetOptions: {
          shouldScopeHoist: true,
          shouldOptimize: false,
        },
        async update(b) {
          let contents = await overlayFS.readFile(
            b.bundleGraph.getBundles()[0].filePath,
            'utf8',
          );
          assert(contents.includes('Test'), 'should include Test');

          return {
            defaultTargetOptions: {
              shouldOptimize: true,
            },
          };
        },
      });

      let contents = await overlayFS.readFile(
        b.bundleGraph.getBundles()[0].filePath,
        'utf8',
      );
      assert(!contents.includes('Test'), 'should not include Test');
    });

    it('should update when scopeHoist changes', async function() {
      let b = await testCache({
        defaultTargetOptions: {
          shouldScopeHoist: false,
        },
        async update(b) {
          let contents = await overlayFS.readFile(
            b.bundleGraph.getBundles()[0].filePath,
            'utf8',
          );
          assert(
            contents.includes('parcelRequire'),
            'should include parcelRequire',
          );

          return {
            defaultTargetOptions: {
              shouldScopeHoist: true,
            },
          };
        },
      });

      let contents = await overlayFS.readFile(
        b.bundleGraph.getBundles()[0].filePath,
        'utf8',
      );
      assert(!contents.includes('parcelRequire'), 'should not include Test');
    });

    it('should update when sourceMaps changes', async function() {
      let b = await testCache({
        defaultTargetOptions: {
          sourceMaps: false,
        },
        async update(b) {
          let contents = await overlayFS.readFile(
            b.bundleGraph.getBundles()[0].filePath,
            'utf8',
          );
          assert(
            !contents.includes('sourceMappingURL=index.js.map'),
            'should not include sourceMappingURL',
          );

          return {
            defaultTargetOptions: {
              sourceMaps: true,
            },
          };
        },
      });

      let contents = await overlayFS.readFile(
        b.bundleGraph.getBundles()[0].filePath,
        'utf8',
      );
      assert(
        contents.includes('sourceMappingURL=index.js.map'),
        'should include sourceMappingURL',
      );
    });

    it('should update when distDir changes', async function() {
      let b = await testCache({
        defaultTargetOptions: {
          shouldScopeHoist: true,
        },
        update(b) {
          assert(
            /dist[/\\]index.js$/.test(b.bundleGraph.getBundles()[0].filePath),
            'should end with dist/index.js',
          );

          return {
            defaultTargetOptions: {
              distDir: path.join(__dirname, 'integration/cache/dist/test'),
            },
          };
        },
      });

      assert(
        /dist[/\\]test[/\\]index.js$/.test(
          b.bundleGraph.getBundles()[0].filePath,
        ),
        'should end with dist/test/index.js',
      );
    });

    it('should update when targets changes', async function() {
      let b = await testCache({
        defaultTargetOptions: {
          shouldScopeHoist: true,
        },
        targets: ['legacy'],
        async setup() {
          let pkgFile = path.join(inputDir, 'package.json');
          let pkg = JSON.parse(await overlayFS.readFile(pkgFile));
          await overlayFS.writeFile(
            pkgFile,
            JSON.stringify({
              ...pkg,
              targets: {
                modern: {
                  engines: {
                    browsers: 'last 1 Chrome version',
                  },
                },
                legacy: {
                  engines: {
                    browsers: 'IE 11',
                  },
                },
              },
            }),
          );
        },
        async update(b) {
          assertBundles(b.bundleGraph, [
            {
              name: 'index.js',
              assets: ['index.js', 'test.js', 'foo.js'],
            },
          ]);

          let contents = await overlayFS.readFile(
            b.bundleGraph.getBundles()[0].filePath,
            'utf8',
          );
          assert(
            !/class \$[a-f0-9]+\$var\$Test/.test(contents),
            'should not include class',
          );

          return {
            targets: ['modern'],
          };
        },
      });

      assertBundles(b.bundleGraph, [
        {
          name: 'index.js',
          assets: ['index.js', 'test.js', 'foo.js'],
        },
      ]);

      let contents = await overlayFS.readFile(
        b.bundleGraph.getBundles()[0].filePath,
        'utf8',
      );
      assert(
        /class \$[a-f0-9]+\$var\$Test/.test(contents),
        'should include class',
      );
    });

    it('should update when defaultEngines changes', async function() {
      let b = await testCache({
        defaultTargetOptions: {
          shouldScopeHoist: true,
          engines: {
            browsers: 'last 1 Chrome version',
          },
        },
        async update(b) {
          let contents = await overlayFS.readFile(
            b.bundleGraph.getBundles()[0].filePath,
            'utf8',
          );
          assert(
            /class \$[a-f0-9]+\$var\$Test/.test(contents),
            'should include class',
          );

          return {
            defaultTargetOptions: {
              shouldScopeHoist: true,
              engines: {
                browsers: 'IE 11',
              },
            },
          };
        },
      });

      let contents = await overlayFS.readFile(
        b.bundleGraph.getBundles()[0].filePath,
        'utf8',
      );
      assert(
        !/class \$[a-f0-9]+\$var\$Test/.test(contents),
        'should not include class',
      );
    });

    it('should update when shouldContentHash changes', async function() {
      let b = await testCache({
        entries: ['src/index.html'],
        defaultTargetOptions: {
          shouldScopeHoist: true,
        },
        shouldContentHash: true,
        update(b) {
          let bundle = b.bundleGraph.getBundles()[1];
          assert(!bundle.filePath.includes(bundle.id.slice(-8)));

          return {
            shouldContentHash: false,
          };
        },
      });

      let bundle = b.bundleGraph.getBundles()[1];
      assert(bundle.filePath.includes(bundle.id.slice(-8)));
    });

    it('should update when hmr options change', async function() {
      let b = await testCache({
        hmrOptions: {
          host: 'localhost',
          port: 4321,
        },
        async setup() {
          await overlayFS.writeFile(
            path.join(inputDir, '.parcelrc'),
            JSON.stringify({
              extends: '@parcel/config-default',
              transformers: {
                // Remove react-refresh transformer so we test whether the runtime updates
                '*.js': ['@parcel/transformer-js'],
              },
            }),
          );
        },
        async update(b) {
          let contents = await overlayFS.readFile(
            b.bundleGraph.getBundles()[0].filePath,
            'utf8',
          );
          assert(
            contents.includes('HMR_HOST = "localhost"'),
            'should include HMR_HOST = "localhost"',
          );
          assert(
            contents.includes('HMR_PORT = 4321'),
            'should include HMR_PORT = 4321',
          );

          return {
            hmrOptions: {
              host: 'example.com',
              port: 5678,
            },
          };
        },
      });

      let contents = await overlayFS.readFile(
        b.bundleGraph.getBundles()[0].filePath,
        'utf8',
      );
      assert(
        contents.includes('HMR_HOST = "example.com"'),
        'should include HMR_HOST = "example.com"',
      );
      assert(
        contents.includes('HMR_PORT = 5678'),
        'should include HMR_PORT = 5678',
      );
    });

    it('should invalidate react refresh hot options change', async function() {
      let b = await testCache({
        async setup() {
          let pkgFile = path.join(inputDir, 'package.json');
          let pkg = JSON.parse(await overlayFS.readFile(pkgFile));
          await overlayFS.writeFile(
            pkgFile,
            JSON.stringify({
              ...pkg,
              dependencies: {
                react: '*',
              },
            }),
          );

          await overlayFS.writeFile(
            path.join(inputDir, 'src/index.js'),
            `import React from 'react';

            export function Component() {
              return <h1>Hello world</h1>;
            }`,
          );
        },
        async update(b) {
          let contents = await overlayFS.readFile(
            b.bundleGraph.getBundles()[0].filePath,
            'utf8',
          );
          assert(
            !contents.includes('getRefreshBoundarySignature'),
            'should not include getRefreshBoundarySignature',
          );

          return {
            hmrOptions: {
              host: 'example.com',
              port: 5678,
            },
          };
        },
      });

      let contents = await overlayFS.readFile(
        b.bundleGraph.getBundles()[0].filePath,
        'utf8',
      );
      assert(
        contents.includes('getRefreshBoundarySignature'),
        'should include getRefreshBoundarySignature',
      );
    });

    it('should update when the config option changes', async function() {
      let b = await testCache({
        async update(b) {
          let contents = await overlayFS.readFile(
            b.bundleGraph.getBundles()[0].filePath,
            'utf8',
          );
          assert(!contents.includes('TRANSFORMED CODE'));

          await overlayFS.writeFile(
            path.join(inputDir, 'some-config'),
            JSON.stringify({
              extends: '@parcel/config-default',
              transformers: {
                '*.js': ['parcel-transformer-mock'],
              },
            }),
          );

          return {
            config: path.join(inputDir, 'some-config'),
          };
        },
      });

      let contents = await overlayFS.readFile(
        b.bundleGraph.getBundles()[0].filePath,
        'utf8',
      );
      assert(contents.includes('TRANSFORMED CODE'));
    });

    it('should update when the defaultConfig option changes', async function() {
      let b = await testCache({
        async update(b) {
          let contents = await overlayFS.readFile(
            b.bundleGraph.getBundles()[0].filePath,
            'utf8',
          );
          assert(!contents.includes('TRANSFORMED CODE'));

          await overlayFS.writeFile(
            path.join(inputDir, 'some-config'),
            JSON.stringify({
              extends: '@parcel/config-default',
              transformers: {
                '*.js': ['parcel-transformer-mock'],
              },
            }),
          );

          return {
            defaultConfig: path.join(inputDir, 'some-config'),
          };
        },
      });

      let contents = await overlayFS.readFile(
        b.bundleGraph.getBundles()[0].filePath,
        'utf8',
      );
      assert(contents.includes('TRANSFORMED CODE'));
    });

    it('should update env browserslist in package.json when mode changes', async function() {
      let env = process.env.NODE_ENV;
      delete process.env.NODE_ENV;
      try {
        let b = await testCache({
          defaultTargetOptions: {
            shouldScopeHoist: false,
            shouldOptimize: false,
          },
          mode: 'development',
          async setup() {
            let pkg = JSON.parse(
              await overlayFS.readFile(
                path.join(inputDir, 'package.json'),
                'utf8',
              ),
            );
            pkg.browserslist = {
              production: ['ie 11'],
              development: ['Chrome 80'],
            };
            await overlayFS.writeFile(
              path.join(inputDir, 'package.json'),
              JSON.stringify(pkg, null, 2),
            );
          },
          async update(b) {
            let contents = await overlayFS.readFile(
              b.bundleGraph.getBundles()[0].filePath,
              'utf8',
            );
            assert(/class Test/.test(contents), 'should include class');

            return {
              mode: 'production',
            };
          },
        });

        let contents = await overlayFS.readFile(
          b.bundleGraph.getBundles()[0].filePath,
          'utf8',
        );
        assert(!/class Test/.test(contents), 'does not include class');
      } finally {
        process.env.NODE_ENV = env;
      }
    });
  });

  describe('resolver', function() {
    it('should support updating a package.json#main field', async function() {
      let b = await testCache(async b => {
        assert.equal(await run(b.bundleGraph), 4);
        await overlayFS.writeFile(
          path.join(inputDir, 'node_modules/foo/test.js'),
          'module.exports = 4;',
        );

        await overlayFS.writeFile(
          path.join(inputDir, 'node_modules/foo/package.json'),
          JSON.stringify({main: 'test.js'}),
        );
      });

      assert.equal(await run(b.bundleGraph), 8);
    });

    it('should support adding an alias', async function() {
      let b = await testCache(async b => {
        assert.equal(await run(b.bundleGraph), 4);
        await overlayFS.writeFile(
          path.join(inputDir, 'node_modules/foo/test.js'),
          'module.exports = 4;',
        );

        await overlayFS.writeFile(
          path.join(inputDir, 'node_modules/foo/package.json'),
          JSON.stringify({
            main: 'foo.js',
            alias: {
              './foo.js': './test.js',
            },
          }),
        );
      });

      assert.equal(await run(b.bundleGraph), 8);
    });

    it('should support updating an alias', async function() {
      let b = await testCache({
        async setup() {
          await overlayFS.writeFile(
            path.join(inputDir, 'node_modules/foo/test.js'),
            'module.exports = 4;',
          );

          await overlayFS.writeFile(
            path.join(inputDir, 'node_modules/foo/package.json'),
            JSON.stringify({
              main: 'foo.js',
              alias: {
                './foo.js': './test.js',
              },
            }),
          );
        },
        async update(b) {
          assert.equal(await run(b.bundleGraph), 8);
          await overlayFS.writeFile(
            path.join(inputDir, 'node_modules/foo/baz.js'),
            'module.exports = 6;',
          );

          await overlayFS.writeFile(
            path.join(inputDir, 'node_modules/foo/package.json'),
            JSON.stringify({
              main: 'foo.js',
              alias: {
                './foo.js': './baz.js',
              },
            }),
          );
        },
      });

      assert.equal(await run(b.bundleGraph), 12);
    });

    it('should support deleting an alias', async function() {
      let b = await testCache({
        async setup() {
          await overlayFS.writeFile(
            path.join(inputDir, 'node_modules/foo/test.js'),
            'module.exports = 4;',
          );

          await overlayFS.writeFile(
            path.join(inputDir, 'node_modules/foo/package.json'),
            JSON.stringify({
              main: 'foo.js',
              alias: {
                './foo.js': './test.js',
              },
            }),
          );
        },
        async update(b) {
          assert.equal(await run(b.bundleGraph), 8);
          await overlayFS.writeFile(
            path.join(inputDir, 'node_modules/foo/package.json'),
            JSON.stringify({main: 'foo.js'}),
          );
        },
      });

      assert.equal(await run(b.bundleGraph), 4);
    });

    it('should support adding an alias in a closer package.json', async function() {
      let b = await testCache(async b => {
        assert.equal(await run(b.bundleGraph), 4);
        await overlayFS.writeFile(
          path.join(inputDir, 'src/nested/foo.js'),
          'module.exports = 4;',
        );

        await overlayFS.writeFile(
          path.join(inputDir, 'src/nested/package.json'),
          JSON.stringify({
            alias: {
              './test.js': './foo.js',
            },
          }),
        );
      });

      assert.equal(await run(b.bundleGraph), 6);
    });

    it('should support adding a file with a higher priority extension', async function() {
      let b = await testCache({
        async setup() {
          // Start out pointing to a .ts file from a .js file
          let contents = await overlayFS.readFile(
            path.join(inputDir, 'src/index.js'),
            'utf8',
          );
          await overlayFS.writeFile(
            path.join(inputDir, 'src/index.js'),
            contents.replace('nested/test', 'nested/foo'),
          );
          await overlayFS.writeFile(
            path.join(inputDir, 'src/nested/foo.ts'),
            'module.exports = 4;',
          );
        },
        async update(b) {
          assert.equal(await run(b.bundleGraph), 6);

          // Adding a .js file should be higher priority
          await overlayFS.writeFile(
            path.join(inputDir, 'src/nested/foo.js'),
            'module.exports = 2;',
          );
        },
      });

      assert.equal(await run(b.bundleGraph), 4);
    });

    it('should support renaming a file to a different extension', async function() {
      let b = await testCache({
        async setup() {
          // Start out pointing to a .js file
          let contents = await overlayFS.readFile(
            path.join(inputDir, 'src/index.js'),
            'utf8',
          );
          await overlayFS.writeFile(
            path.join(inputDir, 'src/index.js'),
            contents.replace('nested/test', 'nested/foo'),
          );
          await overlayFS.writeFile(
            path.join(inputDir, 'src/nested/foo.js'),
            'module.exports = 4;',
          );
        },
        async update(b) {
          assert.equal(await run(b.bundleGraph), 6);

          // Rename to .ts
          await overlayFS.writeFile(
            path.join(inputDir, 'src/nested/foo.ts'),
            'module.exports = 2;',
          );

          await overlayFS.unlink(path.join(inputDir, 'src/nested/foo.js'));
        },
      });

      assert.equal(await run(b.bundleGraph), 4);
    });

    it('should resolve to a file over a directory with an index.js', async function() {
      let b = await testCache({
        async setup() {
          let contents = await overlayFS.readFile(
            path.join(inputDir, 'src/index.js'),
            'utf8',
          );
          await overlayFS.writeFile(
            path.join(inputDir, 'src/index.js'),
            contents.replace('nested/test', 'nested'),
          );
          await overlayFS.writeFile(
            path.join(inputDir, 'src/nested/index.js'),
            'module.exports = 4;',
          );
        },
        async update(b) {
          assert.equal(await run(b.bundleGraph), 6);

          await overlayFS.writeFile(
            path.join(inputDir, 'src/nested.js'),
            'module.exports = 2;',
          );
        },
      });

      assert.equal(await run(b.bundleGraph), 4);
    });

    it('should resolve to package.json#main over an index.js', async function() {
      let b = await testCache({
        async setup() {
          let contents = await overlayFS.readFile(
            path.join(inputDir, 'src/index.js'),
            'utf8',
          );
          await overlayFS.writeFile(
            path.join(inputDir, 'src/index.js'),
            contents.replace('nested/test', 'nested'),
          );
          await overlayFS.writeFile(
            path.join(inputDir, 'src/nested/index.js'),
            'module.exports = 4;',
          );
        },
        async update(b) {
          assert.equal(await run(b.bundleGraph), 6);

          await overlayFS.writeFile(
            path.join(inputDir, 'src/nested/package.json'),
            JSON.stringify({
              main: 'test.js',
            }),
          );
        },
      });

      assert.equal(await run(b.bundleGraph), 4);
    });

    it('should recover from errors when adding a missing dependency', async function() {
      // $FlowFixMe
      await assert.rejects(
        async () => {
          await testCache({
            async setup() {
              await overlayFS.unlink(path.join(inputDir, 'src/nested/test.js'));
            },
            async update() {},
          });
        },
        {
          message: "Failed to resolve './nested/test' from './src/index.js'",
        },
      );

      await overlayFS.writeFile(
        path.join(inputDir, 'src/nested/test.js'),
        'module.exports = 4;',
      );

      let b = await runBundle();
      assert.equal(await run(b.bundleGraph), 6);
    });

    it('should recover from a missing package.json#main', async function() {
      let b = await testCache({
        async setup() {
          let contents = await overlayFS.readFile(
            path.join(inputDir, 'src/index.js'),
            'utf8',
          );
          await overlayFS.writeFile(
            path.join(inputDir, 'src/index.js'),
            contents.replace('nested/test', 'nested'),
          );

          await overlayFS.writeFile(
            path.join(inputDir, 'src/nested/package.json'),
            JSON.stringify({
              main: 'tmp.js',
            }),
          );

          await overlayFS.writeFile(
            path.join(inputDir, 'src/nested/index.js'),
            'module.exports = 4;',
          );
        },
        async update(b) {
          assert.equal(await run(b.bundleGraph), 6);

          await overlayFS.writeFile(
            path.join(inputDir, 'src/nested/tmp.js'),
            'module.exports = 8;',
          );
        },
      });

      assert.equal(await run(b.bundleGraph), 10);
    });

    it('should recover from an invalid package.json', async function() {
      // $FlowFixMe
      await assert.rejects(async () => {
        await testCache({
          async setup() {
            let contents = await overlayFS.readFile(
              path.join(inputDir, 'src/index.js'),
              'utf8',
            );
            await overlayFS.writeFile(
              path.join(inputDir, 'src/index.js'),
              contents.replace('nested/test', 'nested'),
            );

            await overlayFS.writeFile(
              path.join(inputDir, 'src/nested/package.json'),
              'invalid',
            );

            await overlayFS.writeFile(
              path.join(inputDir, 'src/nested/index.js'),
              'module.exports = 10;',
            );
          },
          async update() {},
        });
      });

      await overlayFS.writeFile(
        path.join(inputDir, 'src/nested/package.json'),
        JSON.stringify({
          main: 'test.js',
        }),
      );

      let b = await runBundle();
      assert.equal(await run(b.bundleGraph), 4);
    });

    it('should support adding a deeper node_modules folder', async function() {
      let b = await testCache({
        async update(b) {
          assert.equal(await run(b.bundleGraph), 4);

          await overlayFS.mkdirp(
            path.join(inputDir, 'src/nested/node_modules/foo'),
          );

          await overlayFS.writeFile(
            path.join(inputDir, 'src/nested/node_modules/foo/index.js'),
            'module.exports = 4;',
          );
        },
      });

      assert.equal(await run(b.bundleGraph), 6);
    });

    describe('pnp', function() {
<<<<<<< HEAD
      // ATLASSIAN - the test is flaky, skipping until more stable
      it.skip('should invalidate when the .pnp.js file changes', async function() {
        // $FlowFixMe
=======
      it('should invalidate when the .pnp.js file changes', async function() {
>>>>>>> fb9818a7
        let Module = require('module');
        let origPnpVersion = process.versions.pnp;
        // $FlowFixMe[prop-missing]
        let origModuleResolveFilename = Module._resolveFilename;

        try {
          let b = await testCache(
            {
              entries: ['index.js'],
              inputFS,
              async setup() {
                await inputFS.mkdirp(inputDir);
                await inputFS.ncp(
                  path.join(__dirname, '/integration/pnp-require'),
                  inputDir,
                );

                // $FlowFixMe[incompatible-type]
                process.versions.pnp = 42;

                // $FlowFixMe[prop-missing]
                Module.findPnpApi = () =>
                  // $FlowFixMe
                  require(path.join(inputDir, '.pnp.js'));

                await inputFS.mkdirp(path.join(inputDir, 'pnp/testmodule2'));
                await inputFS.writeFile(
                  path.join(inputDir, 'pnp/testmodule2/index.js'),
                  'exports.a = 4;',
                );
              },
              async update(b) {
                let output = await run(b.bundleGraph);
                assert.equal(output(), 3);

                let pnp = await inputFS.readFile(
                  path.join(inputDir, '.pnp.js'),
                  'utf8',
                );
                await inputFS.writeFile(
                  path.join(inputDir, '.pnp.js'),
                  pnp.replace("'pnp', 'testmodule'", "'pnp', 'testmodule2'"),
                );

                delete require.cache[path.join(inputDir, '.pnp.js')];
                await sleep(100);
              },
            },
            'pnp-require',
          );

          let output = await run(b.bundleGraph);
          assert.equal(output(), 6);
        } finally {
          // $FlowFixMe[incompatible-type]
          process.versions.pnp = origPnpVersion;
          // $FlowFixMe[prop-missing]
          Module._resolveFilename = origModuleResolveFilename;
        }
      });
    });

    describe('stylus', function() {
      it('should support resolver inside stylus file', async function() {
        let b = await testCache(
          {
            entries: ['index.js'],
            async setup() {
              await overlayFS.writeFile(
                path.join(inputDir, 'index.styl'),
                `
            @import "./b";
            .a
              background: red
            `,
              );

              await overlayFS.mkdirp(path.join(inputDir, 'b'));
              await overlayFS.writeFile(
                path.join(inputDir, 'b/index.styl'),
                `
            .b
              background: blue
            `,
              );
            },
            async update(b) {
              let css = await overlayFS.readFile(
                b.bundleGraph.getBundles().find(b => b.type === 'css')
                  ?.filePath,
                'utf8',
              );
              assert(css.includes('.a {'));
              assert(css.includes('.b {'));
              assert(!css.includes('.c {'));

              await overlayFS.writeFile(
                path.join(inputDir, 'b.styl'),
                `
            .c
              background: blue
            `,
              );
            },
          },
          'stylus',
        );

        let css = await overlayFS.readFile(
          b.bundleGraph.getBundles().find(b => b.type === 'css')?.filePath,
          'utf8',
        );
        assert(css.includes('.a {'));
        assert(!css.includes('.b {'));
        assert(css.includes('.c {'));
      });

      it('should support stylus default resolver', async function() {
        let b = await testCache(
          {
            entries: ['index.js'],
            async setup() {
              await overlayFS.writeFile(
                path.join(inputDir, '.stylusrc'),
                JSON.stringify({
                  paths: ['deps'],
                }),
              );
            },
            async update(b) {
              let css = await overlayFS.readFile(
                b.bundleGraph.getBundles().find(b => b.type === 'css')
                  ?.filePath,
                'utf8',
              );
              assert(css.includes('.a {'));
              assert(!css.includes('.b {'));

              await overlayFS.writeFile(
                path.join(inputDir, 'a.styl'),
                `
            .b
              background: blue
            `,
              );
            },
          },
          'stylus-deps',
        );

        let css = await overlayFS.readFile(
          b.bundleGraph.getBundles().find(b => b.type === 'css')?.filePath,
          'utf8',
        );
        assert(!css.includes('.a {'));
        assert(css.includes('.b {'));
      });

      it('should support glob imports in stylus files', async function() {
        let b = await testCache(
          {
            entries: ['index.js'],
            async update(b) {
              let css = await overlayFS.readFile(
                b.bundleGraph.getBundles().find(b => b.type === 'css')
                  ?.filePath,
                'utf8',
              );
              assert(css.includes('.index'));
              assert(css.includes('.main'));
              assert(css.includes('.foo'));
              assert(css.includes('.bar'));

              await overlayFS.writeFile(
                path.join(inputDir, 'subdir/test.styl'),
                `
            .test
              background: blue
            `,
              );

              await overlayFS.writeFile(
                path.join(inputDir, 'subdir/foo/test.styl'),
                `
            .foo-test
              background: blue
            `,
              );
            },
          },
          'stylus-glob-import',
        );

        let css = await overlayFS.readFile(
          b.bundleGraph.getBundles().find(b => b.type === 'css')?.filePath,
          'utf8',
        );
        assert(css.includes('.index'));
        assert(css.includes('.main'));
        assert(css.includes('.foo'));
        assert(css.includes('.bar'));
        assert(css.includes('.test'));
        assert(css.includes('.foo-test'));
      });

      it('should support glob imports under stylus paths', async function() {
        let b = await testCache(
          {
            entries: ['index.js'],
            async setup() {
              await overlayFS.writeFile(
                path.join(inputDir, '.stylusrc'),
                JSON.stringify({
                  paths: ['subdir'],
                }),
              );

              await overlayFS.writeFile(
                path.join(inputDir, 'index.styl'),
                `
            @require 'foo/*'

            .index
              color: red
            `,
              );
            },
            async update(b) {
              let css = await overlayFS.readFile(
                b.bundleGraph.getBundles().find(b => b.type === 'css')
                  ?.filePath,
                'utf8',
              );
              assert(css.includes('.index'));
              assert(!css.includes('.main'));
              assert(css.includes('.foo'));
              assert(!css.includes('.bar'));

              await overlayFS.writeFile(
                path.join(inputDir, 'subdir/test.styl'),
                `
            .test
              background: blue
            `,
              );

              await overlayFS.writeFile(
                path.join(inputDir, 'subdir/foo/test.styl'),
                `
            .foo-test
              background: blue
            `,
              );
            },
          },
          'stylus-glob-import',
        );

        let css = await overlayFS.readFile(
          b.bundleGraph.getBundles().find(b => b.type === 'css')?.filePath,
          'utf8',
        );
        assert(css.includes('.index'));
        assert(!css.includes('.main'));
        assert(css.includes('.foo'));
        assert(!css.includes('.bar'));
        assert(!css.includes('.test'));
        assert(css.includes('.foo-test'));
      });
    });

    describe('less', function() {
      it('should support adding higher priority less include paths', async function() {
        let b = await testCache(
          {
            entries: ['index.js'],
            async setup() {
              await overlayFS.writeFile(
                path.join(inputDir, '.lessrc'),
                JSON.stringify({
                  paths: ['include-path', 'node_modules/library'],
                }),
              );
            },
            async update(b) {
              let css = await overlayFS.readFile(
                b.bundleGraph.getBundles().find(b => b.type === 'css')
                  ?.filePath,
                'utf8',
              );
              assert(css.includes('.a'));
              assert(css.includes('.b'));

              await overlayFS.writeFile(
                path.join(inputDir, 'a.less'),
                `.c {
                  background: blue
                }`,
              );

              await overlayFS.writeFile(
                path.join(inputDir, 'include-path/b.less'),
                `.d {
                  background: blue
                }`,
              );
            },
          },
          'less-include-paths',
        );

        let css = await overlayFS.readFile(
          b.bundleGraph.getBundles().find(b => b.type === 'css')?.filePath,
          'utf8',
        );
        assert(!css.includes('.a'));
        assert(!css.includes('.b'));
        assert(css.includes('.c'));
        assert(css.includes('.d'));
      });

      it('should recover from missing import errors', async function() {
        // $FlowFixMe
        await assert.rejects(
          async () => {
            await testCache(
              {
                entries: ['index.js'],
                async setup() {
                  await overlayFS.writeFile(
                    path.join(inputDir, '.lessrc'),
                    JSON.stringify({
                      paths: ['include-path', 'node_modules/library'],
                    }),
                  );

                  await overlayFS.writeFile(
                    path.join(inputDir, 'yarn.lock'),
                    '',
                  );

                  await overlayFS.unlink(
                    path.join(inputDir, 'include-path/a.less'),
                  );
                },
                async update() {},
              },
              'less-include-paths',
            );
          },
          {
            message: "Failed to resolve 'a.less' from './index.less'",
          },
        );

        await overlayFS.writeFile(
          path.join(inputDir, 'include-path/a.less'),
          `.d {
            background: blue
          }`,
        );

        let b = await runBundle('index.js');
        let css = await overlayFS.readFile(
          b.bundleGraph.getBundles().find(b => b.type === 'css')?.filePath,
          'utf8',
        );
        assert(css.includes('.d'));
        assert(css.includes('.b'));
      });
    });

    describe('sass', function() {
      it('should support adding higher priority sass include paths', async function() {
        let b = await testCache(
          {
            entries: ['index.sass'],
            async setup() {
              await overlayFS.writeFile(
                path.join(inputDir, '.sassrc'),
                JSON.stringify({
                  includePaths: ['include-path'],
                }),
              );
            },
            async update(b) {
              let css = await overlayFS.readFile(
                b.bundleGraph.getBundles().find(b => b.type === 'css')
                  ?.filePath,
                'utf8',
              );
              assert(css.includes('.included'));

              await overlayFS.writeFile(
                path.join(inputDir, 'style.sass'),
                `.test
                  background: blue
                `,
              );
            },
          },
          'sass-include-paths-import',
        );

        let css = await overlayFS.readFile(
          b.bundleGraph.getBundles().find(b => b.type === 'css')?.filePath,
          'utf8',
        );
        assert(!css.includes('.included'));
        assert(css.includes('.test'));
      });

      it('should the SASS_PATH environment variable', async function() {
        let b = await testCache(
          {
            entries: ['index.sass'],
            env: {
              SASS_PATH: 'include-path',
            },
            async setup() {
              await overlayFS.mkdirp(path.join(inputDir, 'include2'));
              await overlayFS.writeFile(
                path.join(inputDir, 'include2/style.sass'),
                `.test
                  background: blue
                `,
              );
            },
            async update(b) {
              let css = await overlayFS.readFile(
                b.bundleGraph.getBundles().find(b => b.type === 'css')
                  ?.filePath,
                'utf8',
              );
              assert(css.includes('.included'));

              return {
                env: {
                  SASS_PATH: 'include2',
                },
              };
            },
          },
          'sass-include-paths-import',
        );

        let css = await overlayFS.readFile(
          b.bundleGraph.getBundles().find(b => b.type === 'css')?.filePath,
          'utf8',
        );
        assert(!css.includes('.included'));
        assert(css.includes('.test'));
      });

      it('should recover from missing import errors', async function() {
        // $FlowFixMe
        await assert.rejects(async () => {
          await testCache(
            {
              entries: ['index.sass'],
              async setup() {
                await overlayFS.writeFile(
                  path.join(inputDir, '.sassrc'),
                  JSON.stringify({
                    includePaths: ['include-path'],
                  }),
                );

                await overlayFS.writeFile(path.join(inputDir, 'yarn.lock'), '');

                await overlayFS.unlink(
                  path.join(inputDir, 'include-path/style.sass'),
                );
              },
              async update() {},
            },
            'sass-include-paths-import',
          );
        });

        await overlayFS.writeFile(
          path.join(inputDir, 'include-path/style.sass'),
          `.d
            background: blue
          `,
        );

        let b = await runBundle('index.sass');
        let css = await overlayFS.readFile(
          b.bundleGraph.getBundles().find(b => b.type === 'css')?.filePath,
          'utf8',
        );
        assert(css.includes('.d'));
      });
    });
  });

  describe('dev deps', function() {
    it('should invalidate when updating a parcel transformer plugin', async function() {
      let b = await testCache({
        async setup() {
          await overlayFS.writeFile(
            path.join(inputDir, '.parcelrc'),
            JSON.stringify({
              extends: '@parcel/config-default',
              transformers: {
                '*.js': ['parcel-transformer-mock'],
              },
            }),
          );
        },
        async update(b) {
          let output = await overlayFS.readFile(
            b.bundleGraph.getBundles()[0].filePath,
            'utf8',
          );
          assert(output.includes('TRANSFORMED CODE'));

          let transformerDir = path.join(
            inputDir,
            'node_modules',
            'parcel-transformer-mock',
          );
          await overlayFS.writeFile(
            path.join(transformerDir, 'constants.js'),
            'exports.message = "UPDATED"',
          );
        },
      });

      let output = await overlayFS.readFile(
        b.bundleGraph.getBundles()[0].filePath,
        'utf8',
      );
      assert(output.includes('UPDATED'));
    });

    it('should invalidate when updating a file required via options.packageManager.require', async function() {
      let b = await testCache({
        async setup() {
          await overlayFS.writeFile(
            path.join(inputDir, '.parcelrc'),
            JSON.stringify({
              extends: '@parcel/config-default',
              transformers: {
                '*.js': ['parcel-transformer-mock'],
              },
            }),
          );
          let transformer = path.join(
            inputDir,
            'node_modules',
            'parcel-transformer-mock',
            'index.js',
          );
          let contents = await overlayFS.readFile(transformer, 'utf8');
          await overlayFS.writeFile(
            transformer,
            contents
              .replace(
                'transform({asset}) {',
                'async transform({asset, options}) {',
              )
              .replace(
                "const {message} = require('./constants');",
                "const message = 'FOO: ' + await options.packageManager.require('foo', asset.filePath);",
              ),
          );
        },
        async update(b) {
          let output = await overlayFS.readFile(
            b.bundleGraph.getBundles()[0].filePath,
            'utf8',
          );
          assert(output.includes('FOO: 2'));

          await overlayFS.writeFile(
            path.join(inputDir, 'node_modules', 'foo', 'foo.js'),
            'module.exports = 3;',
          );
        },
      });

      let output = await overlayFS.readFile(
        b.bundleGraph.getBundles()[0].filePath,
        'utf8',
      );
      assert(output.includes('FOO: 3'));
    });

    it('should resolve to package.json#main over an index.js', async function() {
      let b = await testCache({
        async setup() {
          await overlayFS.writeFile(
            path.join(inputDir, '.parcelrc'),
            JSON.stringify({
              extends: '@parcel/config-default',
              transformers: {
                '*.js': ['parcel-transformer-mock'],
              },
            }),
          );
        },
        async update(b) {
          let output = await overlayFS.readFile(
            b.bundleGraph.getBundles()[0].filePath,
            'utf8',
          );
          assert(output.includes('TRANSFORMED CODE'));

          let transformerDir = path.join(
            inputDir,
            'node_modules',
            'parcel-transformer-mock',
          );
          await overlayFS.writeFile(
            path.join(transformerDir, 'MockTransformer.js'),
            `
            const Transformer = require('@parcel/plugin').Transformer;
            module.exports = new Transformer({
              transform({asset}) {
                return [
                  {
                    type: 'js',
                    content: 'UPDATED',
                  },
                ];
              }
            });
            `,
          );

          await overlayFS.writeFile(
            path.join(transformerDir, 'package.json'),
            JSON.stringify({main: 'MockTransformer.js'}),
          );
        },
      });

      let output = await overlayFS.readFile(
        b.bundleGraph.getBundles()[0].filePath,
        'utf8',
      );
      assert(output.includes('UPDATED'));
    });

    it('should resolve to a file over a directory with an index.js', async function() {
      let transformerDir = path.join(
        inputDir,
        'node_modules',
        'parcel-transformer-mock',
      );
      let b = await testCache({
        async setup() {
          await overlayFS.writeFile(
            path.join(inputDir, '.parcelrc'),
            JSON.stringify({
              extends: '@parcel/config-default',
              transformers: {
                '*.js': ['parcel-transformer-mock'],
              },
            }),
          );

          await overlayFS.unlink(path.join(transformerDir, 'constants.js'));
          await overlayFS.mkdirp(path.join(transformerDir, 'constants'));
          await overlayFS.writeFile(
            path.join(transformerDir, 'constants', 'index.js'),
            'exports.message = "TRANSFORMED"',
          );
        },
        async update(b) {
          let output = await overlayFS.readFile(
            b.bundleGraph.getBundles()[0].filePath,
            'utf8',
          );
          assert(output.includes('TRANSFORMED'));

          await overlayFS.writeFile(
            path.join(transformerDir, 'constants.js'),
            'exports.message = "UPDATED"',
          );
        },
      });

      let output = await overlayFS.readFile(
        b.bundleGraph.getBundles()[0].filePath,
        'utf8',
      );
      assert(output.includes('UPDATED'));
    });

    it('should support adding a deeper node_modules folder', async function() {});

    it('should support yarn pnp', async function() {
      let Module = require('module');
      // $FlowFixMe[incompatible-type]
      let origPnpVersion = process.versions.pnp;
      // $FlowFixMe[prop-missing]
      let origModuleResolveFilename = Module._resolveFilename;

      // We must create a worker farm that only uses a single thread because our process.versions.pnp
      // mock won't be available in the workers of the existing farm.
      let workerFarm = createWorkerFarm({
        maxConcurrentWorkers: 0,
      });

      try {
        let b = await testCache({
          inputFS,
          outputFS: inputFS,
          workerFarm,
          async setup() {
            await inputFS.mkdirp(inputDir);
            await inputFS.ncp(
              path.join(__dirname, '/integration/cache'),
              inputDir,
            );

            // $FlowFixMe
            process.versions.pnp = 42;

            fs.renameSync(
              path.join(inputDir, 'node_modules'),
              path.join(inputDir, 'pnp'),
            );

            await inputFS.ncp(
              path.join(inputDir, 'pnp'),
              path.join(inputDir, 'pnp2'),
            );

            await inputFS.writeFile(
              path.join(inputDir, 'pnp', 'parcel-transformer-mock', 'index.js'),
              `
                const Transformer = require('@parcel/plugin').Transformer;
                module.exports = new Transformer({
                  transform({asset}) {
                    return [
                      {
                        type: 'js',
                        content: 'TRANSFORMED CODE',
                      },
                    ];
                  }
                });
                `,
            );

            await inputFS.writeFile(
              path.join(
                inputDir,
                'pnp2',
                'parcel-transformer-mock',
                'index.js',
              ),
              `
                const Transformer = require('@parcel/plugin').Transformer;
                module.exports = new Transformer({
                  transform({asset}) {
                    return [
                      {
                        type: 'js',
                        content: 'UPDATED',
                      },
                    ];
                  }
                });
                `,
            );

            await inputFS.writeFile(
              path.join(inputDir, '.pnp.js'),
              `
                const path = require('path');
                const resolve = request => {
                  if (request === 'parcel-transformer-mock' || request === 'foo') {
                    return path.join(__dirname, 'pnp', request);
                  } else if (request === 'pnpapi') {
                    return __filename;
                  } else {
                    return require.resolve(request);
                  }
                };

                module.exports = {resolveToUnqualified: resolve, resolveRequest: resolve};
                `,
            );

            // $FlowFixMe[prop-missing]
            Module.findPnpApi = () =>
              // $FlowFixMe
              require(path.join(inputDir, '.pnp.js'));

            await inputFS.writeFile(
              path.join(inputDir, '.parcelrc'),
              JSON.stringify({
                extends: '@parcel/config-default',
                transformers: {
                  '*.js': ['parcel-transformer-mock'],
                },
              }),
            );
          },
          async update(b) {
            let output = await overlayFS.readFile(
              b.bundleGraph.getBundles()[0].filePath,
              'utf8',
            );
            assert(output.includes('TRANSFORMED CODE'));

            await inputFS.writeFile(
              path.join(inputDir, '.pnp.js'),
              `
                const path = require('path');
                const resolve = request => {
                  if (request === 'parcel-transformer-mock' || request === 'foo') {
                    return path.join(__dirname, 'pnp2', request);
                  } else if (request === 'pnpapi') {
                    return __filename;
                  } else {
                    return require.resolve(request);
                  }
                };

                module.exports = {resolveToUnqualified: resolve, resolveRequest: resolve};
                `,
            );

            delete require.cache[path.join(inputDir, '.pnp.js')];
            await sleep(100);
          },
        });

        let output = await overlayFS.readFile(
          b.bundleGraph.getBundles()[0].filePath,
          'utf8',
        );
        assert(output.includes('UPDATED'));
      } finally {
        process.versions.pnp = origPnpVersion;
        // $FlowFixMe[prop-missing]
        Module._resolveFilename = origModuleResolveFilename;
        await workerFarm.end();
      }
    });

    describe('postcss', function() {
      it('should invalidate when a postcss plugin changes', async function() {
        let b = await testCache(
          {
            entries: ['index.css'],
            async setup() {
              await overlayFS.mkdirp(path.join(inputDir, 'node_modules'));
              await ncp(
                path.join(
                  path.join(
                    __dirname,
                    'integration',
                    'postcss-autoinstall',
                    'postcss-test',
                  ),
                ),
                path.join(inputDir, 'node_modules', 'postcss-test'),
              );
            },
            async update(b) {
              let output = await overlayFS.readFile(
                b.bundleGraph.getBundles()[0].filePath,
                'utf8',
              );
              assert(output.includes('background: green'));

              let plugin = path.join(
                inputDir,
                'node_modules',
                'postcss-test',
                'index.js',
              );
              let pluginContents = await overlayFS.readFile(plugin, 'utf8');
              await overlayFS.writeFile(
                plugin,
                pluginContents.replace('green', 'blue'),
              );
            },
          },
          'postcss-autoinstall/npm',
        );

        let output = await overlayFS.readFile(
          b.bundleGraph.getBundles()[0].filePath,
          'utf8',
        );
        assert(output.includes('background: blue'));
      });

      it('should invalidate when a JS postcss config changes', async function() {
        let b = await testCache(
          {
            entries: ['style.css'],
            inputFS,
            outputFS: inputFS,
            async setup() {
              await inputFS.mkdirp(inputDir);
              await inputFS.ncp(
                path.join(__dirname, '/integration/postcss-js-config-7'),
                inputDir,
              );
            },
            async update(b) {
              let output = await inputFS.readFile(
                b.bundleGraph.getBundles()[0].filePath,
                'utf8',
              );
              assert(output.includes('background-color: red;'));

              let config = path.join(inputDir, 'postcss.config.js');
              let configContents = await inputFS.readFile(config, 'utf8');
              await inputFS.writeFile(
                config,
                configContents.replace('red', 'blue'),
              );
              await sleep(100);
            },
          },
          'postcss-js-config-7',
        );

        let output = await inputFS.readFile(
          b.bundleGraph.getBundles()[0].filePath,
          'utf8',
        );
        assert(output.includes('background-color: blue'));
      });

      it('should invalidate when a JSON postcss config changes', async function() {
        let b = await testCache(
          {
            entries: ['nested/index.css'],
            async update(b) {
              let output = await overlayFS.readFile(
                b.bundleGraph.getBundles()[0].filePath,
                'utf8',
              );
              assert(output.includes('background-color: green;'));

              let configContents = await overlayFS.readFile(
                path.join(inputDir, '.postcssrc'),
                'utf8',
              );
              await overlayFS.writeFile(
                path.join(inputDir, '.postcssrc'),
                configContents.replace('green', 'blue'),
              );
            },
          },
          'postcss-import',
        );

        let output = await overlayFS.readFile(
          b.bundleGraph.getBundles()[0].filePath,
          'utf8',
        );
        assert(output.includes('background-color: blue'));
      });

      it('should invalidate when a closer postcss config is added', async function() {
        let b = await testCache(
          {
            entries: ['nested/index.css'],
            async update(b) {
              let output = await overlayFS.readFile(
                b.bundleGraph.getBundles()[0].filePath,
                'utf8',
              );
              assert(output.includes('background-color: green;'));

              let configContents = await overlayFS.readFile(
                path.join(inputDir, '.postcssrc'),
                'utf8',
              );
              await overlayFS.writeFile(
                path.join(inputDir, 'nested', '.postcssrc'),
                configContents.replace('green', 'blue'),
              );
            },
          },
          'postcss-import',
        );

        let output = await overlayFS.readFile(
          b.bundleGraph.getBundles()[0].filePath,
          'utf8',
        );
        assert(output.includes('background-color: blue'));
      });
    });

    describe('posthtml', function() {
      it('should invalidate when a posthtml plugin changes', async function() {
        let b = await testCache(
          {
            entries: ['index.html'],
            async setup() {
              await overlayFS.mkdirp(path.join(inputDir, 'node_modules'));
              await ncp(
                path.join(
                  path.join(
                    __dirname,
                    'integration',
                    'posthtml-autoinstall',
                    'posthtml-test',
                  ),
                ),
                path.join(inputDir, 'node_modules', 'posthtml-test'),
              );
            },
            async update(b) {
              let output = await overlayFS.readFile(
                b.bundleGraph.getBundles()[0].filePath,
                'utf8',
              );
              assert(output.includes('<span id="test">Test</span>'));

              let plugin = path.join(
                inputDir,
                'node_modules',
                'posthtml-test',
                'index.js',
              );
              let pluginContents = await overlayFS.readFile(plugin, 'utf8');
              await overlayFS.writeFile(
                plugin,
                pluginContents.replace('span', 'section'),
              );
            },
          },
          'posthtml-autoinstall',
        );

        let output = await overlayFS.readFile(
          b.bundleGraph.getBundles()[0].filePath,
          'utf8',
        );
        assert(output.includes('<section id="test">Test</section>'));
      });

      it('should invalidate when a JS postcss config changes', async function() {
        let b = await testCache(
          {
            entries: ['index.html'],
            inputFS,
            outputFS: inputFS,
            async setup() {
              await inputFS.mkdirp(inputDir);
              await inputFS.ncp(
                path.join(__dirname, '/integration/posthtml'),
                inputDir,
              );

              await inputFS.mkdirp(path.join(inputDir, 'include'));
              await inputFS.writeFile(
                path.join(inputDir, 'include', 'other.html'),
                '<h1>Another great page</h1>',
              );
            },
            async update(b) {
              let output = await inputFS.readFile(
                b.bundleGraph.getBundles()[0].filePath,
                'utf8',
              );
              assert(output.includes('<h1>Other page</h1>'));

              let config = path.join(inputDir, '.posthtmlrc.js');
              let configContents = await inputFS.readFile(config, 'utf8');
              await inputFS.writeFile(
                config,
                configContents.replace('__dirname', '__dirname + "/include"'),
              );
              await sleep(100);
            },
          },
          'posthtml',
        );

        let output = await inputFS.readFile(
          b.bundleGraph.getBundles()[0].filePath,
          'utf8',
        );
        assert(output.includes('<h1>Another great page</h1>'));
      });
    });
  });

  describe('bundling', function() {
    it('should invalidate when switching to a different bundler plugin', async function() {
      let b = await testCache({
        async update(b) {
          assert.equal(b.bundleGraph.getBundles().length, 1);

          await overlayFS.writeFile(
            path.join(inputDir, '.parcelrc'),
            JSON.stringify({
              extends: '@parcel/config-default',
              bundler: 'parcel-bundler-test',
            }),
          );
        },
      });

      assert.equal(b.bundleGraph.getBundles().length, 4);
    });

    it('should invalidate when a bundler plugin is updated', async function() {
      let b = await testCache({
        async setup() {
          await overlayFS.writeFile(
            path.join(inputDir, '.parcelrc'),
            JSON.stringify({
              extends: '@parcel/config-default',
              bundler: 'parcel-bundler-test',
            }),
          );
        },
        async update(b) {
          assert.equal(b.bundleGraph.getBundles().length, 4);
          assert.equal(b.bundleGraph.getBundles()[0].name, 'index.js');

          let bundler = path.join(
            inputDir,
            'node_modules',
            'parcel-bundler-test',
            'index.js',
          );
          await overlayFS.writeFile(
            bundler,
            (await overlayFS.readFile(bundler, 'utf8')).replace(
              'Boolean(dependency.isEntry)',
              'false',
            ),
          );
        },
      });

      assert.equal(b.bundleGraph.getBundles().length, 4);
      assert(b.bundleGraph.getBundles()[0].name.includes('HASH_REF'));
    });

    it('should invalidate when adding a namer plugin', async function() {
      let b = await testCache({
        async update(b) {
          let bundles = b.bundleGraph.getBundles().map(b => b.name);
          assert.deepEqual(bundles, ['index.js']);

          await overlayFS.writeFile(
            path.join(inputDir, '.parcelrc'),
            JSON.stringify({
              extends: '@parcel/config-default',
              namers: ['parcel-namer-test'],
            }),
          );
        },
      });

      let bundles = b.bundleGraph.getBundles();
      assert.deepEqual(
        bundles.map(b => b.name),
        bundles.map(b => `${b.id}.${b.type}`),
      );
    });

    it('should invalidate when a namer plugin is updated', async function() {
      let b = await testCache({
        async setup() {
          await overlayFS.writeFile(
            path.join(inputDir, '.parcelrc'),
            JSON.stringify({
              extends: '@parcel/config-default',
              namers: ['parcel-namer-test'],
            }),
          );
        },
        async update(b) {
          let bundles = b.bundleGraph.getBundles();
          assert.deepEqual(
            bundles.map(b => b.name),
            bundles.map(b => `${b.id}.${b.type}`),
          );

          let namer = path.join(
            inputDir,
            'node_modules',
            'parcel-namer-test',
            'index.js',
          );
          await overlayFS.writeFile(
            namer,
            (await overlayFS.readFile(namer, 'utf8')).replace(
              'bundle.id',
              'bundle.id.slice(-8)',
            ),
          );
        },
      });

      let bundles = b.bundleGraph.getBundles();
      assert.deepEqual(
        bundles.map(b => b.name),
        bundles.map(b => `${b.id.slice(-8)}.${b.type}`),
      );
    });

    it('should invalidate when adding a runtime plugin', async function() {
      let b = await testCache({
        async update(b) {
          let res = await run(b.bundleGraph, null, {require: false});
          assert.equal(res.runtime_test, undefined);

          await overlayFS.writeFile(
            path.join(inputDir, '.parcelrc'),
            JSON.stringify({
              extends: '@parcel/config-default',
              runtimes: ['parcel-runtime-test'],
            }),
          );
        },
      });

      let res = await run(b.bundleGraph, null, {require: false});
      assert.equal(res.runtime_test, true);
    });

    it('should invalidate when a runtime is updated', async function() {
      let b = await testCache({
        async setup() {
          await overlayFS.writeFile(
            path.join(inputDir, '.parcelrc'),
            JSON.stringify({
              extends: '@parcel/config-default',
              runtimes: ['parcel-runtime-test'],
            }),
          );
        },
        async update(b) {
          let res = await run(b.bundleGraph, null, {require: false});
          assert.equal(res.runtime_test, true);
          assert.equal(res.test_runtime, undefined);

          let namer = path.join(
            inputDir,
            'node_modules',
            'parcel-runtime-test',
            'index.js',
          );
          await overlayFS.writeFile(
            namer,
            (await overlayFS.readFile(namer, 'utf8')).replace(
              'runtime_test',
              'test_runtime',
            ),
          );
        },
      });

      let res = await run(b.bundleGraph, null, {require: false});
      assert.equal(res.runtime_test, undefined);
      assert.equal(res.test_runtime, true);
    });

    describe('bundler config', function() {
      it('should support adding bundler config', async function() {
        let b = await testCache(
          {
            entries: ['*.html'],
            mode: 'production',
            async setup() {
              let pkgFile = path.join(inputDir, 'package.json');
              let pkg = JSON.parse(await overlayFS.readFile(pkgFile));
              await overlayFS.writeFile(
                pkgFile,
                JSON.stringify({
                  ...pkg,
                  '@parcel/bundler-default': undefined,
                }),
              );
            },
            async update(b) {
              let html = await overlayFS.readFile(
                b.bundleGraph.getBundles().find(b => b.name === 'b.html')
                  ?.filePath,
                'utf8',
              );
              assert.equal(html.match(/<script/g)?.length, 7);

              let pkgFile = path.join(inputDir, 'package.json');
              let pkg = JSON.parse(await overlayFS.readFile(pkgFile));
              await overlayFS.writeFile(
                pkgFile,
                JSON.stringify({
                  ...pkg,
                  '@parcel/bundler-default': {
                    http: 1,
                  },
                }),
              );
            },
          },
          'shared-many',
        );

        let html = await overlayFS.readFile(
          b.bundleGraph.getBundles().find(b => b.name === 'b.html')?.filePath,
          'utf8',
        );
        assert.equal(html.match(/<script/g)?.length, 5);
      });

      it('should support updating bundler config', async function() {
        let b = await testCache(
          {
            entries: ['*.html'],
            mode: 'production',
            async update(b) {
              let html = await overlayFS.readFile(
                b.bundleGraph.getBundles().find(b => b.name === 'b.html')
                  ?.filePath,
                'utf8',
              );
              assert.equal(html.match(/<script/g)?.length, 5);

              let pkgFile = path.join(inputDir, 'package.json');
              let pkg = JSON.parse(await overlayFS.readFile(pkgFile));
              await overlayFS.writeFile(
                pkgFile,
                JSON.stringify({
                  ...pkg,
                  '@parcel/bundler-default': {
                    http: 2,
                  },
                }),
              );
            },
          },
          'shared-many',
        );

        let html = await overlayFS.readFile(
          b.bundleGraph.getBundles().find(b => b.name === 'b.html')?.filePath,
          'utf8',
        );
        assert.equal(html.match(/<script/g)?.length, 7);
      });

      it('should support removing bundler config', async function() {
        let b = await testCache(
          {
            entries: ['*.html'],
            mode: 'production',
            async update(b) {
              let html = await overlayFS.readFile(
                b.bundleGraph.getBundles().find(b => b.name === 'b.html')
                  ?.filePath,
                'utf8',
              );
              assert.equal(html.match(/<script/g)?.length, 5);

              let pkgFile = path.join(inputDir, 'package.json');
              let pkg = JSON.parse(await overlayFS.readFile(pkgFile));
              await overlayFS.writeFile(
                pkgFile,
                JSON.stringify({
                  ...pkg,
                  '@parcel/bundler-default': undefined,
                }),
              );
            },
          },
          'shared-many',
        );

        let html = await overlayFS.readFile(
          b.bundleGraph.getBundles().find(b => b.name === 'b.html')?.filePath,
          'utf8',
        );
        assert.equal(html.match(/<script/g)?.length, 7);
      });
    });
  });

  describe('packaging', function() {
    it('should invalidate when switching to a different packager plugin', async function() {
      let b = await testCache({
        async update(b) {
          let res = await overlayFS.readFile(
            b.bundleGraph.getBundles()[0].filePath,
            'utf8',
          );
          assert.notEqual(res, 'packaged');

          await overlayFS.writeFile(
            path.join(inputDir, '.parcelrc'),
            JSON.stringify({
              extends: '@parcel/config-default',
              packagers: {
                '*.js': 'parcel-packager-test',
              },
            }),
          );
        },
      });

      let res = await overlayFS.readFile(
        b.bundleGraph.getBundles()[0].filePath,
        'utf8',
      );
      assert.equal(res, 'packaged');
    });

    it('should invalidate when a packager is updated', async function() {
      let b = await testCache({
        async setup() {
          await overlayFS.writeFile(
            path.join(inputDir, '.parcelrc'),
            JSON.stringify({
              extends: '@parcel/config-default',
              packagers: {
                '*.js': 'parcel-packager-test',
              },
            }),
          );
        },
        async update(b) {
          let res = await overlayFS.readFile(
            b.bundleGraph.getBundles()[0].filePath,
            'utf8',
          );
          assert.equal(res, 'packaged');

          let packager = path.join(
            inputDir,
            'node_modules',
            'parcel-packager-test',
            'index.js',
          );
          await overlayFS.writeFile(
            packager,
            (await overlayFS.readFile(packager, 'utf8')).replace(
              'packaged',
              'updated',
            ),
          );
        },
      });

      let res = await overlayFS.readFile(
        b.bundleGraph.getBundles()[0].filePath,
        'utf8',
      );
      assert.equal(res, 'updated');
    });

    it('should invalidate when adding packager config', async function() {
      let b = await testCache({
        async setup() {
          await overlayFS.writeFile(
            path.join(inputDir, '.parcelrc'),
            JSON.stringify({
              extends: '@parcel/config-default',
              packagers: {
                '*.js': 'parcel-packager-test',
              },
            }),
          );
        },
        async update(b) {
          let res = await overlayFS.readFile(
            b.bundleGraph.getBundles()[0].filePath,
            'utf8',
          );
          assert.equal(res, 'packaged');

          await overlayFS.writeFile(
            path.join(inputDir, '.packagerrc'),
            JSON.stringify({value: 'test'}),
          );
        },
      });

      let res = await overlayFS.readFile(
        b.bundleGraph.getBundles()[0].filePath,
        'utf8',
      );
      assert.equal(res, 'test');
    });

    it('should invalidate when updating packager config', async function() {
      let b = await testCache({
        async setup() {
          await overlayFS.writeFile(
            path.join(inputDir, '.parcelrc'),
            JSON.stringify({
              extends: '@parcel/config-default',
              packagers: {
                '*.js': 'parcel-packager-test',
              },
            }),
          );

          await overlayFS.writeFile(
            path.join(inputDir, '.packagerrc'),
            JSON.stringify({value: 'test'}),
          );
        },
        async update(b) {
          let res = await overlayFS.readFile(
            b.bundleGraph.getBundles()[0].filePath,
            'utf8',
          );
          assert.equal(res, 'test');

          await overlayFS.writeFile(
            path.join(inputDir, '.packagerrc'),
            JSON.stringify({value: 'updated'}),
          );
        },
      });

      let res = await overlayFS.readFile(
        b.bundleGraph.getBundles()[0].filePath,
        'utf8',
      );
      assert.equal(res, 'updated');
    });

    it('should invalidate when removing packager config', async function() {
      let b = await testCache({
        async setup() {
          await overlayFS.writeFile(
            path.join(inputDir, '.parcelrc'),
            JSON.stringify({
              extends: '@parcel/config-default',
              packagers: {
                '*.js': 'parcel-packager-test',
              },
            }),
          );

          await overlayFS.writeFile(
            path.join(inputDir, '.packagerrc'),
            JSON.stringify({value: 'test'}),
          );
        },
        async update(b) {
          let res = await overlayFS.readFile(
            b.bundleGraph.getBundles()[0].filePath,
            'utf8',
          );
          assert.equal(res, 'test');

          await overlayFS.unlink(path.join(inputDir, '.packagerrc'));
        },
      });

      let res = await overlayFS.readFile(
        b.bundleGraph.getBundles()[0].filePath,
        'utf8',
      );
      assert.equal(res, 'packaged');
    });

    it('should invalidate when adding an optimizer plugin', async function() {
      let b = await testCache({
        async update(b) {
          let res = await overlayFS.readFile(
            b.bundleGraph.getBundles()[0].filePath,
            'utf8',
          );
          assert.notEqual(res, 'optimized');

          await overlayFS.writeFile(
            path.join(inputDir, '.parcelrc'),
            JSON.stringify({
              extends: '@parcel/config-default',
              optimizers: {
                '*.js': ['parcel-optimizer-test'],
              },
            }),
          );
        },
      });

      let res = await overlayFS.readFile(
        b.bundleGraph.getBundles()[0].filePath,
        'utf8',
      );
      assert.equal(res, 'optimized');
    });

    it('should invalidate when removing an optimizer plugin', async function() {
      let b = await testCache({
        async setup() {
          await overlayFS.writeFile(
            path.join(inputDir, '.parcelrc'),
            JSON.stringify({
              extends: '@parcel/config-default',
              optimizers: {
                '*.js': ['parcel-optimizer-test'],
              },
            }),
          );
        },
        async update(b) {
          let res = await overlayFS.readFile(
            b.bundleGraph.getBundles()[0].filePath,
            'utf8',
          );
          assert.equal(res, 'optimized');

          await overlayFS.writeFile(
            path.join(inputDir, '.parcelrc'),
            JSON.stringify({
              extends: '@parcel/config-default',
              optimizers: {
                '*.js': [],
              },
            }),
          );
        },
      });

      let res = await overlayFS.readFile(
        b.bundleGraph.getBundles()[0].filePath,
        'utf8',
      );
      assert.notEqual(res, 'optimized');
    });

    it('should invalidate when an optimizer is updated', async function() {
      let b = await testCache({
        async setup() {
          await overlayFS.writeFile(
            path.join(inputDir, '.parcelrc'),
            JSON.stringify({
              extends: '@parcel/config-default',
              optimizers: {
                '*.js': ['parcel-optimizer-test'],
              },
            }),
          );
        },
        async update(b) {
          let res = await overlayFS.readFile(
            b.bundleGraph.getBundles()[0].filePath,
            'utf8',
          );
          assert.equal(res, 'optimized');

          let optimizer = path.join(
            inputDir,
            'node_modules',
            'parcel-optimizer-test',
            'index.js',
          );
          await overlayFS.writeFile(
            optimizer,
            (await overlayFS.readFile(optimizer, 'utf8')).replace(
              'optimized',
              'updated',
            ),
          );
        },
      });

      let res = await overlayFS.readFile(
        b.bundleGraph.getBundles()[0].filePath,
        'utf8',
      );
      assert.equal(res, 'updated');
    });

    it('should invalidate when adding optimizer config', async function() {
      let b = await testCache({
        async setup() {
          await overlayFS.writeFile(
            path.join(inputDir, '.parcelrc'),
            JSON.stringify({
              extends: '@parcel/config-default',
              optimizers: {
                '*.js': ['parcel-optimizer-test'],
              },
            }),
          );
        },
        async update(b) {
          let res = await overlayFS.readFile(
            b.bundleGraph.getBundles()[0].filePath,
            'utf8',
          );
          assert.equal(res, 'optimized');

          await overlayFS.writeFile(
            path.join(inputDir, '.optimizerrc'),
            JSON.stringify({value: 'test'}),
          );
        },
      });

      let res = await overlayFS.readFile(
        b.bundleGraph.getBundles()[0].filePath,
        'utf8',
      );
      assert.equal(res, 'test');
    });

    it('should invalidate when updating packager config', async function() {
      let b = await testCache({
        async setup() {
          await overlayFS.writeFile(
            path.join(inputDir, '.parcelrc'),
            JSON.stringify({
              extends: '@parcel/config-default',
              optimizers: {
                '*.js': ['parcel-optimizer-test'],
              },
            }),
          );

          await overlayFS.writeFile(
            path.join(inputDir, '.optimizerrc'),
            JSON.stringify({value: 'test'}),
          );
        },
        async update(b) {
          let res = await overlayFS.readFile(
            b.bundleGraph.getBundles()[0].filePath,
            'utf8',
          );
          assert.equal(res, 'test');

          await overlayFS.writeFile(
            path.join(inputDir, '.optimizerrc'),
            JSON.stringify({value: 'updated'}),
          );
        },
      });

      let res = await overlayFS.readFile(
        b.bundleGraph.getBundles()[0].filePath,
        'utf8',
      );
      assert.equal(res, 'updated');
    });

    it('should invalidate when removing packager config', async function() {
      let b = await testCache({
        async setup() {
          await overlayFS.writeFile(
            path.join(inputDir, '.parcelrc'),
            JSON.stringify({
              extends: '@parcel/config-default',
              optimizers: {
                '*.js': ['parcel-optimizer-test'],
              },
            }),
          );

          await overlayFS.writeFile(
            path.join(inputDir, '.optimizerrc'),
            JSON.stringify({value: 'test'}),
          );
        },
        async update(b) {
          let res = await overlayFS.readFile(
            b.bundleGraph.getBundles()[0].filePath,
            'utf8',
          );
          assert.equal(res, 'test');

          await overlayFS.unlink(path.join(inputDir, '.optimizerrc'));
        },
      });

      let res = await overlayFS.readFile(
        b.bundleGraph.getBundles()[0].filePath,
        'utf8',
      );
      assert.equal(res, 'optimized');
    });

    it('should invalidate when an asset content changes', async function() {
      let b = await testCache({
        async update(b) {
          let res = await run(b.bundleGraph);
          assert.equal(res, 4);

          await overlayFS.writeFile(
            path.join(inputDir, 'node_modules/foo/foo.js'),
            'module.exports = 3',
          );
        },
      });

      let res = await run(b.bundleGraph);
      assert.equal(res, 6);
    });

    it('should invalidate when an inline bundle changes', async function() {
      let b = await testCache({
        async setup() {
          await overlayFS.writeFile(
            path.join(inputDir, 'src/index.js'),
            'module.exports = require("bundle-text:./entries/a.js");',
          );
        },
        async update(b) {
          let res = await run(b.bundleGraph);
          assert(res.includes("let a = 'a'"));

          await overlayFS.writeFile(
            path.join(inputDir, 'src/entries/a.js'),
            "export let a = 'b';",
          );
        },
      });

      let res = await run(b.bundleGraph);
      assert(res.includes("let a = 'b'"));
    });

    it('should invalidate when switching to a different packager for an inline bundle', async function() {
      let b = await testCache({
        async setup() {
          await overlayFS.writeFile(
            path.join(inputDir, 'src/index.js'),
            'module.exports = require("bundle-text:./test.txt");',
          );

          await overlayFS.writeFile(
            path.join(inputDir, 'src/test.txt'),
            'test',
          );
        },
        async update(b) {
          let res = await run(b.bundleGraph);
          assert.notEqual(res, 'packaged');

          await overlayFS.writeFile(
            path.join(inputDir, '.parcelrc'),
            JSON.stringify({
              extends: '@parcel/config-default',
              packagers: {
                '*.txt': 'parcel-packager-test',
              },
            }),
          );
        },
      });

      let res = await run(b.bundleGraph);
      assert.equal(res, 'packaged');
    });

    it('should invalidate when a packager for an inline bundle is updated', async function() {
      let b = await testCache({
        async setup() {
          await overlayFS.writeFile(
            path.join(inputDir, 'src/index.js'),
            'module.exports = require("bundle-text:./test.txt");',
          );

          await overlayFS.writeFile(
            path.join(inputDir, 'src/test.txt'),
            'test',
          );

          await overlayFS.writeFile(
            path.join(inputDir, '.parcelrc'),
            JSON.stringify({
              extends: '@parcel/config-default',
              packagers: {
                '*.txt': 'parcel-packager-test',
              },
            }),
          );
        },
        async update(b) {
          let res = await run(b.bundleGraph);
          assert.equal(res, 'packaged');

          let packager = path.join(
            inputDir,
            'node_modules',
            'parcel-packager-test',
            'index.js',
          );
          await overlayFS.writeFile(
            packager,
            (await overlayFS.readFile(packager, 'utf8')).replace(
              'packaged',
              'updated',
            ),
          );
        },
      });

      let res = await run(b.bundleGraph);
      assert.equal(res, 'updated');
    });

    it('should invalidate when adding packager config for an inline bundle', async function() {
      let b = await testCache({
        async setup() {
          await overlayFS.writeFile(
            path.join(inputDir, 'src/index.js'),
            'module.exports = require("bundle-text:./test.txt");',
          );

          await overlayFS.writeFile(
            path.join(inputDir, 'src/test.txt'),
            'test',
          );

          await overlayFS.writeFile(
            path.join(inputDir, '.parcelrc'),
            JSON.stringify({
              extends: '@parcel/config-default',
              packagers: {
                '*.txt': 'parcel-packager-test',
              },
            }),
          );
        },
        async update(b) {
          let res = await run(b.bundleGraph);
          assert.equal(res, 'packaged');

          await overlayFS.writeFile(
            path.join(inputDir, '.packagerrc'),
            JSON.stringify({value: 'test'}),
          );
        },
      });

      let res = await run(b.bundleGraph);
      assert.equal(res, 'test');
    });

    it('should invalidate when updating packager config for an inline bundle', async function() {
      let b = await testCache({
        async setup() {
          await overlayFS.writeFile(
            path.join(inputDir, 'src/index.js'),
            'module.exports = require("bundle-text:./test.txt");',
          );

          await overlayFS.writeFile(
            path.join(inputDir, 'src/test.txt'),
            'test',
          );

          await overlayFS.writeFile(
            path.join(inputDir, '.parcelrc'),
            JSON.stringify({
              extends: '@parcel/config-default',
              packagers: {
                '*.txt': 'parcel-packager-test',
              },
            }),
          );

          await overlayFS.writeFile(
            path.join(inputDir, '.packagerrc'),
            JSON.stringify({value: 'test'}),
          );
        },
        async update(b) {
          let res = await run(b.bundleGraph);
          assert.equal(res, 'test');

          await overlayFS.writeFile(
            path.join(inputDir, '.packagerrc'),
            JSON.stringify({value: 'updated'}),
          );
        },
      });

      let res = await run(b.bundleGraph);
      assert.equal(res, 'updated');
    });

    it('should invalidate when removing packager config for an inline bundle', async function() {
      let b = await testCache({
        async setup() {
          await overlayFS.writeFile(
            path.join(inputDir, 'src/index.js'),
            'module.exports = require("bundle-text:./test.txt");',
          );

          await overlayFS.writeFile(
            path.join(inputDir, 'src/test.txt'),
            'test',
          );

          await overlayFS.writeFile(
            path.join(inputDir, '.parcelrc'),
            JSON.stringify({
              extends: '@parcel/config-default',
              packagers: {
                '*.txt': 'parcel-packager-test',
              },
            }),
          );

          await overlayFS.writeFile(
            path.join(inputDir, '.packagerrc'),
            JSON.stringify({value: 'test'}),
          );
        },
        async update(b) {
          let res = await run(b.bundleGraph);
          assert.equal(res, 'test');

          await overlayFS.unlink(path.join(inputDir, '.packagerrc'));
        },
      });

      let res = await run(b.bundleGraph);
      assert.equal(res, 'packaged');
    });

    it('should invalidate when adding an optimizer for an inline bundle', async function() {
      let b = await testCache({
        async setup() {
          await overlayFS.writeFile(
            path.join(inputDir, 'src/index.js'),
            'module.exports = require("bundle-text:./test.txt");',
          );

          await overlayFS.writeFile(
            path.join(inputDir, 'src/test.txt'),
            'test',
          );
        },
        async update(b) {
          let res = await run(b.bundleGraph);
          assert.notEqual(res, 'packaged');

          await overlayFS.writeFile(
            path.join(inputDir, '.parcelrc'),
            JSON.stringify({
              extends: '@parcel/config-default',
              optimizers: {
                '*.txt': ['parcel-optimizer-test'],
              },
            }),
          );
        },
      });

      let res = await run(b.bundleGraph);
      assert.equal(res, 'optimized');
    });

    it('should invalidate when an optimizer for an inline bundle is updated', async function() {
      let b = await testCache({
        async setup() {
          await overlayFS.writeFile(
            path.join(inputDir, 'src/index.js'),
            'module.exports = require("bundle-text:./test.txt");',
          );

          await overlayFS.writeFile(
            path.join(inputDir, 'src/test.txt'),
            'test',
          );

          await overlayFS.writeFile(
            path.join(inputDir, '.parcelrc'),
            JSON.stringify({
              extends: '@parcel/config-default',
              optimizers: {
                '*.txt': ['parcel-optimizer-test'],
              },
            }),
          );
        },
        async update(b) {
          let res = await run(b.bundleGraph);
          assert.equal(res, 'optimized');

          let optimizer = path.join(
            inputDir,
            'node_modules',
            'parcel-optimizer-test',
            'index.js',
          );
          await overlayFS.writeFile(
            optimizer,
            (await overlayFS.readFile(optimizer, 'utf8')).replace(
              'optimized',
              'updated',
            ),
          );
        },
      });

      let res = await run(b.bundleGraph);
      assert.equal(res, 'updated');
    });

    it('should invalidate when adding optimizer config for an inline bundle', async function() {
      let b = await testCache({
        async setup() {
          await overlayFS.writeFile(
            path.join(inputDir, 'src/index.js'),
            'module.exports = require("bundle-text:./test.txt");',
          );

          await overlayFS.writeFile(
            path.join(inputDir, 'src/test.txt'),
            'test',
          );

          await overlayFS.writeFile(
            path.join(inputDir, '.parcelrc'),
            JSON.stringify({
              extends: '@parcel/config-default',
              optimizers: {
                '*.txt': ['parcel-optimizer-test'],
              },
            }),
          );
        },
        async update(b) {
          let res = await run(b.bundleGraph);
          assert.equal(res, 'optimized');

          await overlayFS.writeFile(
            path.join(inputDir, '.optimizerrc'),
            JSON.stringify({value: 'test'}),
          );
        },
      });

      let res = await run(b.bundleGraph);
      assert.equal(res, 'test');
    });

    it('should invalidate when updating optimizer config for an inline bundle', async function() {
      let b = await testCache({
        async setup() {
          await overlayFS.writeFile(
            path.join(inputDir, 'src/index.js'),
            'module.exports = require("bundle-text:./test.txt");',
          );

          await overlayFS.writeFile(
            path.join(inputDir, 'src/test.txt'),
            'test',
          );

          await overlayFS.writeFile(
            path.join(inputDir, '.parcelrc'),
            JSON.stringify({
              extends: '@parcel/config-default',
              optimizers: {
                '*.txt': ['parcel-optimizer-test'],
              },
            }),
          );

          await overlayFS.writeFile(
            path.join(inputDir, '.optimizerrc'),
            JSON.stringify({value: 'test'}),
          );
        },
        async update(b) {
          let res = await run(b.bundleGraph);
          assert.equal(res, 'test');

          await overlayFS.writeFile(
            path.join(inputDir, '.optimizerrc'),
            JSON.stringify({value: 'updated'}),
          );
        },
      });

      let res = await run(b.bundleGraph);
      assert.equal(res, 'updated');
    });

    it('should invalidate when removing optimizer config for an inline bundle', async function() {
      let b = await testCache({
        async setup() {
          await overlayFS.writeFile(
            path.join(inputDir, 'src/index.js'),
            'module.exports = require("bundle-text:./test.txt");',
          );

          await overlayFS.writeFile(
            path.join(inputDir, 'src/test.txt'),
            'test',
          );

          await overlayFS.writeFile(
            path.join(inputDir, '.parcelrc'),
            JSON.stringify({
              extends: '@parcel/config-default',
              optimizers: {
                '*.txt': ['parcel-optimizer-test'],
              },
            }),
          );

          await overlayFS.writeFile(
            path.join(inputDir, '.optimizerrc'),
            JSON.stringify({value: 'test'}),
          );
        },
        async update(b) {
          let res = await run(b.bundleGraph);
          assert.equal(res, 'test');

          await overlayFS.unlink(path.join(inputDir, '.optimizerrc'));
        },
      });

      let res = await run(b.bundleGraph);
      assert.equal(res, 'optimized');
    });

    it('should invalidate when deleting a dist file', async function() {
      let b = await testCache({
        async update(b) {
          assert(await overlayFS.exists(path.join(distDir, 'index.js')));
          let res = await run(b.bundleGraph);
          assert.equal(res, 4);

          await overlayFS.unlink(path.join(distDir, 'index.js'));
        },
      });

      assert(await overlayFS.exists(path.join(distDir, 'index.js')));
      let res = await run(b.bundleGraph);
      assert.equal(res, 4);
    });

    it('should invalidate when deleting a source map', async function() {
      await testCache({
        async update() {
          assert(await overlayFS.exists(path.join(distDir, 'index.js.map')));

          await overlayFS.unlink(path.join(distDir, 'index.js.map'));
        },
      });

      assert(await overlayFS.exists(path.join(distDir, 'index.js.map')));
    });

    it('should invalidate when the dist directory', async function() {
      await testCache({
        async update() {
          assert(await overlayFS.exists(path.join(distDir, 'index.js')));
          assert(await overlayFS.exists(path.join(distDir, 'index.js.map')));

          await overlayFS.rimraf(distDir);
        },
      });

      assert(await overlayFS.exists(path.join(distDir, 'index.js')));
      assert(await overlayFS.exists(path.join(distDir, 'index.js.map')));
    });

    it('should hit the cache when there are no changes', async function() {
      let b = await testCache({
        async update(b) {
          let res = await run(b.bundleGraph);
          assert.equal(res, 4);
        },
      });

      let res = await run(b.bundleGraph);
      assert.equal(res, 4);
    });

    it('should invalidate when a terser config is modified', async function() {
      let b = await testCache({
        mode: 'production',
        async setup() {
          await overlayFS.writeFile(
            path.join(inputDir, '.terserrc'),
            JSON.stringify({
              mangle: false,
            }),
          );
        },
        async update(b) {
          let contents = await overlayFS.readFile(
            b.bundleGraph.getBundles()[0].filePath,
            'utf8',
          );
          assert(contents.includes('$parcel$interopDefault'));

          await overlayFS.writeFile(
            path.join(inputDir, '.terserrc'),
            JSON.stringify({
              mangle: true,
            }),
          );
        },
      });

      let contents = await overlayFS.readFile(
        b.bundleGraph.getBundles()[0].filePath,
        'utf8',
      );
      assert(!contents.includes('$parcel$interopDefault'));
    });

    it('should invalidate when an htmlnano config is modified', async function() {
      let b = await testCache({
        mode: 'production',
        entries: ['src/index.html'],
        async setup() {
          await overlayFS.writeFile(
            path.join(inputDir, '.htmlnanorc.json'),
            JSON.stringify({
              removeAttributeQuotes: true,
            }),
          );
        },
        async update(b) {
          let contents = await overlayFS.readFile(
            b.bundleGraph.getBundles()[0].filePath,
            'utf8',
          );
          assert(contents.includes('type=module'));

          await overlayFS.writeFile(
            path.join(inputDir, '.htmlnanorc.json'),
            JSON.stringify({
              removeAttributeQuotes: false,
            }),
          );
        },
      });

      let contents = await overlayFS.readFile(
        b.bundleGraph.getBundles()[0].filePath,
        'utf8',
      );
      assert(contents.includes('type="module"'));
    });
  });

  describe('compression', function() {
    it('should invaldate when adding a compressor plugin', async function() {
      await testCache({
        async update() {
          let files = await outputFS.readdir(distDir);
          assert.deepEqual(files.sort(), ['index.js', 'index.js.map']);

          await overlayFS.writeFile(
            path.join(inputDir, '.parcelrc'),
            JSON.stringify({
              extends: '@parcel/config-default',
              compressors: {
                '*.js': ['...', '@parcel/compressor-gzip'],
              },
            }),
          );
        },
      });

      let files = await outputFS.readdir(distDir);
      assert.deepEqual(files.sort(), [
        'index.js',
        'index.js.gz',
        'index.js.map',
      ]);
    });

    it('should invalidate when updating a compressor plugin', async function() {
      await testCache({
        async setup() {
          await overlayFS.writeFile(
            path.join(inputDir, '.parcelrc'),
            JSON.stringify({
              extends: '@parcel/config-default',
              compressors: {
                '*.js': ['...', 'parcel-compressor-test'],
              },
            }),
          );
        },
        async update() {
          let files = await outputFS.readdir(distDir);
          assert.deepEqual(files.sort(), [
            'index.js',
            'index.js.abc',
            'index.js.map',
          ]);

          let compressor = path.join(
            inputDir,
            'node_modules',
            'parcel-compressor-test',
            'index.js',
          );
          await overlayFS.writeFile(
            compressor,
            (await overlayFS.readFile(compressor, 'utf8')).replace(
              'abc',
              'def',
            ),
          );
        },
      });

      let files = await outputFS.readdir(distDir);
      assert.deepEqual(files.sort(), [
        'index.js',
        'index.js.abc',
        'index.js.def',
        'index.js.map',
      ]);
    });
  });

  describe('scope hoisting', function() {
    it('should support adding sideEffects config', function() {});

    it('should support updating sideEffects config', function() {});

    it('should support removing sideEffects config', function() {});

    it('should wrap modules when they become conditional', async function() {
      let b = await testCache(
        {
          defaultTargetOptions: {
            shouldScopeHoist: true,
          },
          entries: ['a.js'],
          async setup() {
            let contents = await overlayFS.readFile(
              path.join(inputDir, 'a.js'),
              'utf8',
            );
            await overlayFS.writeFile(
              path.join(inputDir, 'a.js'),
              contents.replace(/if \(b\) \{((?:.|\n)+)\}/, '$1'),
            );
          },
          async update(b) {
            let out = [];
            await run(b.bundleGraph, {
              b: false,
              output(o) {
                out.push(o);
              },
            });

            assert.deepEqual(out, ['a', 'b', 'c', 'd']);

            let contents = await overlayFS.readFile(
              path.join(
                __dirname,
                'integration/scope-hoisting/commonjs/require-conditional/a.js',
              ),
              'utf8',
            );
            await overlayFS.writeFile(path.join(inputDir, 'a.js'), contents);
          },
        },
        'scope-hoisting/commonjs/require-conditional',
      );

      let out = [];
      await run(b.bundleGraph, {
        b: false,
        output(o) {
          out.push(o);
        },
      });

      assert.deepEqual(out, ['a', 'd']);
    });
  });

  describe('runtime', () => {
    it('should support updating files added by runtimes', async function() {
      let b = await testCache(async b => {
        let contents = await overlayFS.readFile(
          b.bundleGraph.getBundles()[0].filePath,
          'utf8',
        );
        assert(contents.includes('INITIAL CODE'));
        await overlayFS.writeFile(
          path.join(inputDir, 'dynamic-runtime.js'),
          "module.exports = 'UPDATED CODE'",
        );
      }, 'runtime-update');

      let contents = await overlayFS.readFile(
        b.bundleGraph.getBundles()[0].filePath,
        'utf8',
      );
      assert(contents.includes('UPDATED CODE'));
    });
  });

  describe('Query Parameters', () => {
    it('Should create additional assets if multiple query parameter combinations are used', async function() {
      let b = await testCache(
        {
          entries: ['reformat.html'],
          update: async b => {
            let bundles = b.bundleGraph.getBundles();
            let contents = await overlayFS.readFile(
              bundles[0].filePath,
              'utf8',
            );
            assert(contents.includes('.webp" alt="test image">'));
            assert.equal(bundles.length, 2);
            await overlayFS.writeFile(
              path.join(inputDir, 'reformat.html'),
              `<picture>
              <source src="url:./image.jpg?as=webp&width=400" type="image/webp" />
              <source src="url:./image.jpg?as=jpg&width=400" type="image/jpeg" />
              <img src="url:./image.jpg?as=jpg&width=800" alt="test image" />
            </picture>`,
            );
          },
        },
        'image',
      );

      let bundles = b.bundleGraph.getBundles();
      let contents = await overlayFS.readFile(bundles[0].filePath, 'utf8');
      assert(contents.includes('.webp" type="image/webp">'));
      assert(contents.includes('.jpg" type="image/jpeg">'));
      assert(contents.includes('.jpg" alt="test image">'));
      assert.equal(bundles.length, 4);
    });
  });

  it('should correctly read additional child assets from cache', async function() {
    await ncp(
      path.join(__dirname, '/integration/postcss-modules-cjs'),
      path.join(inputDir),
    );

    let entries = 'index.js';

    let b = await runBundle(entries, {
      defaultTargetOptions: {
        shouldOptimize: false,
      },
    });
    let result1 = (await run(b.bundleGraph))();

    b = await runBundle(entries, {
      defaultTargetOptions: {
        shouldOptimize: true,
      },
    });
    let result2 = (await run(b.bundleGraph))();

    b = await runBundle(entries, {
      defaultTargetOptions: {
        shouldOptimize: false,
      },
    });
    let result3 = (await run(b.bundleGraph))();

    assert(typeof result1 === 'string' && result1.includes('foo'));
    assert.strictEqual(result1, result2);
    assert.strictEqual(result1, result3);
  });

  it('should correctly read additional child assets from cache 2', async function() {
    await ncp(
      path.join(__dirname, '/integration/postcss-modules-cjs'),
      path.join(inputDir),
    );

    let entries = 'index.js';

    await overlayFS.writeFile(
      path.join(inputDir, 'foo.module.css'),
      `.foo {
  color: red;
}`,
    );

    let b = await runBundle(entries);
    let result1 = (await run(b.bundleGraph))();

    await overlayFS.writeFile(
      path.join(inputDir, 'foo.module.css'),
      `.foo {
  color: blue;
}`,
    );

    b = await runBundle(entries);
    let result2 = (await run(b.bundleGraph))();

    await overlayFS.writeFile(
      path.join(inputDir, 'foo.module.css'),
      `.foo {
  color: red;
}`,
    );

    b = await runBundle(entries);
    let result3 = (await run(b.bundleGraph))();

    assert(typeof result1 === 'string' && result1.includes('foo'));
    assert.strictEqual(result1, result2);
    assert.strictEqual(result1, result3);
  });

  it('should correctly reuse intermediate pipeline results when transforming', async function() {
    await ncp(path.join(__dirname, '/integration/json'), path.join(inputDir));

    let entry = path.join(inputDir, 'index.js');
    let original = await overlayFS.readFile(entry, 'utf8');

    let b = await runBundle(entry);
    let result1 = (await run(b.bundleGraph))();

    await overlayFS.writeFile(
      entry,
      'module.exports = function(){ return 10; }',
    );

    b = await runBundle(entry);
    let result2 = (await run(b.bundleGraph))();

    await overlayFS.writeFile(entry, original);

    b = await runBundle(entry);
    let result3 = (await run(b.bundleGraph))();

    assert.strictEqual(result1, 3);
    assert.strictEqual(result2, 10);
    assert.strictEqual(result3, 3);
  });

  it('properly watches included files even after resaving them without changes', async function() {
    this.timeout(15000);
    let subscription;
    let fixture = path.join(__dirname, '/integration/included-file');
    try {
      let b = bundler(path.join(fixture, 'index.txt'), {
        inputFS: overlayFS,
        shouldDisableCache: false,
      });
      await overlayFS.mkdirp(fixture);
      await overlayFS.writeFile(path.join(fixture, 'included.txt'), 'a');
      subscription = await b.watch();
      let event = await getNextBuild(b);
      invariant(event.type === 'buildSuccess');
      let output1 = await overlayFS.readFile(
        event.bundleGraph.getBundles()[0].filePath,
        'utf8',
      );
      assert.strictEqual(output1, 'a');

      // Change included file
      await overlayFS.writeFile(path.join(fixture, 'included.txt'), 'b');
      event = await getNextBuild(b);
      invariant(event.type === 'buildSuccess');
      let output2 = await overlayFS.readFile(
        event.bundleGraph.getBundles()[0].filePath,
        'utf8',
      );
      assert.strictEqual(output2, 'b');

      // Rewrite included file without change
      await overlayFS.writeFile(path.join(fixture, 'included.txt'), 'b');
      event = await getNextBuild(b);
      invariant(event.type === 'buildSuccess');
      let output3 = await overlayFS.readFile(
        event.bundleGraph.getBundles()[0].filePath,
        'utf8',
      );
      assert.strictEqual(output3, 'b');

      // Change included file
      await overlayFS.writeFile(path.join(fixture, 'included.txt'), 'c');
      event = await getNextBuild(b);
      invariant(event.type === 'buildSuccess');
      let output4 = await overlayFS.readFile(
        event.bundleGraph.getBundles()[0].filePath,
        'utf8',
      );
      assert.strictEqual(output4, 'c');
    } finally {
      if (subscription) {
        await subscription.unsubscribe();
        subscription = null;
      }
    }
  });

  it('should support moving the project root', async function() {
    // This test relies on the real filesystem because the memory fs doesn't support renames.
    // But renameSync is broken on windows in CI with EPERM errors. Just skip this test for now.
    if (process.platform === 'win32') {
      return;
    }

    let b = await testCache({
      inputFS,
      outputFS: inputFS,
      async setup() {
        await inputFS.mkdirp(inputDir);
        await inputFS.ncp(path.join(__dirname, '/integration/cache'), inputDir);
      },
      update: async b => {
        assert.equal(await run(b.bundleGraph), 4);

        await inputFS.writeFile(
          path.join(inputDir, 'src/nested/test.js'),
          'export default 4',
        );

        fs.renameSync(inputDir, (inputDir += '_2'));
        await sleep(100);
      },
    });

    assert.equal(await run(b.bundleGraph), 6);
  });
});<|MERGE_RESOLUTION|>--- conflicted
+++ resolved
@@ -3086,13 +3086,9 @@
     });
 
     describe('pnp', function() {
-<<<<<<< HEAD
       // ATLASSIAN - the test is flaky, skipping until more stable
       it.skip('should invalidate when the .pnp.js file changes', async function() {
         // $FlowFixMe
-=======
-      it('should invalidate when the .pnp.js file changes', async function() {
->>>>>>> fb9818a7
         let Module = require('module');
         let origPnpVersion = process.versions.pnp;
         // $FlowFixMe[prop-missing]
