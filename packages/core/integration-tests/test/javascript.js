--- conflicted
+++ resolved
@@ -4111,8 +4111,6 @@
         },
       },
     );
-<<<<<<< HEAD
-=======
 
     assertBundles(b, {
       name: 'index.js',
@@ -5330,18 +5328,10 @@
     let b = await bundle(
       path.join(__dirname, 'integration/js-class-this-esm/a.js'),
     );
->>>>>>> 67106fa5
     let res = await run(b);
     assert.deepEqual(res.default, 'x: 123');
   });
 
-<<<<<<< HEAD
-  it('should not deduplicate an asset if it will become unreachable', async function() {
-    let b = await bundle(
-      path.join(
-        __dirname,
-        'integration/sibling-deduplicate-unreachable/index.js',
-=======
   it('should call named imports without this context', async function () {
     let b = await bundle(
       path.join(__dirname, 'integration/js-import-this/index.js'),
@@ -6080,7 +6070,6 @@
       path.join(
         __dirname,
         'integration/shared-bundle-internalization/index.mjs',
->>>>>>> 67106fa5
       ),
       {
         mode: 'production',
@@ -6089,11 +6078,6 @@
         },
       },
     );
-<<<<<<< HEAD
-    let res = await run(b);
-    assert.equal(await res.default, 'target');
-  });
-=======
 
     assert.deepEqual(await (await run(b)).default, [42, 42]);
   });
@@ -7393,5 +7377,4 @@
       });
     });
   }
->>>>>>> 67106fa5
 });