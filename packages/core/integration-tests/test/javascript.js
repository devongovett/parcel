import assert from 'assert';
import path from 'path';
import url from 'url';
import {
  bundle,
  bundler,
  run,
  runBundle,
  assertBundles,
  ncp,
  overlayFS,
  removeDistDirectory,
  distDir,
  outputFS,
  inputFS,
} from '@parcel/test-utils';
import {makeDeferredWithPromise} from '@parcel/utils';

describe('javascript', function() {
  beforeEach(async () => {
    await removeDistDirectory();
  });

  it('should produce a basic JS bundle with CommonJS requires', async function() {
    let b = await bundle(
      path.join(__dirname, '/integration/commonjs/index.js'),
    );

    // assert.equal(b.assets.size, 8);
    // assert.equal(b.childBundles.size, 1);

    let output = await run(b);
    assert.equal(typeof output, 'function');
    assert.equal(output(), 3);
  });

  it('should import child bundles using a require call in CommonJS', async function() {
    let b = await bundle(
      path.join(__dirname, '/integration/commonjs-bundle-require/index.js'),
    );

    assertBundles(b, [
      {
        name: 'index.js',
        assets: ['index.js', 'JSRuntime.js'],
      },
      {
        assets: ['local.js'],
      },
    ]);

    let output = await run(b);
    assert.strictEqual(typeof output.double, 'function');
    assert.strictEqual(output.double(3), 6);
  });

  it('should support url: imports with CommonJS output', async function() {
    let b = await bundle(
      path.join(__dirname, '/integration/commonjs-import-url/index.js'),
    );

    assertBundles(b, [
      {
        name: 'index.js',
        assets: [
          'bundle-url.js',
          'index.js',
          'JSRuntime.js',
          'esmodule-helpers.js',
        ],
      },
      {
        type: 'txt',
        assets: ['x.txt'],
      },
    ]);

    let txtBundle = b.getBundles().find(b => b.type === 'txt').name;

    let output = await run(b);
    assert.strictEqual(path.basename(output), txtBundle);
  });

  it('should produce a basic JS bundle with ES6 imports', async function() {
    let b = await bundle(path.join(__dirname, '/integration/es6/index.js'));

    // assert.equal(b.assets.size, 8);
    // assert.equal(b.childBundles.size, 1);

    let output = await run(b);
    assert.equal(typeof output, 'object');
    assert.equal(typeof output.default, 'function');
    assert.equal(output.default(), 3);
  });

  it('should detect dependencies inserted by a prior transform', async () => {
    let b = await bundle(
      path.join(__dirname, '/integration/dependency-prior-transform/index.js'),
    );

    let jsBundle = b.getBundles()[0];
    let contents = await outputFS.readFile(jsBundle.filePath);

    assert(!contents.includes('import'));
  });

  it('should produce a basic JS bundle with object rest spread support', async function() {
    let b = await bundle(
      path.join(
        __dirname,
        '/integration/object-rest-spread/object-rest-spread.js',
      ),
    );

    // assert.equal(b.assets.size, 1);

    let output = await run(b);
    assert.equal(typeof output, 'object');
    assert.equal(typeof output.default, 'function');

    let res = output.default();
    assert.equal(res.y, 'a');
    assert.deepEqual(res.z, {y: 'a', b: 'b'});
    assert.deepEqual(res.ys, {b: 'b'});
  });

  it('should bundle node_modules for a browser environment', async function() {
    let b = await bundle(
      path.join(__dirname, '/integration/node_require_browser/main.js'),
    );

    assertBundles(b, [
      {
        name: 'main.js',
        assets: ['main.js', 'local.js', 'index.js'],
      },
    ]);

    let output = await run(b);
    assert.equal(typeof output, 'function');
    assert.equal(output(), 3);
  });

  it('should not bundle node_modules for a node environment', async function() {
    let b = await bundle(
      path.join(__dirname, '/integration/node_require/main.js'),
    );

    assertBundles(b, [
      {
        name: 'main.js',
        assets: ['main.js', 'local.js'],
      },
    ]);

    await outputFS.mkdirp(path.join(distDir, 'node_modules/testmodule'));
    await outputFS.writeFile(
      path.join(distDir, 'node_modules/testmodule/index.js'),
      'exports.a = 5;',
    );

    let output = await run(b);
    assert.equal(typeof output, 'function');
    assert.equal(output(), 7);
  });

  it.skip('should not bundle node_modules on --target=electron', async function() {
    let b = await bundle(
      path.join(__dirname, '/integration/node_require/main.js'),
      {
        target: 'electron',
      },
    );

    assertBundles(b, {
      name: 'main.js',
      assets: ['main.js', 'local.js'],
    });

    await outputFS.mkdirp(path.join(distDir, 'node_modules/testmodule'));
    await outputFS.writeFile(
      path.join(distDir, 'node_modules/testmodule/index.js'),
      'exports.a = 5;',
    );

    let output = await run(b);
    assert.equal(typeof output, 'function');
    assert.equal(output(), 7);
  });

  it('should preserve hashbangs in bundles and preserve executable file mode', async () => {
    let fixturePath = path.join(__dirname, '/integration/node_hashbang');
    await bundle(path.join(fixturePath, 'main.js'));

    let mainPath = path.join(fixturePath, 'dist', 'node', 'main.js');
    let main = await outputFS.readFile(mainPath, 'utf8');
    assert.equal(main.lastIndexOf('#!/usr/bin/env node\n'), 0);
    assert.equal(
      (await outputFS.stat(mainPath)).mode,
      (await inputFS.stat(path.join(fixturePath, 'main.js'))).mode,
    );
    await outputFS.rimraf(path.join(fixturePath, 'dist'));
  });

  it('should not preserve hashbangs in browser bundles', async () => {
    let fixturePath = path.join(__dirname, '/integration/node_hashbang');
    await bundle(path.join(fixturePath, 'main.js'));

    let main = await outputFS.readFile(
      path.join(fixturePath, 'dist', 'browser', 'main.js'),
      'utf8',
    );
    assert(!main.includes('#!/usr/bin/env node\n'));
    await outputFS.rimraf(path.join(fixturePath, 'dist'));
  });

  it('should preserve hashbangs in scopehoisted bundles', async () => {
    let fixturePath = path.join(__dirname, '/integration/node_hashbang');
    await bundle(path.join(__dirname, '/integration/node_hashbang/main.js'), {
      defaultTargetOptions: {
        shouldScopeHoist: true,
      },
    });

    let main = await outputFS.readFile(
      path.join(fixturePath, 'dist', 'node', 'main.js'),
      'utf8',
    );
    assert.equal(main.lastIndexOf('#!/usr/bin/env node\n'), 0);
    await outputFS.rimraf(path.join(fixturePath, 'dist'));
  });

  it('should bundle node_modules for a node environment if includeNodeModules is specified', async function() {
    let b = await bundle(
      path.join(__dirname, '/integration/include_node_modules/main.js'),
    );

    assertBundles(b, [
      {
        name: 'main.js',
        assets: ['main.js', 'local.js', 'index.js'],
      },
    ]);

    let output = await run(b);
    assert.equal(typeof output, 'function');
    assert.equal(output(), 3);
  });

  it('should bundle builtins for a browser environment', async function() {
    let b = await bundle(
      path.join(__dirname, '/integration/include_builtins-browser/main.js'),
    );

    assertBundles(b, [
      {
        name: 'main.js',
        assets: [
          '_empty.js',
          'browser.js',
          'esmodule-helpers.js',
          'index.js',
          'main.js',
        ],
      },
    ]);

    let output = await run(b);
    assert.equal(typeof output, 'function');
    let [fs, filepath] = output();
    assert.equal(filepath, path.posix.join('app', 'index.js'));
    assert.equal(typeof fs, 'object');
    assert.deepEqual(Object.keys(fs), Object.keys({}));
  });

  it('should not bundle builtins for a node environment if includeNodeModules is specified', async function() {
    let b = await bundle(
      path.join(__dirname, '/integration/include_builtins-node/main.js'),
    );

    assertBundles(b, [
      {
        name: 'main.js',
        assets: ['esmodule-helpers.js', 'main.js'],
      },
    ]);

    let output = await run(b);
    assert.equal(typeof output, 'function');
    let [fs, filepath] = output();
    assert.equal(filepath, path.join('app', 'index.js'));
    assert.equal(typeof fs.readFile, 'function');
  });

  it.skip('should bundle node_modules on --target=electron and --bundle-node-modules', async function() {
    let b = await bundle(
      path.join(__dirname, '/integration/node_require/main.js'),
      {
        target: 'electron',
        bundleNodeModules: true,
      },
    );

    assertBundles(b, {
      name: 'main.js',
      assets: ['main.js', 'local.js', 'index.js'],
    });

    let output = await run(b);
    assert.equal(typeof output, 'function');
    assert.equal(output(), 3);
  });

  it('should produce a JS bundle with default exports and no imports', async function() {
    let b = await bundle(
      path.join(__dirname, '/integration/es6-default-only/index.js'),
    );

    // assert.equal(b.assets.size, 1);
    // assert.equal(b.childBundles.size, 1);

    let output = await run(b);
    assert.equal(typeof output, 'object');
    assert.equal(typeof output.default, 'function');
    assert.equal(output.default(), 3);
  });

  it('should split bundles when a dynamic import is used a browser environment', async function() {
    let b = await bundle(path.join(__dirname, '/integration/dynamic/index.js'));

    assertBundles(b, [
      {
        name: 'index.js',
        assets: [
          'index.js',
          'bundle-url.js',
          'cacheLoader.js',
          'js-loader.js',
          'JSRuntime.js',
        ],
      },
      {
        assets: ['local.js'],
      },
    ]);

    let output = await run(b);
    assert.equal(typeof output, 'function');
    assert.equal(await output(), 3);
  });

  it('should prefetch bundles when declared as an import attribute statically', async function() {
    let b = await bundle(
      path.join(__dirname, '/integration/dynamic-static-prefetch/index.js'),
    );

    let output = await run(b);
    let headChildren = await output.default;

    assert.equal(headChildren.length, 3);

    assert(headChildren[0].tag === 'script');
    assert(headChildren[0].src.match(/async\..*\.js/));

    assert(headChildren[1].tag === 'link');
    assert(headChildren[1].rel === 'prefetch');
    assert(headChildren[1].as === 'script');
    assert(headChildren[1].href.match(/prefetched\..*\.js/));

    assert(headChildren[2].tag === 'link');
    assert(headChildren[2].rel === 'prefetch');
    assert(headChildren[2].as === 'style');
    assert(headChildren[2].href.match(/prefetched\..*\.css/));
  });

  it('should load additional links that were prefetched', async function() {
    let b = await bundle(
      path.join(
        __dirname,
        '/integration/dynamic-static-prefetch-loaded/index.js',
      ),
    );

    let output = await run(b);
    let outputReturn = await output.default;
    await outputReturn.loadDependency();

    let headChildren = outputReturn.children;
    assert.equal(headChildren.length, 5);
    let cssBundles = headChildren.filter(child =>
      child.href?.match(/prefetched-loaded\..*\.css/),
    );
    assert.equal(cssBundles.length, 2);

    assert(cssBundles[0].tag === 'link');
    assert(cssBundles[0].rel === 'prefetch');
    assert(cssBundles[0].as === 'style');
    assert(cssBundles[0].href.match(/prefetched-loaded\..*\.css/));

    assert(cssBundles[1].tag === 'link');
    assert(cssBundles[1].rel === 'stylesheet');
    assert(cssBundles[1].href.match(/prefetched-loaded\..*\.css/));
  });

  it('should preload bundles when declared as an import attribute statically', async function() {
    let b = await bundle(
      path.join(__dirname, '/integration/dynamic-static-preload/index.js'),
    );

    let output = await run(b);
    let headChildren = await output.default;

    assert(headChildren.length === 3);

    assert(headChildren[0].tag === 'script');
    assert(headChildren[0].src.match(/async\..*\.js/));

    assert(headChildren[1].tag === 'link');
    assert(headChildren[1].rel === 'preload');
    assert(headChildren[1].as === 'script');
    assert(headChildren[1].href.match(/preloaded\..*\.js/));

    assert(headChildren[2].tag === 'link');
    assert(headChildren[2].rel === 'preload');
    assert(headChildren[2].as === 'style');
    assert(headChildren[2].href.match(/preloaded\..*\.css/));
  });

  // TODO: Implement when we can evaluate bundles against esmodule targets
  it(
    'targetting esmodule, should modulepreload bundles when declared as an import attribute statically',
  );

  it('should remove import attributes', async () => {
    let b = await bundle(
      path.join(__dirname, '/integration/dynamic-import-attributes/index.js'),
    );

    let mainBundle = b.getBundles().find(b => b.isEntry);
    let mainBundleContent = await outputFS.readFile(
      mainBundle.filePath,
      'utf8',
    );
    assert(mainBundleContent.includes("require('./async')"));
    assert(mainBundleContent.includes(`require('./async2')`));
  });

  it('should split bundles when a dynamic import is used with a node environment', async function() {
    let b = await bundle(
      path.join(__dirname, '/integration/dynamic-node/index.js'),
    );

    assertBundles(b, [
      {
        name: 'index.js',
        assets: ['index.js', 'JSRuntime.js'],
      },
      {
        assets: ['local.js'],
      },
    ]);

    let output = await run(b);
    assert.equal(typeof output, 'function');
    assert.equal(await output(), 3);
  });

  it('should split bundles when a dynamic import is used with an electron-main environment', async function() {
    let b = await bundle(
      path.join(__dirname, '/integration/dynamic-electron-main/index.js'),
    );

    assertBundles(b, [
      {
        name: 'index.js',
        assets: ['index.js', 'JSRuntime.js'],
      },
      {
        assets: ['local.js'],
      },
    ]);

    let output = await run(b);
    assert.equal(typeof output, 'function');
    assert.equal(await output(), 3);
  });

  it('should split bundles when a dynamic import is used with an electron-renderer environment', async function() {
    let b = await bundle(
      path.join(__dirname, '/integration/dynamic-electron-renderer/index.js'),
    );

    assertBundles(b, [
      {
        name: 'index.js',
        assets: ['index.js', 'JSRuntime.js'],
      },
      {
        assets: ['local.js'],
      },
    ]);

    let output = await run(b);
    assert.equal(typeof output, 'function');
    assert.equal(await output(), 3);
  });

  it.skip('should load dynamic bundle when entry is in a subdirectory', async function() {
    let bu = await bundler(
      path.join(
        __dirname,
        '/integration/dynamic-subdirectory/subdirectory/index.js',
      ),
      {
        target: 'browser',
      },
    );
    // Set the rootDir to make sure subdirectory is preserved
    bu.options.rootDir = path.join(
      __dirname,
      '/integration/dynamic-subdirectory',
    );
    let b = await bu.bundle();
    let output = await run(b);
    assert.equal(typeof output, 'function');
    assert.equal(await output(), 3);
  });

  it('Should not run parcel over external modules', async function() {
    let b = await bundle(
      path.join(__dirname, '/integration/dynamic-external/index.js'),
    );

    assertBundles(b, [
      {
        name: 'index.js',
        assets: ['esmodule-helpers.js', 'index.js'],
      },
    ]);
  });

  it('should support bundling workers', async function() {
    let b = await bundle(path.join(__dirname, '/integration/workers/index.js'));

    assertBundles(b, [
      {
        name: 'index.js',
        assets: [
          'index.js',
          'common.js',
          'worker-client.js',
          'feature.js',
          'get-worker-url.js',
          'bundle-url.js',
          'JSRuntime.js',
          'JSRuntime.js',
          'JSRuntime.js',
        ],
      },
      {
        assets: ['service-worker.js'],
      },
      {
        assets: ['shared-worker.js'],
      },
      {
        assets: ['worker.js', 'common.js'],
      },
    ]);
  });

  it('should support bundling workers of type module', async function() {
    let b = await bundle(
      path.join(__dirname, '/integration/workers-module/index.js'),
      {
        defaultTargetOptions: {
          shouldScopeHoist: true,
        },
      },
    );

    assertBundles(b, [
      {
        assets: ['dedicated-worker.js'],
      },
      {
        name: 'index.js',
        assets: [
          'index.js',
          'bundle-url.js',
          'JSRuntime.js',
          'JSRuntime.js',
          'get-worker-url.js',
        ],
      },
      {
        assets: ['shared-worker.js'],
      },
    ]);

    let dedicated, shared;
    b.traverseBundles((bundle, ctx, traversal) => {
      if (bundle.getMainEntry().filePath.endsWith('shared-worker.js')) {
        shared = bundle;
      } else if (
        bundle.getMainEntry().filePath.endsWith('dedicated-worker.js')
      ) {
        dedicated = bundle;
      }
      if (dedicated && shared) traversal.stop();
    });

    assert(dedicated);
    assert(shared);

    dedicated = await outputFS.readFile(dedicated.filePath, 'utf8');
    shared = await outputFS.readFile(shared.filePath, 'utf8');
    assert(/import .* from ?"foo";/.test(dedicated));
    assert(/import .* from ?"foo";/.test(shared));
  });

  it('should support bundling workers with different order', async function() {
    let b = await bundle(
      path.join(__dirname, '/integration/workers/index-alternative.js'),
    );

    assertBundles(b, [
      {
        name: 'index-alternative.js',
        assets: [
          'index-alternative.js',
          'common.js',
          'worker-client.js',
          'feature.js',
          'bundle-url.js',
          'get-worker-url.js',
          'JSRuntime.js',
          'JSRuntime.js',
          'JSRuntime.js',
        ],
      },
      {
        assets: ['service-worker.js'],
      },
      {
        assets: ['shared-worker.js'],
      },
      {
        assets: ['worker.js', 'common.js'],
      },
    ]);
  });

  for (let workerType of ['webworker', 'serviceworker']) {
    it(`should split bundles when ${workerType}s use importScripts`, async function() {
      let b = await bundle(
        path.join(
          __dirname,
          `/integration/worker-import-scripts/index-${workerType}.js`,
        ),
      );

      assertBundles(b, [
        {
          assets: [
            'importScripts.js',
            'bundle-url.js',
            'JSRuntime.js',
            'JSRuntime.js',
          ],
        },
        {
          name: `index-${workerType}.js`,
          assets: [
            `index-${workerType}.js`,
            'bundle-url.js',
            'JSRuntime.js',
          ].concat(workerType === 'webworker' ? ['get-worker-url.js'] : []),
        },
        {
          assets: ['imported.js'],
        },
        {
          assets: ['imported2.js'],
        },
      ]);

      let workerBundleFile = path.join(
        distDir,
        (await outputFS.readdir(distDir)).find(file =>
          file.startsWith('importScripts'),
        ),
      );
      let workerBundleContents = await outputFS.readFile(
        workerBundleFile,
        'utf8',
      );

      assert(
        workerBundleContents.includes(
          'importScripts(require("imported.js"));\n',
        ),
      );
      assert(
        workerBundleContents.includes(
          'importScripts(require("imported.js"), require("imported2.js"));\n',
        ),
      );
    });
  }

  it('should not create bundles of external scripts referenced by importScripts', async function() {
    let b = await bundle(
      path.join(
        __dirname,
        '/integration/worker-import-scripts/index-external.js',
      ),
    );

    assertBundles(b, [
      {
        name: 'index-external.js',
        assets: [
          'index-external.js',
          'bundle-url.js',
          'get-worker-url.js',
          'JSRuntime.js',
        ],
      },
      {assets: ['external.js', 'JSRuntime.js']},
    ]);

    let workerBundleFile = path.join(
      distDir,
      (await outputFS.readdir(distDir)).find(file =>
        file.startsWith('external'),
      ),
    );
    let workerBundleContents = await outputFS.readFile(
      workerBundleFile,
      'utf8',
    );

    assert(
      workerBundleContents.includes(
        'importScripts(require("https://unpkg.com/parcel"));',
      ),
    );
    assert(
      workerBundleContents.includes(
        'module.exports = "https://unpkg.com/parcel"',
      ),
    );
  });

  it('should support bundling service-workers', async function() {
    let b = await bundle(
      path.join(__dirname, '/integration/service-worker/a/index.js'),
    );

    assertBundles(b, [
      {
        name: 'index.js',
        assets: [
          'index.js',
          'index.js',
          'bundle-url.js',
          'JSRuntime.js',
          'JSRuntime.js',
        ],
      },
      {
        assets: ['worker-nested.js'],
      },
      {
        assets: ['worker-outside.js'],
      },
    ]);
  });

  it('should recognize serviceWorker.register with static URL and import.meta.url', async function() {
    let b = await bundle(
      path.join(
        __dirname,
        '/integration/service-worker-import-meta-url/index.js',
      ),
    );

    assertBundles(b, [
      {
        name: 'index.js',
        assets: ['index.js', 'bundle-url.js', 'JSRuntime.js'],
      },
      {
        assets: ['worker.js'],
      },
    ]);

    let contents = await outputFS.readFile(
      b.getBundles().find(b => b.isEntry).filePath,
      'utf8',
    );
    assert(!contents.includes('import.meta.url'));
  });

  it('should throw a codeframe for a missing file in serviceWorker.register with URL and import.meta.url', async function() {
    let fixture = path.join(
      __dirname,
      'integration/service-worker-import-meta-url/missing.js',
    );
    let code = await inputFS.readFileSync(fixture, 'utf8');
    await assert.rejects(() => bundle(fixture), {
      name: 'BuildError',
      diagnostics: [
        {
          codeFrame: {
            code,
            codeHighlights: [
              {
                end: {
                  column: 51,
                  line: 1,
                },
                start: {
                  column: 12,
                  line: 1,
                },
              },
            ],
          },
          filePath: fixture,
          message: "Failed to resolve './invalid.js' from './missing.js'",
          origin: '@parcel/core',
        },
        {
          hints: ['Did you mean __./index.js__?'],
          message: "Cannot load file './invalid.js' in './'.",
          origin: '@parcel/resolver-default',
        },
      ],
    });
  });

  it('should support bundling workers with circular dependencies', async function() {
    let b = await bundle(
      path.join(__dirname, '/integration/worker-circular/index.js'),
    );

    assertBundles(b, [
      {
        name: 'index.js',
        assets: [
          'index.js',
          'bundle-url.js',
          'JSRuntime.js',
          'get-worker-url.js',
        ],
      },
      {
        assets: ['worker.js', 'worker-dep.js'],
      },
    ]);
  });

  it('should recognize worker constructor with static URL and import.meta.url', async function() {
    let b = await bundle(
      path.join(__dirname, '/integration/worker-import-meta-url/index.js'),
    );

    assertBundles(b, [
      {
        name: 'index.js',
        assets: [
          'index.js',
          'bundle-url.js',
          'JSRuntime.js',
          'get-worker-url.js',
        ],
      },
      {
        assets: ['worker.js'],
      },
    ]);

    let contents = await outputFS.readFile(
      b.getBundles().find(b => b.isEntry).filePath,
      'utf8',
    );
    assert(!contents.includes('import.meta.url'));
  });

  it('should ignore worker constructors with dynamic URL and import.meta.url', async function() {
    let b = await bundle(
      path.join(__dirname, '/integration/worker-import-meta-url/dynamic.js'),
    );

    assertBundles(b, [
      {
        name: 'dynamic.js',
        assets: ['dynamic.js'],
      },
    ]);

    let contents = await outputFS.readFile(b.getBundles()[0].filePath, 'utf8');
    assert(contents.includes('import.meta.url'));
  });

  it('should ignore worker constructors with local URL binding and import.meta.url', async function() {
    let b = await bundle(
      path.join(__dirname, '/integration/worker-import-meta-url/local-url.js'),
    );

    assertBundles(b, [
      {
        name: 'local-url.js',
        assets: ['local-url.js'],
      },
    ]);

    let contents = await outputFS.readFile(b.getBundles()[0].filePath, 'utf8');
    assert(contents.includes('import.meta.url'));
  });

  it('should throw a codeframe for a missing file in worker constructor with URL and import.meta.url', async function() {
    let fixture = path.join(
      __dirname,
      'integration/worker-import-meta-url/missing.js',
    );
    let code = await inputFS.readFileSync(fixture, 'utf8');
    await assert.rejects(() => bundle(fixture), {
      name: 'BuildError',
      diagnostics: [
        {
          codeFrame: {
            code,
            codeHighlights: [
              {
                end: {
                  column: 51,
                  line: 1,
                },
                start: {
                  column: 12,
                  line: 1,
                },
              },
            ],
          },
          filePath: fixture,
          message: "Failed to resolve './invalid.js' from './missing.js'",
          origin: '@parcel/core',
        },
        {
          hints: [
            'Did you mean __./dynamic.js__?',
            'Did you mean __./index.js__?',
          ],
          message: "Cannot load file './invalid.js' in './'.",
          origin: '@parcel/resolver-default',
        },
      ],
    });
  });

  it.skip('should support bundling in workers with other loaders', async function() {
    let b = await bundle(
      path.join(__dirname, '/integration/workers-with-other-loaders/index.js'),
    );

    assertBundles(b, {
      name: 'index.js',
      assets: [
        'index.js',
        'worker-client.js',
        'cacheLoader.js',
        'js-loader.js',
        'wasm-loader.js',
      ],
      childBundles: [
        {
          type: 'wasm',
          assets: ['add.wasm'],
          childBundles: [],
        },
        {
          type: 'map',
        },
        {
          assets: ['worker.js', 'cacheLoader.js', 'wasm-loader.js'],
          childBundles: [
            {
              type: 'map',
            },
          ],
        },
      ],
    });
  });
  // ATLASSIAN: Don't share bundles between workers and page scripts
  it.skip('should create a shared bundle to deduplicate assets in workers', async () => {
    let b = await bundle(
      path.join(__dirname, '/integration/worker-shared/index.js'),
      {
        mode: 'production',
        defaultTargetOptions: {
          shouldScopeHoist: false,
        },
      },
    );

    assertBundles(b, [
      {
        name: 'index.js',
        assets: [
          'index.js',
          'lodash.js',
          'bundle-url.js',
          'get-worker-url.js',
          'JSRuntime.js',
          'JSRuntime.js',
          'bundle-manifest.js',
          'relative-path.js',
        ],
      },
      {
        assets: [
          'worker-a.js',
          'JSRuntime.js',
          'bundle-url.js',
          'get-worker-url.js',
          'bundle-manifest.js',
          'JSRuntime.js',
          'relative-path.js',
        ],
      },
      {
        assets: ['worker-b.js'],
      },
      {
        assets: ['esmodule-helpers.js', 'lodash.js'],
      },
    ]);

    let sharedBundle = b
      .getBundles()
      .sort((a, b) => b.stats.size - a.stats.size)
      .find(b => b.name !== 'index.js');
    let workerBundle = b.getBundles().find(b => b.name.startsWith('worker-b'));
    let contents = await outputFS.readFile(workerBundle.filePath, 'utf8');
    assert(contents.includes(`importScripts("./${sharedBundle.name}")`));
  });

  it('should contain duplicate assets in workers when in development', async () => {
    let b = await bundle(
      path.join(__dirname, '/integration/worker-shared/index.js'),
      {mode: 'development'},
    );

    assertBundles(b, [
      {
        name: 'index.js',
        assets: [
          'index.js',
          'bundle-url.js',
          'get-worker-url.js',
          'JSRuntime.js',
          'lodash.js',
        ],
      },
      {
        assets: [
          'worker-a.js',
          'JSRuntime.js',
          'bundle-url.js',
          'esmodule-helpers.js',
          'get-worker-url.js',
          'lodash.js',
        ],
      },
      {
        assets: ['worker-b.js', 'lodash.js', 'esmodule-helpers.js'],
      },
    ]);
  });

<<<<<<< HEAD
  // ATLASSIAN: Don't share bundles between workers and page scripts
  it.skip('should create a shared bundle between browser and worker contexts', async () => {
=======
  it('should deduplicate and remove an unnecessary async bundle when it contains a cyclic reference to its entry', async () => {
    let b = await bundle(
      path.join(
        __dirname,
        '/integration/deduplicate-from-async-cyclic-bundle-entry/index.js',
      ),
    );

    assertBundles(b, [
      {
        name: 'index.js',
        assets: [
          'index.js',
          'bar.js',
          'bundle-url.js',
          'cacheLoader.js',
          'esmodule-helpers.js',
          'foo.js',
          'js-loader.js',
          'JSRuntime.js',
        ],
      },
      {
        assets: ['async.js', 'JSRuntime.js'],
      },
    ]);

    assert.deepEqual(await Promise.all((await run(b)).default), [5, 4]);
  });

  it('async dependency internalization successfully removes unneeded bundlegroups and their bundles', async () => {
    let b = await bundle(
      path.join(
        __dirname,
        '/integration/internalize-remove-bundlegroup/index.js',
      ),
    );

    assertBundles(b, [
      {
        name: 'index.js',
        assets: [
          'bundle-url.js',
          'get-worker-url.js',
          'index.js',
          'JSRuntime.js',
        ],
      },
      {
        assets: [
          'bundle-url.js',
          'get-worker-url.js',
          'JSRuntime.js',
          'worker1.js',
          'worker2.js',
          'worker3.js',
          'core.js',
        ],
      },
      {assets: ['core.js', 'worker3.js']},
    ]);
  });

  it('should create a shared bundle between browser and worker contexts', async () => {
>>>>>>> 2e760d23
    let b = await bundle(
      path.join(__dirname, '/integration/html-shared-worker/index.html'),
      {mode: 'production', defaultTargetOptions: {shouldScopeHoist: false}},
    );

    assertBundles(b, [
      {
        name: 'index.html',
        assets: ['index.html'],
      },
      {
        assets: [
          'index.js',
          'bundle-url.js',
          'JSRuntime.js',
          'get-worker-url.js',
          'bundle-manifest.js',
          'JSRuntime.js',
          'relative-path.js',
        ],
      },
      {
        assets: ['worker.js'],
      },
      {
        assets: ['lodash.js', 'esmodule-helpers.js'],
      },
    ]);

    let sharedBundle = b
      .getBundles()
      .sort((a, b) => b.stats.size - a.stats.size)
      .find(b => b.name !== 'index.js');
    let workerBundle = b.getBundles().find(b => b.name.startsWith('worker'));
    let contents = await outputFS.readFile(workerBundle.filePath, 'utf8');
    assert(contents.includes(`importScripts("./${sharedBundle.name}")`));

    let outputArgs = [];
    let workerArgs = [];
    await run(b, {
      Worker: class {
        constructor(url) {
          workerArgs.push(url);
        }
      },
      output: (ctx, val) => {
        outputArgs.push([ctx, val]);
      },
    });

    assert.deepStrictEqual(outputArgs, [['main', 3]]);
    assert.deepStrictEqual(workerArgs, [
      `http://localhost/${path.basename(workerBundle.filePath)}`,
    ]);
  });

  it('should dynamic import files which import raw files', async function() {
    let b = await bundle(
      path.join(__dirname, '/integration/dynamic-references-raw/index.js'),
    );

    assertBundles(b, [
      {
        name: 'index.js',
        assets: [
          'index.js',
          'bundle-url.js',
          'cacheLoader.js',
          'js-loader.js',
          'JSRuntime.js',
        ],
      },
      {
        assets: ['local.js', 'JSRuntime.js'],
      },
      {
        assets: ['test.txt'],
      },
    ]);

    let output = await run(b);
    assert.equal(typeof output, 'function');
    assert.equal(await output(), 3);
  });

  it('should return all exports as an object when using ES modules', async function() {
    let b = await bundle(
      path.join(__dirname, '/integration/dynamic-esm/index.js'),
    );

    assertBundles(b, [
      {
        name: 'index.js',
        assets: [
          'index.js',
          'bundle-url.js',
          'cacheLoader.js',
          'esmodule-helpers.js',
          'js-loader.js',
          'JSRuntime.js',
        ],
      },
      {
        assets: ['local.js'],
      },
    ]);

    let output = (await run(b)).default;
    assert.equal(typeof output, 'function');
    assert.equal(await output(), 3);
  });

  it('should duplicate small modules across multiple bundles', async function() {
    let b = await bundle(
      path.join(__dirname, '/integration/dynamic-common-small/index.js'),
    );

    assertBundles(b, [
      {
        assets: ['a.js', 'common.js', 'common-dep.js'],
      },
      {
        assets: ['b.js', 'common.js', 'common-dep.js'],
      },
      {
        name: 'index.js',
        assets: [
          'index.js',
          'bundle-url.js',
          'cacheLoader.js',
          'js-loader.js',
          'JSRuntime.js',
          'JSRuntime.js',
        ],
      },
    ]);

    let output = await run(b);
    assert.equal(typeof output, 'function');
    assert.equal(await output(), 7);
  });

  it('should create a separate bundle for large modules shared between bundles', async function() {
    let b = await bundle(
      path.join(__dirname, '/integration/dynamic-common-large/index.js'),
      {
        mode: 'production',
        defaultTargetOptions: {
          shouldScopeHoist: false,
        },
      },
    );

    assertBundles(b, [
      {
        assets: ['a.js'],
      },
      {
        assets: ['b.js'],
      },
      {
        name: 'index.js',
        assets: [
          'index.js',
          'c.js',
          'bundle-url.js',
          'cacheLoader.js',
          'js-loader.js',
          'JSRuntime.js',
          'JSRuntime.js',
          'bundle-manifest.js',
          'JSRuntime.js',
          'relative-path.js',
        ],
      },
      {
        assets: ['common.js', 'lodash.js'],
      },
    ]);

    let output = await run(b);
    assert.equal(typeof output, 'function');
    assert.equal(await output(), 7);
  });

  it('should not duplicate a module which is already in a parent bundle', async function() {
    let b = await bundle(
      path.join(__dirname, '/integration/dynamic-hoist-dup/index.js'),
    );

    assertBundles(b, [
      {
        name: 'index.js',
        assets: [
          'index.js',
          'common.js',
          'bundle-url.js',
          'cacheLoader.js',
          'js-loader.js',
          'JSRuntime.js',
        ],
      },
      {
        assets: ['a.js'],
      },
    ]);

    let output = await run(b);
    assert.equal(typeof output, 'function');
    assert.equal(await output(), 5);
  });

  it('should duplicate an asset if it is not present in every parent bundle', async function() {
    let b = await bundle(
      ['a.js', 'b.js'].map(entry =>
        path.join(__dirname, 'integration/dynamic-hoist-no-dedupe', entry),
      ),
    );
    assertBundles(b, [
      {
        assets: ['c.js', 'common.js', 'esmodule-helpers.js'],
      },
      {
        name: 'b.js',
        assets: [
          'b.js',
          'bundle-url.js',
          'cacheLoader.js',
          'js-loader.js',
          'JSRuntime.js',
        ],
      },
      {
        name: 'a.js',
        assets: [
          'a.js',
          'bundle-url.js',
          'common.js',
          'cacheLoader.js',
          'esmodule-helpers.js',
          'js-loader.js',
          'JSRuntime.js',
        ],
      },
    ]);
  });

  it('should duplicate an asset if it is not available in all possible ancestries', async () => {
    let b = await bundle(
      path.join(
        __dirname,
        '/integration/dynamic-hoist-no-dedupe-ancestry/index.js',
      ),
    );

    assertBundles(b, [
      {
        name: 'index.js',
        assets: [
          'index.js',
          'bundle-url.js',
          'cacheLoader.js',
          'js-loader.js',
          'JSRuntime.js',
          'JSRuntime.js',
          'esmodule-helpers.js',
        ],
      },
      {
        assets: ['a.js', 'common.js', 'JSRuntime.js'],
      },
      {
        assets: ['b.js', 'JSRuntime.js'],
      },
      {
        assets: ['c.js', 'JSRuntime.js'],
      },
      {
        assets: ['d.js', 'common.js'],
      },
    ]);

    let {default: promise} = await run(b);
    assert.equal(await promise, 42);
  });

  it('should support shared modules with async imports', async function() {
    let b = await bundle(
      path.join(__dirname, '/integration/dynamic-hoist-deep/index.js'),
    );

    assertBundles(b, [
      {
        name: 'index.js',
        assets: [
          'index.js',
          'bundle-url.js',
          'cacheLoader.js',
          'esmodule-helpers.js',
          'js-loader.js',
          'JSRuntime.js',
          'JSRuntime.js',
        ],
      },
      {
        assets: ['a.js', 'c.js', 'JSRuntime.js'],
      },
      {
        assets: ['b.js', 'c.js', 'JSRuntime.js'],
      },
      {
        assets: ['1.js'],
      },
    ]);

    let {default: promise} = await run(b);
    assert.ok(await promise);
  });

  it('should support requiring JSON files', async function() {
    let b = await bundle(path.join(__dirname, '/integration/json/index.js'));

    assertBundles(b, [
      {
        name: 'index.js',
        assets: ['index.js', 'local.json'],
      },
    ]);

    let output = await run(b);
    assert.equal(typeof output, 'function');
    assert.equal(output(), 3);
  });

  it('should support requiring JSON5 files', async function() {
    let b = await bundle(path.join(__dirname, '/integration/json5/index.js'));

    assertBundles(b, [
      {
        name: 'index.js',
        assets: ['index.js', 'local.json5'],
      },
    ]);

    let output = await run(b);
    assert.equal(typeof output, 'function');
    assert.equal(output(), 3);
  });

  it('should support importing a URL to a raw asset', async function() {
    let b = await bundle(
      path.join(__dirname, '/integration/import-raw/index.js'),
    );

    assertBundles(b, [
      {
        name: 'index.js',
        assets: ['index.js', 'bundle-url.js', 'JSRuntime.js'],
      },
      {
        type: 'txt',
        assets: ['test.txt'],
      },
    ]);

    let output = await run(b);
    assert.equal(typeof output, 'function');
    assert(/^http:\/\/localhost\/test\.[0-9a-f]+\.txt$/.test(output()));
    let stats = await outputFS.stat(
      path.join(distDir, url.parse(output()).pathname),
    );
    assert.equal(stats.size, 9);
  });

  it('should support referencing a raw asset with static URL and import.meta.url', async function() {
    let b = await bundle(
      path.join(__dirname, '/integration/import-raw-import-meta-url/index.js'),
    );

    assertBundles(b, [
      {
        name: 'index.js',
        assets: [
          'index.js',
          'bundle-url.js',
          'esmodule-helpers.js',
          'JSRuntime.js',
        ],
      },
      {
        type: 'txt',
        assets: ['test.txt'],
      },
    ]);

    let contents = await outputFS.readFile(b.getBundles()[0].filePath, 'utf8');
    assert(!contents.includes('import.meta.url'));

    let output = await run(b);
    assert(/^http:\/\/localhost\/test\.[0-9a-f]+\.txt$/.test(output.default));
    let stats = await outputFS.stat(
      path.join(distDir, url.parse(output.default).pathname),
    );
    assert.equal(stats.size, 9);
  });

  it('should ignore new URL and import.meta.url with local binding', async function() {
    let b = await bundle(
      path.join(
        __dirname,
        '/integration/import-raw-import-meta-url/local-url.js',
      ),
    );

    assertBundles(b, [
      {
        name: 'local-url.js',
        assets: ['esmodule-helpers.js', 'local-url.js'],
      },
    ]);

    let contents = await outputFS.readFile(b.getBundles()[0].filePath, 'utf8');
    assert(contents.includes('import.meta.url'));
  });

  it('should support referencing a raw asset with static URL and import.meta.url (diagnostic)', async function() {
    let fixture = path.join(
      __dirname,
      'integration/import-raw-import-meta-url/missing.js',
    );
    let code = await inputFS.readFileSync(fixture, 'utf8');
    await assert.rejects(() => bundle(fixture), {
      name: 'BuildError',
      diagnostics: [
        {
          codeFrame: {
            code,
            codeHighlights: [
              {
                end: {
                  column: 54,
                  line: 1,
                },
                start: {
                  column: 16,
                  line: 1,
                },
              },
            ],
          },
          filePath: fixture,
          message: "Failed to resolve 'invalid.txt' from './missing.js'",
          origin: '@parcel/core',
        },
        {
          hints: [],
          message: "Cannot load file './invalid.txt' in './'.",
          origin: '@parcel/resolver-default',
        },
      ],
    });
  });

  it('should support importing a URL to a large raw asset', async function() {
    // 6 megabytes, which exceeds the threshold in summarizeRequest for buffering
    // entire contents into memory and should stream content instead
    let assetSizeBytes = 6000000;

    let distDir = path.join(outputFS.cwd(), '/dist');
    let fixtureDir = path.join(__dirname, '/integration/import-raw');
    let inputDir = path.join(__dirname, 'input');

    await ncp(fixtureDir, inputDir);
    await outputFS.writeFile(
      path.join(inputDir, 'test.txt'),
      Buffer.alloc(assetSizeBytes),
    );

    let b = await bundle(path.join(inputDir, 'index.js'), {
      inputFS: overlayFS,
      defaultTargetOptions: {
        distDir,
      },
    });
    assertBundles(b, [
      {
        name: 'index.js',
        assets: ['index.js', 'JSRuntime.js', 'bundle-url.js'],
      },
      {
        type: 'txt',
        assets: ['test.txt'],
      },
    ]);

    let output = await run(b);
    assert.equal(typeof output, 'function');
    assert(/^http:\/\/localhost\/test\.[0-9a-f]+\.txt$/.test(output()));
    let stats = await outputFS.stat(
      path.join(distDir, url.parse(output()).pathname),
    );
    assert.equal(stats.size, assetSizeBytes);
  });

  it('should minify JS in production mode', async function() {
    let b = await bundle(path.join(__dirname, '/integration/uglify/index.js'), {
      defaultTargetOptions: {
        shouldOptimize: true,
        shouldScopeHoist: false,
      },
    });

    let output = await run(b);
    assert.equal(typeof output, 'function');
    assert.equal(output(), 3);

    let js = await outputFS.readFile(path.join(distDir, 'index.js'), 'utf8');
    assert(!js.includes('local.a'));
  });

  it('should use uglify config', async function() {
    await bundle(path.join(__dirname, '/integration/uglify-config/index.js'), {
      defaultTargetOptions: {
        shouldOptimize: true,
        shouldScopeHoist: false,
      },
    });

    let js = await outputFS.readFile(path.join(distDir, 'index.js'), 'utf8');
    assert(!js.includes('console.log'));
    assert(!js.includes('// This is a comment'));
  });

  it('should insert global variables when needed', async function() {
    let b = await bundle(path.join(__dirname, '/integration/globals/index.js'));

    let output = await run(b);
    assert.deepEqual(output(), {
      dir: path.join(__dirname, '/integration/globals'),
      file: path.join(__dirname, '/integration/globals/index.js'),
      buf: Buffer.from('browser').toString('base64'),
      global: true,
    });
  });

  it('should not insert global variables when used in a module specifier', async function() {
    let b = await bundle(
      path.join(__dirname, '/integration/globals-module-specifier/a.js'),
    );

    assertBundles(b, [
      {
        assets: ['a.js', 'b.js', 'c.js', 'esmodule-helpers.js'],
      },
    ]);

    let output = await run(b);
    assert.deepEqual(output, 1234);
  });

  it('should not insert global variables in dead branches', async function() {
    let b = await bundle(
      path.join(__dirname, '/integration/globals-unused/a.js'),
    );

    assertBundles(b, [
      {
        assets: ['a.js'],
      },
    ]);

    let output = await run(b);
    assert.deepEqual(output, 'foo');
  });

  it('should handle re-declaration of the global constant', async function() {
    let b = await bundle(
      path.join(__dirname, '/integration/global-redeclare/index.js'),
    );

    let output = await run(b);
    assert.deepEqual(output(), false);
  });

  it('should insert environment variables inserted by a prior transform', async () => {
    let b = await bundle(
      path.join(__dirname, '/integration/env-prior-transform/index.js'),
    );

    let jsBundle = b.getBundles()[0];
    let contents = await outputFS.readFile(jsBundle.filePath, 'utf8');

    assert(!contents.includes('process.env'));
    assert.equal(await run(b), 'test');
  });

  it('should not insert environment variables in node environment', async function() {
    let b = await bundle(
      path.join(__dirname, '/integration/env-node/index.js'),
    );

    let output = await run(b);
    assert.ok(output.toString().includes('process.env'));
    assert.equal(output(), 'test:test');
  });

  it('should not insert environment variables in electron-main environment', async function() {
    let b = await bundle(path.join(__dirname, '/integration/env/index.js'), {
      targets: {
        main: {
          context: 'electron-main',
          distDir: path.join(__dirname, '/integration/env/dist.js'),
        },
      },
    });

    let output = await run(b);
    assert.ok(output.toString().includes('process.env'));
    assert.equal(output(), 'test:test');
  });

  it('should not insert environment variables in electron-renderer environment', async function() {
    let b = await bundle(path.join(__dirname, '/integration/env/index.js'), {
      targets: {
        main: {
          context: 'electron-renderer',
          distDir: path.join(__dirname, '/integration/env/dist.js'),
        },
      },
    });

    let output = await run(b);
    assert.ok(output.toString().includes('process.env'));
    assert.equal(output(), 'test:test');
  });

  it('should inline NODE_ENV environment variable in browser environment even if disabled', async function() {
    let b = await bundle(
      path.join(__dirname, '/integration/env-nodeenv/index.js'),
      {
        env: {
          FOO: 'abc',
        },
      },
    );

    let output = await run(b);
    assert.ok(!output.toString().includes('process.env'));
    assert.equal(output(), 'test:undefined');
  });

  it('should not insert environment variables in browser environment if disabled', async function() {
    let b = await bundle(
      path.join(__dirname, '/integration/env-disabled/index.js'),
      {
        env: {FOOBAR: 'abc'},
      },
    );

    let output = await run(b);
    assert.ok(!output.toString().includes('process.env'));
    assert.equal(output(), 'undefined:undefined');
  });

  it('should only insert environment variables in browser environment matching the glob', async function() {
    let b = await bundle(
      path.join(__dirname, '/integration/env-disabled-glob/index.js'),
      {
        env: {A_1: 'abc', B_1: 'def', B_2: 'ghi'},
      },
    );

    let output = await run(b);
    assert.ok(!output.toString().includes('process.env'));
    assert.equal(output(), 'undefined:def:ghi');
  });

  it('should be able to inline environment variables in browser environment', async function() {
    let b = await bundle(path.join(__dirname, '/integration/env/index.js'), {
      env: {NODE_ENV: 'abc'},
    });

    let output = await run(b);
    assert.ok(!output.toString().includes('process.env'));
    assert.equal(output(), 'abc:abc');
  });

  it("should insert the user's NODE_ENV as process.env.NODE_ENV if passed", async function() {
    let b = await bundle(path.join(__dirname, '/integration/env/index.js'), {
      env: {
        NODE_ENV: 'production',
      },
    });

    let output = await run(b);
    assert.ok(!output.toString().includes('process.env'));
    assert.equal(output(), 'production:production');
  });

  it('should insert environment variables from a file', async function() {
    let b = await bundle(
      path.join(__dirname, '/integration/env-file/index.js'),
    );

    // Make sure dotenv doesn't leak its values into the main process's env
    assert(process.env.FOO == null);

    let output = await run(b);
    assert.equal(output, 'bartest');
  });

  it("should insert environment variables matching the user's NODE_ENV if passed", async function() {
    let b = await bundle(
      path.join(__dirname, '/integration/env-file/index.js'),
      {env: {NODE_ENV: 'production'}},
    );

    let output = await run(b);
    assert.equal(output, 'productiontest');
  });

  it('should replace process.browser for target browser', async function() {
    let b = await bundle(
      path.join(__dirname, '/integration/process/index.js'),
      {
        targets: {
          main: {
            context: 'browser',
            distDir: path.join(__dirname, '/integration/process/dist.js'),
          },
        },
      },
    );

    let output = await run(b);
    assert.ok(output.toString().indexOf('process.browser') === -1);
    assert.equal(output(), true);
  });

  it('should not touch process.browser for target node', async function() {
    let b = await bundle(
      path.join(__dirname, '/integration/process/index.js'),
      {
        targets: {
          main: {
            context: 'node',
            distDir: path.join(__dirname, '/integration/process/dist.js'),
          },
        },
      },
    );

    let output = await run(b);
    assert.ok(output.toString().indexOf('process.browser') !== -1);
    assert.equal(output(), false);
  });

  it('should not touch process.browser for target electron-main', async function() {
    let b = await bundle(
      path.join(__dirname, '/integration/process/index.js'),
      {
        targets: {
          main: {
            context: 'electron-main',
            distDir: path.join(__dirname, '/integration/process/dist.js'),
          },
        },
      },
    );

    let output = await run(b);
    assert.ok(output.toString().indexOf('process.browser') !== -1);
    assert.equal(output(), false);
  });

  it('should replace process.browser for target electron-renderer', async function() {
    let b = await bundle(
      path.join(__dirname, '/integration/process/index.js'),
      {
        targets: {
          main: {
            context: 'electron-renderer',
            distDir: path.join(__dirname, '/integration/process/dist.js'),
          },
        },
      },
    );

    let output = await run(b);
    assert.ok(output.toString().indexOf('process.browser') === -1);
    assert.equal(output(), true);
    // Running the bundled code has the side effect of setting process.browser = true, which can mess
    // up the instantiation of typescript.sys within validator-typescript, so we want to reset it.
    process.browser = undefined;
  });

  it.skip('should support adding implicit dependencies', async function() {
    let b = await bundle(path.join(__dirname, '/integration/json/index.js'), {
      delegate: {
        getImplicitDependencies(asset) {
          if (asset.basename === 'index.js') {
            return [{name: '../css/index.css'}];
          }
        },
      },
    });

    assertBundles(b, {
      name: 'index.js',
      assets: ['index.js', 'local.json', 'index.css'],
      childBundles: [
        {
          type: 'css',
          assets: ['index.css'],
        },
        {
          type: 'map',
        },
      ],
    });

    let output = await run(b);
    assert.equal(typeof output, 'function');
    assert.equal(output(), 3);
  });

  it('should support requiring YAML files', async function() {
    let b = await bundle(path.join(__dirname, '/integration/yaml/index.js'));

    assertBundles(b, [
      {
        name: 'index.js',
        assets: ['index.js', 'local.yaml'],
        childBundles: [
          {
            type: 'map',
          },
        ],
      },
    ]);

    let output = await run(b);
    assert.equal(typeof output, 'function');
    assert.equal(output(), 3);
  });

  it('should support requiring TOML files', async function() {
    let b = await bundle(path.join(__dirname, '/integration/toml/index.js'));

    assertBundles(b, [
      {
        name: 'index.js',
        assets: ['index.js', 'local.toml'],
        childBundles: [
          {
            type: 'map',
          },
        ],
      },
    ]);

    let output = await run(b);
    assert.equal(typeof output, 'function');
    assert.equal(output(), 3);
  });

  it('should support requiring CoffeeScript files', async function() {
    let b = await bundle(path.join(__dirname, '/integration/coffee/index.js'));

    assertBundles(b, [
      {
        name: 'index.js',
        assets: ['index.js', 'local.coffee'],
      },
    ]);

    let output = await run(b);
    assert.equal(typeof output, 'function');
    assert.equal(output(), 3);
  });

  it('should resolve the browser field before main', async function() {
    let b = await bundle(
      path.join(__dirname, '/integration/resolve-entries/browser.js'),
    );

    assertBundles(b, [
      {
        name: 'browser.js',
        assets: ['browser.js', 'browser-module.js', 'esmodule-helpers.js'],
      },
    ]);

    let output = await run(b);

    assert.equal(typeof output.test, 'function');
    assert.equal(output.test(), 'pkg-browser');
  });

  it('should exclude resolving specifiers that map to false in the browser field in browser builds', async () => {
    let b = await bundle(
      path.join(
        __dirname,
        '/integration/resolve-entries/pkg-ignore-browser/index.js',
      ),
      {
        targets: ['browsers'],
      },
    );

    assert.deepEqual(await run(b), {});
  });

  it('should not exclude resolving specifiers that map to false in the browser field in node builds', async () => {
    let b = await bundle(
      path.join(
        __dirname,
        '/integration/resolve-entries/pkg-ignore-browser/index.js',
      ),
      {
        targets: ['node'],
      },
    );

    assert.equal(await run(b), 'this should only exist in non-browser builds');
  });

  it.skip('should not resolve the browser field for --target=node', async function() {
    let b = await bundle(
      path.join(__dirname, '/integration/resolve-entries/browser.js'),
      {
        target: 'node',
      },
    );

    assertBundles(b, {
      name: 'browser.js',
      assets: ['browser.js', 'node-module.js'],
      childBundles: [
        {
          type: 'map',
        },
      ],
    });

    let output = await run(b);

    assert.equal(typeof output.test, 'function');
    assert.equal(output.test(), 'pkg-main');
  });

  it.skip('should resolve advanced browser resolution', async function() {
    let b = await bundle(
      path.join(__dirname, '/integration/resolve-entries/browser-multiple.js'),
    );

    assertBundles(b, {
      name: 'browser-multiple.js',
      assets: [
        'browser-multiple.js',
        'projected-browser.js',
        'browser-entry.js',
      ],
      childBundles: [
        {
          type: 'map',
        },
      ],
    });

    let {test: output} = await run(b);

    assert.equal(typeof output.projected.test, 'function');
    assert.equal(typeof output.entry.test, 'function');
    assert.equal(output.projected.test(), 'pkg-browser-multiple');
    assert.equal(output.entry.test(), 'pkg-browser-multiple browser-entry');
  });

  it.skip('should not resolve advanced browser resolution with --target=node', async function() {
    let b = await bundle(
      path.join(__dirname, '/integration/resolve-entries/browser-multiple.js'),
      {
        target: 'node',
      },
    );

    assertBundles(b, {
      name: 'browser-multiple.js',
      assets: ['browser-multiple.js', 'node-entry.js', 'projected.js'],
      childBundles: [
        {
          type: 'map',
        },
      ],
    });

    let {test: output} = await run(b);

    assert.equal(typeof output.projected.test, 'function');
    assert.equal(typeof output.entry.test, 'function');
    assert.equal(output.projected.test(), 'pkg-main-multiple');
    assert.equal(output.entry.test(), 'pkg-browser-multiple main-entry');
  });

  it.skip('should resolve the module field before main if scope-hoisting is enabled', async function() {
    let b = await bundle(
      path.join(__dirname, '/integration/resolve-entries/module-field.js'),
      {
        defaultTargetOptions: {
          shouldScopeHoist: true,
        },
      },
    );

    assertBundles(b, [
      {
        name: 'module-field.js',
        assets: ['module-field.js', 'es6.module.js'],
      },
    ]);

    let output = await run(b);

    assert.equal(typeof output.test, 'function');
    assert.equal(output.test(), 'pkg-es6-module');
  });

  it.skip('should resolve the module field before main if scope-hoisting is enabled', async function() {
    let b = await bundle(
      path.join(__dirname, '/integration/resolve-entries/both-fields.js'),
      {
        defaultTargetOptions: {
          shouldScopeHoist: true,
        },
      },
    );

    assertBundles(b, [
      {
        name: 'both-fields.js',
        assets: ['both-fields.js', 'es6.module.js'],
      },
    ]);

    let output = await run(b);

    assert.equal(typeof output.test, 'function');
    assert.equal(output.test(), 'pkg-es6-module');
  });

  it('should resolve the main field', async function() {
    let b = await bundle(
      path.join(__dirname, '/integration/resolve-entries/main-field.js'),
    );

    assertBundles(b, [
      {
        name: 'main-field.js',
        assets: ['main-field.js', 'main.js', 'esmodule-helpers.js'],
      },
    ]);

    let output = await run(b);

    assert.equal(typeof output.test, 'function');
    assert.equal(output.test(), 'pkg-main-module');
  });

  it('should minify JSON files', async function() {
    let b = await bundle(
      path.join(__dirname, '/integration/uglify-json/index.json'),
      {
        defaultTargetOptions: {
          shouldOptimize: true,
          shouldScopeHoist: false,
        },
      },
    );

    let json = await outputFS.readFile(path.join(distDir, 'index.js'), 'utf8');
    assert(json.includes('{"test":"test"}'));

    let output = await run(b);
    assert.deepEqual(output, {test: 'test'});
  });

  it('should minify JSON5 files', async function() {
    let b = await bundle(
      path.join(__dirname, '/integration/uglify-json5/index.json5'),
      {
        defaultTargetOptions: {
          shouldOptimize: true,
          shouldScopeHoist: false,
        },
      },
    );

    let json = await outputFS.readFile(path.join(distDir, 'index.js'), 'utf8');
    assert(json.includes('{"test":"test"}'));

    let output = await run(b);
    assert.deepEqual(output, {test: 'test'});
  });

  it.skip('should minify YAML for production', async function() {
    let b = await bundle(path.join(__dirname, '/integration/yaml/index.js'), {
      defaultTargetOptions: {
        shouldOptimize: true,
        shouldScopeHoist: false,
      },
    });

    let output = await run(b);
    assert.equal(typeof output, 'function');
    assert.equal(output(), 3);

    let json = await outputFS.readFile('dist/index.js', 'utf8');
    assert(json.includes('{a:1,b:{c:2}}'));
  });

  it('should minify TOML for production', async function() {
    let b = await bundle(path.join(__dirname, '/integration/toml/index.js'), {
      defaultTargetOptions: {
        shouldOptimize: true,
        shouldScopeHoist: false,
      },
    });

    let output = await run(b);
    assert.equal(typeof output, 'function');
    assert.equal(output(), 3);

    let json = await outputFS.readFile(path.join(distDir, 'index.js'), 'utf8');
    assert(json.includes('{a:1,b:{c:2}}'));
  });

  it('should support optional dependencies in try...catch blocks', async function() {
    let b = await bundle(
      path.join(__dirname, '/integration/optional-dep/index.js'),
    );

    assertBundles(b, [
      {
        name: 'index.js',
        assets: ['index.js'],
      },
    ]);

    let output = await run(b);

    assert.equal(Object.getPrototypeOf(output).constructor.name, 'Error');
    assert(
      /Cannot find module ['"]optional-dep['"]/.test(output.message),
      'Should set correct error message',
    );
    assert.equal(output.code, 'MODULE_NOT_FOUND');
  });

  it('should support excluding dependencies in falsy branches', async function() {
    let b = await bundle(
      path.join(__dirname, '/integration/falsy-dep/index.js'),
    );

    assertBundles(b, [
      {
        name: 'index.js',
        assets: ['index.js', 'true-alternate.js', 'true-consequent.js'],
      },
    ]);

    let output = await run(b);
    assert.equal(output, 2);
  });

  it.skip('should not autoinstall if resolve failed on installed module', async function() {
    let error;
    try {
      await bundle(
        path.join(
          __dirname,
          '/integration/dont-autoinstall-resolve-fails/index.js',
        ),
      );
    } catch (err) {
      error = err;
    }
    assert.equal(
      error.message,
      `Cannot resolve dependency 'vue/thisDoesNotExist'`,
    );
    assert.equal(error.code, 'MODULE_NOT_FOUND');
  });

  it.skip('should not autoinstall if resolve failed on aliased module', async function() {
    let error;
    try {
      await bundle(
        path.join(
          __dirname,
          '/integration/dont-autoinstall-resolve-alias-fails/index.js',
        ),
      );
    } catch (err) {
      error = err;
    }
    assert.equal(
      error.message,
      `Cannot resolve dependency 'aliasVue/thisDoesNotExist'`,
    );
    assert.equal(error.code, 'MODULE_NOT_FOUND');
  });

  it('should ignore require if it is defined in the scope', async function() {
    let b = await bundle(
      path.join(__dirname, '/integration/require-scope/index.js'),
    );

    assertBundles(b, [
      {
        name: 'index.js',
        assets: ['index.js'],
      },
    ]);

    let output = await run(b);

    assert.equal(typeof output.test, 'object');

    let failed = Object.keys(output.test).some(
      key => output.test[key] !== 'test passed',
    );

    assert.equal(failed, false);
  });

  it('should expose to CommonJS entry point', async function() {
    let b = await bundle(
      path.join(__dirname, '/integration/entry-point/index.js'),
    );

    let module = {};
    await run(b, {module, exports: {}});
    assert.equal(module.exports(), 'Test!');
  });

  it('should expose to RequireJS entry point', async function() {
    let b = await bundle(
      path.join(__dirname, '/integration/entry-point/index.js'),
    );
    let test;
    const mockDefine = function(f) {
      test = f();
    };
    mockDefine.amd = true;

    await run(b, {define: mockDefine, module: undefined});
    assert.equal(test(), 'Test!');
  });

  it.skip('should expose variable with --browser-global', async function() {
    let b = await bundle(
      path.join(__dirname, '/integration/entry-point/index.js'),
      {
        global: 'testing',
      },
    );

    const ctx = await run(b, {module: undefined}, {require: false});
    assert.equal(ctx.window.testing(), 'Test!');
  });

  it.skip('should set `define` to undefined so AMD checks in UMD modules do not pass', async function() {
    let b = await bundle(
      path.join(__dirname, '/integration/define-amd/index.js'),
    );
    let test;
    const mockDefine = function(f) {
      test = f();
    };
    mockDefine.amd = true;

    await run(b, {define: mockDefine, module: undefined});
    assert.equal(test, 2);
  });

  it('should package successfully with comments on last line', async function() {
    let b = await bundle(
      path.join(__dirname, `/integration/js-comment/index.js`),
    );

    let output = await run(b);
    assert.equal(output, 'Hello World!');
  });

  it('should package successfully with comments on last line and minification', async function() {
    let b = await bundle(
      path.join(__dirname, `/integration/js-comment/index.js`),
    );

    let output = await run(b);
    assert.equal(output, 'Hello World!');
  });

  it('should package successfully with comments on last line and scope hoisting', async function() {
    let b = await bundle(
      path.join(__dirname, `/integration/js-comment/index.js`),
      {
        defaultTargetOptions: {
          shouldScopeHoist: true,
        },
      },
    );

    let output = await run(b);
    assert.equal(output, 'Hello World!');
  });

  it('should package successfully with comments on last line, scope hoisting and minification', async function() {
    let b = await bundle(
      path.join(__dirname, `/integration/js-comment/index.js`),
      {
        defaultTargetOptions: {
          shouldScopeHoist: true,
          shouldOptimize: true,
        },
      },
    );

    let output = await run(b);
    assert.equal(output, 'Hello World!');
  });

  it('should not replace toplevel this with undefined in CommonJS without scope-hoisting', async function() {
    let b = await bundle(
      path.join(__dirname, '/integration/js-this-commonjs/a.js'),
    );

    let output;
    function result(v) {
      output = v;
    }
    await run(b, {result});
    assert.deepEqual(output, [{foo: 2}, 1234]);
  });

  it('should not replace toplevel this with undefined in CommonJS when scope-hoisting', async function() {
    let b = await bundle(
      path.join(__dirname, '/integration/js-this-commonjs/a.js'),
      {
        defaultTargetOptions: {
          shouldScopeHoist: true,
        },
      },
    );

    let output;
    function result(v) {
      output = v;
    }
    await run(b, {result});
    assert.deepEqual(output, [{foo: 2}, 1234]);
  });

  it('should replace toplevel this with undefined in ESM without scope-hoisting', async function() {
    let b = await bundle(path.join(__dirname, '/integration/js-this-es6/a.js'));

    let output;
    function result(v) {
      output = v;
    }
    await run(b, {result});
    assert.deepEqual(output, [undefined, 1234]);
  });

  it('should replace toplevel this with undefined in ESM when scope-hoisting', async function() {
    let b = await bundle(
      path.join(__dirname, '/integration/js-this-es6/a.js'),
      {
        defaultTargetOptions: {
          shouldScopeHoist: true,
        },
      },
    );

    let output;
    function result(v) {
      output = v;
    }
    await run(b, {result});
    assert.deepEqual(output, [undefined, 1234]);
  });

  it('support building with multiple target and varying scopeHoist setting', async function() {
    let b = await bundle(
      path.join(__dirname, '/integration/js-multi-target-scope-hoist/index.js'),
      {
        defaultTargetOptions: {
          shouldScopeHoist: true,
        },
      },
    );

    for (let bundle of b.getBundles()) {
      let output = await runBundle(b, bundle);
      assert.deepEqual(output, 123);
    }
  });

  it.skip('should not dedupe imports with different contents', async function() {
    let b = await bundle(
      path.join(__dirname, `/integration/js-different-contents/index.js`),
      {
        hmr: false, // enable asset dedupe in JSPackager
      },
    );

    let module = await run(b);
    assert.equal(module.default, 'Hello World!');
  });

  it.skip('should not dedupe imports with same content but different absolute dependency paths', async function() {
    let b = await bundle(
      path.join(
        __dirname,
        `/integration/js-same-contents-different-dependencies/index.js`,
      ),
      {
        hmr: false, // enable asset dedupe in JSPackager
      },
    );

    let module = await run(b);
    assert.equal(module.default, 'Hello World!');
  });

  it.skip('should dedupe imports with same content and same dependency paths', async function() {
    let b = await bundle(
      path.join(
        __dirname,
        `/integration/js-same-contents-same-dependencies/index.js`,
      ),
      {
        hmr: false, // enable asset dedupe in JSPackager
      },
    );
    const {rootDir} = b.entryAsset.options;
    const writtenAssets = Array.from(b.offsets.keys()).map(asset => asset.name);
    assert.equal(writtenAssets.length, 2);
    assert(writtenAssets.includes(path.join(rootDir, 'index.js')));
    assert(
      writtenAssets.includes(path.join(rootDir, 'hello1.js')) ||
        writtenAssets.includes(path.join(rootDir, 'hello2.js')),
    );
    assert(
      !(
        writtenAssets.includes(path.join(rootDir, 'hello1.js')) &&
        writtenAssets.includes(path.join(rootDir, 'hello2.js'))
      ),
    );

    let module = await run(b);
    assert.equal(module.default, 'Hello Hello!');
  });

  it.skip('should not dedupe assets that exist in more than one bundle', async function() {
    let b = await bundle(
      path.join(__dirname, `/integration/js-dedup-hoist/index.js`),
      {
        hmr: false, // enable asset dedupe in JSPackager
      },
    );
    const {rootDir} = b.entryAsset.options;
    const writtenAssets = Array.from(b.offsets.keys()).map(asset => asset.name);
    assert(
      writtenAssets.includes(path.join(rootDir, 'hello1.js')) &&
        writtenAssets.includes(path.join(rootDir, 'hello2.js')),
    );

    let module = await run(b);
    assert.equal(await module.default(), 'Hello Hello! Hello');
  });

  it.skip('should support importing HTML from JS async', async function() {
    let b = await bundle(
      path.join(__dirname, '/integration/import-html-async/index.js'),
      {
        defaultTargetOptions: {
          sourceMaps: false,
        },
      },
    );

    assertBundles(b, {
      name: 'index.js',
      assets: ['index.js', 'cacheLoader.js', 'html-loader.js'],
      childBundles: [
        {
          type: 'html',
          assets: ['other.html'],
          childBundles: [
            {
              type: 'png',
              assets: ['100x100.png'],
              childBundles: [],
            },
            {
              type: 'css',
              assets: ['index.css'],
            },
          ],
        },
      ],
    });

    let output = await run(b);
    assert.equal(typeof output, 'string');
    assert(output.includes('<html>'));
    assert(output.includes('Other page'));
  });

  it.skip('should support importing HTML from JS async with --target=node', async function() {
    let b = await bundle(
      path.join(__dirname, '/integration/import-html-async/index.js'),
      {
        target: 'node',
        defaultTargetOptions: {
          sourceMaps: false,
        },
      },
    );

    assertBundles(b, {
      name: 'index.js',
      assets: ['index.js', 'cacheLoader.js', 'html-loader.js'],
      childBundles: [
        {
          type: 'html',
          assets: ['other.html'],
          childBundles: [
            {
              type: 'png',
              assets: ['100x100.png'],
              childBundles: [],
            },
            {
              type: 'css',
              assets: ['index.css'],
            },
          ],
        },
      ],
    });

    let output = await run(b);
    assert.equal(typeof output, 'string');
    assert(output.includes('<html>'));
    assert(output.includes('Other page'));
  });

  it.skip('should support importing HTML from JS sync', async function() {
    let b = await bundle(
      path.join(__dirname, '/integration/import-html-sync/index.js'),
      {
        defaultTargetOptions: {
          sourceMaps: false,
        },
      },
    );

    assertBundles(b, {
      name: 'index.js',
      assets: ['index.js', 'cacheLoader.js', 'html-loader.js'],
      childBundles: [
        {
          type: 'html',
          assets: ['other.html'],
          childBundles: [
            {
              type: 'png',
              assets: ['100x100.png'],
              childBundles: [],
            },
            {
              type: 'css',
              assets: ['index.css'],
            },
          ],
        },
      ],
    });

    let {deferred, promise} = makeDeferredWithPromise();
    await run(b, {output: deferred.resolve}, {require: false});
    let output = await promise;
    assert.equal(typeof output, 'string');
    assert(output.includes('<html>'));
    assert(output.includes('Other page'));
  });

  it.skip('should stub require.cache', async function() {
    let b = await bundle(
      path.join(__dirname, '/integration/node_require_cache/main.js'),
      {
        target: 'node',
      },
    );

    await run(b);
  });

  it('should support async importing the same module from different bundles', async () => {
    let b = await bundle(
      path.join(__dirname, '/integration/shared-bundlegroup/index.js'),
    );

    assertBundles(b, [
      {
        name: 'index.js',
        assets: [
          'index.js',
          'JSRuntime.js',
          'JSRuntime.js',
          'bundle-url.js',
          'cacheLoader.js',
          'esmodule-helpers.js',
          'js-loader.js',
        ],
      },
      {
        assets: ['a.js', 'JSRuntime.js'],
      },
      {
        assets: ['b.js', 'JSRuntime.js'],
      },
      {
        assets: ['c.js'],
      },
    ]);

    let {default: promise} = await run(b);
    assert.deepEqual(await promise, ['hello from a test', 'hello from b test']);
  });

  it('should not create shared bundles from contents of entries', async () => {
    let b = await bundle(
      ['a.js', 'b.js'].map(entry =>
        path.join(
          __dirname,
          '/integration/no-shared-bundles-from-entries/',
          entry,
        ),
      ),
    );

    assertBundles(b, [
      {
        name: 'a.js',
        assets: ['a.js', 'esmodule-helpers.js', 'lodash.js'],
      },
      {
        name: 'b.js',
        assets: ['b.js', 'esmodule-helpers.js', 'lodash.js'],
      },
    ]);
  });

  it('should import the same dependency multiple times in the same bundle', async () => {
    let b = await bundle(
      path.join(__dirname, '/integration/same-dependency-multiple-times/a1.js'),
    );

    await run(b);
  });

  it("should inline a bundle's compiled text with `bundle-text`", async () => {
    let b = await bundle(
      path.join(__dirname, '/integration/bundle-text/index.js'),
    );

    let cssBundleContent = (await run(b)).default;

    assert(
      cssBundleContent.startsWith(
        `body {
  background-color: #000000;
}

.svg-img {
  background-image: url("data:image/svg+xml,%3Csvg%3E%0A%0A%3C%2Fsvg%3E%0A");
}`,
      ),
    );

    assert(!cssBundleContent.includes('sourceMappingURL'));
  });

  it('should inline text content as url-encoded text and mime type with `data-url:*` imports', async () => {
    let b = await bundle(path.join(__dirname, '/integration/data-url/text.js'));

    assert.equal(
      (await run(b)).default,
      'data:image/svg+xml,%3Csvg%20width%3D%22120%22%20height%3D%27120%27%20xmlns%3D%22http%3A%2F%2Fwww.w3.org%2F2000%2Fsvg%22%3E%0A%20%20%3Cfilter%20id%3D%22blur-_.%21~%2a%22%3E%0A%20%20%20%20%3CfeGaussianBlur%20stdDeviation%3D%225%22%2F%3E%0A%20%20%3C%2Ffilter%3E%0A%20%20%3Ccircle%20cx%3D%2260%22%20cy%3D%2260%22%20r%3D%2250%22%20fill%3D%22green%22%20filter%3D%22url%28%23blur-_.%21~%2a%29%22%20%2F%3E%0A%3C%2Fsvg%3E%0A',
    );
  });

  it('should inline binary content as url-encoded base64 and mime type with `data-url:*` imports', async () => {
    let b = await bundle(
      path.join(__dirname, '/integration/data-url/binary.js'),
    );
    ``;

    assert((await run(b)).default.startsWith('data:image/webp;base64,UklGR'));
  });

  it('should support both pipeline and non-pipeline imports', async () => {
    let b = await bundle(
      path.join(__dirname, '/integration/multi-pipeline/index.js'),
    );

    assertBundles(b, [
      {
        name: 'index.js',
        assets: [
          'index.js',
          b.getBundles().find(b => b.isInline).id + '.js',
          'esmodule-helpers.js',
        ],
      },
      {
        name: 'index.css',
        assets: ['style.css'],
      },
      {
        type: 'css',
        assets: ['style.css'],
      },
    ]);

    assert((await run(b)).default.startsWith('.test'));
  });

  it('should detect typescript style async requires in commonjs', async () => {
    let b = await bundle(
      path.join(__dirname, '/integration/require-async/ts.js'),
    );

    assertBundles(b, [
      {
        name: 'ts.js',
        assets: [
          'ts.js',
          'bundle-url.js',
          'cacheLoader.js',
          'js-loader.js',
          'JSRuntime.js',
        ],
      },
      {
        assets: ['async.js'],
      },
    ]);

    assert.equal(await run(b), 2);
  });

  it('should detect typescript style async requires in commonjs with esModuleInterop flag', async () => {
    let b = await bundle(
      path.join(__dirname, '/integration/require-async/ts-interop.js'),
    );

    assertBundles(b, [
      {
        name: 'ts-interop.js',
        assets: [
          'ts-interop.js',
          'bundle-url.js',
          'cacheLoader.js',
          'js-loader.js',
          'JSRuntime.js',
        ],
      },
      {
        assets: ['async.js'],
      },
    ]);

    assert.deepEqual(await run(b), {default: 2});

    let jsBundle = b.getBundles()[0];
    let contents = await outputFS.readFile(jsBundle.filePath, 'utf8');
    assert(/.then\(function \(\$parcel\$.*?\) {/.test(contents));
  });

  it('should detect typescript style async requires in commonjs with esModuleInterop flag and arrow functions', async () => {
    let b = await bundle(
      path.join(__dirname, '/integration/require-async/ts-interop-arrow.js'),
    );

    assertBundles(b, [
      {
        name: 'ts-interop-arrow.js',
        assets: [
          'ts-interop-arrow.js',
          'bundle-url.js',
          'cacheLoader.js',
          'js-loader.js',
          'JSRuntime.js',
        ],
      },
      {
        assets: ['async.js'],
      },
    ]);

    assert.deepEqual(await run(b), {default: 2});

    let jsBundle = b.getBundles()[0];
    let contents = await outputFS.readFile(jsBundle.filePath, 'utf8');
    assert(/.then\(\$parcel\$.*? =>/.test(contents));
  });

  it('should detect rollup style async requires in commonjs', async () => {
    let b = await bundle(
      path.join(__dirname, '/integration/require-async/rollup.js'),
    );

    assertBundles(b, [
      {
        name: 'rollup.js',
        assets: [
          'rollup.js',
          'bundle-url.js',
          'cacheLoader.js',
          'js-loader.js',
          'JSRuntime.js',
        ],
      },
      {
        assets: ['async.js'],
      },
    ]);

    assert.equal(await run(b), 2);
  });

  it('should detect parcel style async requires in commonjs', async () => {
    let b = await bundle(
      path.join(__dirname, '/integration/require-async/parcel.js'),
    );

    assertBundles(b, [
      {
        name: 'parcel.js',
        assets: [
          'parcel.js',
          'bundle-url.js',
          'cacheLoader.js',
          'js-loader.js',
          'JSRuntime.js',
        ],
      },
      {
        assets: ['async.js'],
      },
    ]);

    assert.equal(await run(b), 2);
  });

  it('only updates bundle names of changed bundles for browsers', async () => {
    let fixtureDir = path.join(__dirname, '/integration/name-invalidation');
    let _bundle = () =>
      bundle(path.join(fixtureDir, 'index.js'), {
        inputFS: overlayFS,
        mode: 'production',
        defaultTargetOptions: {
          shouldScopeHoist: false,
          shouldOptimize: false,
        },
      });

    let first = await _bundle();
    assert.equal(await (await run(first)).default, 42);

    let bPath = path.join(fixtureDir, 'b.js');
    await overlayFS.mkdirp(fixtureDir);
    overlayFS.writeFile(
      bPath,
      (await overlayFS.readFile(bPath, 'utf8')).replace('42', '43'),
    );

    let second = await _bundle();
    assert.equal(await (await run(second)).default, 43);

    let getBundleNameWithPrefix = (b, prefix) =>
      b
        .getBundles()
        .map(bundle => bundle.name)
        .find(name => name.startsWith(prefix));

    assert.equal(
      getBundleNameWithPrefix(first, 'a'),
      getBundleNameWithPrefix(second, 'a'),
    );
    assert.notEqual(
      getBundleNameWithPrefix(first, 'b'),
      getBundleNameWithPrefix(second, 'b'),
    );
  });

  it('can load the same resource when referenced in multiple bundles', async () => {
    let b = await bundle(
      path.join(
        __dirname,
        '/integration/same-resource-multiple-bundles/index.js',
      ),
    );

    let res = await run(b);
    assert(url.parse(await res.default()).pathname.startsWith('/resource'));
  });

  it('can static import and dynamic import in the same bundle without creating a new bundle', async () => {
    let b = await bundle(
      path.join(__dirname, '/integration/sync-async/same-bundle.js'),
      {mode: 'production', defaultTargetOptions: {shouldScopeHoist: false}},
    );

    assertBundles(b, [
      {
        name: 'same-bundle.js',
        assets: [
          'same-bundle.js',
          'get-dep.js',
          'get-dep-2.js',
          'dep.js',
          'JSRuntime.js',
          'esmodule-helpers.js',
        ],
      },
    ]);

    assert.deepEqual(await (await run(b)).default, [42, 42, 42]);
  });

  it('can static import and dynamic import in the same bundle ancestry without creating a new bundle', async () => {
    let b = await bundle(
      path.join(__dirname, '/integration/sync-async/same-ancestry.js'),
      {mode: 'production', defaultTargetOptions: {shouldScopeHoist: false}},
    );

    assertBundles(b, [
      {
        name: 'same-ancestry.js',
        assets: [
          'bundle-manifest.js',
          'bundle-url.js',
          'cacheLoader.js',
          'dep.js',
          'js-loader.js',
          'JSRuntime.js',
          'JSRuntime.js',
          'relative-path.js',
          'same-ancestry.js',
          'esmodule-helpers.js',
        ],
      },
      {
        assets: ['get-dep.js', 'JSRuntime.js'],
      },
    ]);

    assert.deepEqual(await (await run(b)).default, [42, 42]);
  });

  it('can static import and dynamic import in the same bundle when another bundle requires async', async () => {
    let b = await bundle(
      ['same-bundle.js', 'get-dep.js'].map(entry =>
        path.join(__dirname, '/integration/sync-async/', entry),
      ),
      {
        mode: 'production',
        defaultTargetOptions: {
          shouldScopeHoist: false,
        },
      },
    );

    assertBundles(b, [
      {
        assets: ['dep.js'],
      },
      {
        name: 'same-bundle.js',
        assets: [
          'same-bundle.js',
          'get-dep.js',
          'get-dep-2.js',
          'dep.js',
          'JSRuntime.js',
          'esmodule-helpers.js',
        ],
      },
      {
        name: 'get-dep.js',
        assets: [
          'bundle-manifest.js',
          'bundle-url.js',
          'cacheLoader.js',
          'get-dep.js',
          'js-loader.js',
          'JSRuntime.js',
          'JSRuntime.js',
          'relative-path.js',
          'esmodule-helpers.js',
        ],
      },
    ]);

    let bundles = b.getBundles();
    let sameBundle = bundles.find(b => b.name === 'same-bundle.js');
    let getDep = bundles.find(b => b.name === 'get-dep.js');

    assert.deepEqual(await (await runBundle(b, sameBundle)).default, [
      42,
      42,
      42,
    ]);
    assert.deepEqual(await (await runBundle(b, getDep)).default, 42);
  });

  it("can share dependencies between a shared bundle and its sibling's descendants", async () => {
    let b = await bundle(
      path.join(
        __dirname,
        '/integration/shared-exports-for-sibling-descendant/index.js',
      ),
      {
        mode: 'production',
        defaultTargetOptions: {
          shouldScopeHoist: false,
        },
      },
    );

    assertBundles(b, [
      {
        assets: ['wraps.js', 'lodash.js'],
      },
      {
        assets: ['a.js', 'JSRuntime.js'],
      },
      {
        assets: ['child.js', 'JSRuntime.js'],
      },
      {
        assets: ['grandchild.js'],
      },
      {
        assets: ['b.js'],
      },
      {
        name: 'index.js',
        assets: [
          'bundle-manifest.js',
          'bundle-url.js',
          'cacheLoader.js',
          'index.js',
          'js-loader.js',
          'JSRuntime.js',
          'JSRuntime.js',
          'JSRuntime.js',
          'relative-path.js',
          'esmodule-helpers.js',
        ],
      },
    ]);

    assert.deepEqual(await (await run(b)).default, [3, 5]);
  });

  it('can run an entry bundle whose entry asset is present in another bundle', async () => {
    let b = await bundle(
      ['index.js', 'value.js'].map(basename =>
        path.join(__dirname, '/integration/sync-entry-shared', basename),
      ),
    );

    assertBundles(b, [
      {
        name: 'index.js',
        assets: [
          'index.js',
          'bundle-url.js',
          'cacheLoader.js',
          'js-loader.js',
          'JSRuntime.js',
          'esmodule-helpers.js',
        ],
      },
      {name: 'value.js', assets: ['value.js', 'esmodule-helpers.js']},
      {assets: ['async.js']},
    ]);

    assert.equal(await (await run(b)).default, 43);
  });

  it('can run an async bundle whose entry asset is present in another bundle', async () => {
    let b = await bundle(
      path.join(__dirname, '/integration/async-entry-shared/index.js'),
    );

    assertBundles(b, [
      {
        name: 'index.js',
        assets: [
          'index.js',
          'bundle-url.js',
          'cacheLoader.js',
          'js-loader.js',
          'JSRuntime.js',
          'JSRuntime.js',
          'esmodule-helpers.js',
        ],
      },
      {assets: ['value.js']},
      {assets: ['async.js']},
    ]);

    assert.deepEqual(await (await run(b)).default, [42, 43]);
  });

  it('should display a codeframe on a Terser parse error', async () => {
    let fixture = path.join(__dirname, 'integration/terser-codeframe/index.js');
    let code = await inputFS.readFileSync(fixture, 'utf8');
    await assert.rejects(
      () =>
        bundle(fixture, {
          defaultTargetOptions: {
            shouldOptimize: true,
          },
        }),
      {
        name: 'BuildError',
        diagnostics: [
          {
            message: 'Name expected',
            origin: '@parcel/optimizer-terser',
            filePath: undefined,
            language: 'js',
            codeFrame: {
              code,
              codeHighlights: [
                {
                  message: 'Name expected',
                  start: {
                    column: 4,
                    line: 1,
                  },
                  end: {
                    column: 4,
                    line: 1,
                  },
                },
              ],
            },
            hints: ["It's likely that Terser doesn't support this syntax yet."],
          },
        ],
      },
    );
  });

  it('can run an async bundle that depends on a nonentry asset in a sibling', async () => {
    let b = await bundle(
      ['index.js', 'other-entry.js'].map(basename =>
        path.join(
          __dirname,
          '/integration/async-entry-shared-sibling',
          basename,
        ),
      ),
    );

    assertBundles(b, [
      {
        name: 'index.js',
        assets: [
          'index.js',
          'bundle-url.js',
          'cacheLoader.js',
          'js-loader.js',
          'JSRuntime.js',
          'esmodule-helpers.js',
        ],
      },
      {
        name: 'other-entry.js',
        assets: [
          'other-entry.js',
          'bundle-url.js',
          'cacheLoader.js',
          'js-loader.js',
          'JSRuntime.js',
        ],
      },
      {assets: ['a.js', 'value.js', 'esmodule-helpers.js']},
      {assets: ['b.js']},
    ]);

    assert.deepEqual(await (await run(b)).default, 43);
  });

  it('can share sibling bundles reachable from a common dependency', async () => {
    let b = await bundle(
      path.join(
        __dirname,
        '/integration/shared-sibling-common-dependency/index.js',
      ),
    );

    let bundles = b.getBundles();
    let asyncJsBundles = bundles.filter(b => !b.isEntry && b.type === 'js');
    assert.equal(asyncJsBundles.length, 2);

    // Every bundlegroup with an async js bundle should have the corresponding css
    for (let bundle of asyncJsBundles) {
      for (let bundleGroup of b.getBundleGroupsContainingBundle(bundle)) {
        let bundlesInGroup = b.getBundlesInBundleGroup(bundleGroup);
        assert(bundlesInGroup.find(s => s.type === 'css'));
      }
    }
  });

  it('should throw a diagnostic for unkown pipelines', async function() {
    let fixture = path.join(__dirname, 'integration/pipeline-unknown/a.js');
    let code = await inputFS.readFileSync(fixture, 'utf8');
    await assert.rejects(() => bundle(fixture), {
      name: 'BuildError',
      diagnostics: [
        {
          message: 'Unknown pipeline: strange-pipeline.',
          origin: '@parcel/core',
          filePath: fixture,
          codeFrame: {
            code,
            codeHighlights: [
              {
                start: {
                  column: 19,
                  line: 1,
                },
                end: {
                  column: 43,
                  line: 1,
                },
              },
            ],
          },
        },
      ],
    });
  });

  it('can create a bundle starting with a dot', async function() {
    let b = await bundle(
      path.join(__dirname, '/integration/dotfile-bundle/index.js'),
    );

    assertBundles(b, [
      {
        name: '.output.js',
        assets: ['index.js'],
      },
    ]);
  });

  it('should not automatically name bundle files starting with a dot', async function() {
    await bundle(
      path.join(__dirname, '/integration/bundle-naming/.invisible/index.js'),
    );
    let bundleFiles = await outputFS.readdir(distDir);
    let renamedSomeFiles = bundleFiles.some(currFile =>
      currFile.startsWith('invisible.'),
    );
    let namedWithDot = bundleFiles.some(currFile =>
      currFile.startsWith('.invisible.'),
    );
    assert.equal(renamedSomeFiles, true);
    assert.equal(namedWithDot, false);
  });

  it('should support duplicate re-exports without scope hoisting', async function() {
    let b = await bundle(
      path.join(__dirname, 'integration/js-duplicate-re-exports/index.js'),
    );
    let res = await run(b);
    assert.equal(res.a, 'a');
    assert.equal(res.b, 'b');
    assert.equal(typeof res.c, 'function');
  });

  it('should exclude default from export all declaration', async function() {
    let b = await bundle(
      path.join(__dirname, 'integration/js-export-all/index.js'),
    );
    let res = await run(b);
    assert.deepEqual(res, {a: 4});
  });

  it('should support import namespace declarations of other ES modules', async function() {
    let b = await bundle(
      path.join(__dirname, 'integration/js-import-namespace/a.js'),
    );
    let res = await run(b);
    assert.deepEqual(res, {a: 4, default: 1});
  });

  it('should support import namespace declarations of class from CJS', async function() {
    let b = await bundle(
      path.join(__dirname, 'integration/js-import-namespace/b.js'),
    );
    let res = await run(b);
    assert.equal(typeof res, 'function');
  });

  it('should support import namespace declarations of object from CJS', async function() {
    let b = await bundle(
      path.join(__dirname, 'integration/js-import-namespace/c.js'),
    );
    let res = await run(b);
    assert.deepEqual(res, {foo: 2, default: 3});
  });

  it('should support export namespace declarations', async function() {
    let b = await bundle(
      path.join(__dirname, 'integration/js-export-namespace/index.js'),
    );
    let res = await run(b);
    assert.deepEqual(res, {ns: {a: 4, default: 1}});
  });

  it('should support export default declarations', async function() {
    let b = await bundle(
      path.join(__dirname, 'integration/js-export-default/index.js'),
    );
    let res = await run(b);
    assert.deepEqual(res, {other: 1});
  });

  it('should work with many different types of exports', async function() {
    let b = await bundle(
      path.join(__dirname, 'integration/js-export-many/index.js'),
    );
    let res = await run(b);
    assert.deepEqual(res, {
      foo: 'foo',
      bar: 'bar',
      default: 'baz',
      boo: 'boo',
      foobar: 'foobar',
      type1: 'type1',
      type2: 'type2',
    });
  });

  it('should correctly export functions', async function() {
    let b = await bundle(
      path.join(__dirname, 'integration/js-export-functions/index.js'),
    );
    let res = await run(b);
    assert.deepEqual(Object.keys(res), ['foo', 'bar']);
    assert.strictEqual(res.foo('test'), 'foo:test');
    assert.strictEqual(res.bar('test'), 'bar:test');
  });

  it('should handle exports of imports', async function() {
    let b = await bundle(
      path.join(__dirname, 'integration/js-export-import/index.js'),
    );
    let res = await run(b);
    assert.deepEqual(res, {other: 2});
  });

  it('should handle simultaneous import and reexports of the same identifier', async function() {
    let b = await bundle(
      path.join(__dirname, 'integration/js-export-import-same/index.js'),
    );
    let res = await run(b);
    assert.deepEqual(res, {foo: '123', bar: '1234'});
  });

  it('should generate a unique variable name for imports', async function() {
    let b = await bundle(
      path.join(__dirname, 'integration/js-import-shadow/index.js'),
    );
    let res = await run(b);
    assert.strictEqual(res.baz(), 'foo');
  });

  it('should not replace identifier with a var declaration inside a for loop', async function() {
    let b = await bundle(
      path.join(__dirname, 'integration/js-import-shadow-for-var/index.js'),
    );
    let res = await run(b);
    assert.deepEqual(res.baz(), [0, 1, 2, 3]);
  });

  it('should replace an imported identifier with function locals of the same name', async function() {
    let b = await bundle(
      path.join(__dirname, 'integration/js-import-shadow-func-var/index.js'),
    );
    let res = await run(b);
    assert.deepEqual(res.default, 123);
  });

  it('should not freeze live default imports', async function() {
    let b = await bundle(
      path.join(__dirname, 'integration/js-import-default-live/index.js'),
    );
    let res = await run(b);
    assert.deepEqual(res.default, [123, 789]);
  });

  it('should not rewrite this in arrow function class properties', async function() {
    let b = await bundle(
      path.join(__dirname, 'integration/js-class-this-esm/a.js'),
    );
    let res = await run(b);
    assert.deepEqual(res.default, 'x: 123');
  });
});<|MERGE_RESOLUTION|>--- conflicted
+++ resolved
@@ -1083,10 +1083,6 @@
     ]);
   });
 
-<<<<<<< HEAD
-  // ATLASSIAN: Don't share bundles between workers and page scripts
-  it.skip('should create a shared bundle between browser and worker contexts', async () => {
-=======
   it('should deduplicate and remove an unnecessary async bundle when it contains a cyclic reference to its entry', async () => {
     let b = await bundle(
       path.join(
@@ -1150,8 +1146,8 @@
     ]);
   });
 
-  it('should create a shared bundle between browser and worker contexts', async () => {
->>>>>>> 2e760d23
+  // ATLASSIAN: Don't share bundles between workers and page scripts
+  it.skip('should create a shared bundle between browser and worker contexts', async () => {
     let b = await bundle(
       path.join(__dirname, '/integration/html-shared-worker/index.html'),
       {mode: 'production', defaultTargetOptions: {shouldScopeHoist: false}},
