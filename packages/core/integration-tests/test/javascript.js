--- conflicted
+++ resolved
@@ -2632,17 +2632,8 @@
     });
 
     let output = await run(b);
-<<<<<<< HEAD
-    assert.equal(Object.getPrototypeOf(output).constructor.name, 'Error');
-    assert(
-      /Cannot find module ['"]optional-dep['"]/.test(output.message),
-      'Should set correct error message',
-    );
-    assert.equal(output.code, 'MODULE_NOT_FOUND');
-=======
     assert.ok(output.toString().includes('process.env'));
     assert.equal(output(), 'test:test');
->>>>>>> ea085292
   });
 
   it('should inline NODE_ENV environment variable in browser environment even if disabled', async function() {
