--- conflicted
+++ resolved
@@ -3152,13 +3152,7 @@
           'cacheLoader.js',
           'js-loader.js',
           'JSRuntime.js',
-<<<<<<< HEAD
-          'JSRuntime.js',
-          'relative-path.js',
           /* 'esmodule-helpers.js', */
-=======
-          'esmodule-helpers.js',
->>>>>>> 8a4fa3ee
         ],
       },
       {name: 'value.js', assets: ['value.js'/*, 'esmodule-helpers.js' */]},
@@ -3183,13 +3177,7 @@
           'js-loader.js',
           'JSRuntime.js',
           'JSRuntime.js',
-<<<<<<< HEAD
-          'JSRuntime.js',
-          'relative-path.js',
           /* 'esmodule-helpers.js', */
-=======
-          'esmodule-helpers.js',
->>>>>>> 8a4fa3ee
         ],
       },
       {assets: ['value.js']},
@@ -3260,13 +3248,7 @@
           'cacheLoader.js',
           'js-loader.js',
           'JSRuntime.js',
-<<<<<<< HEAD
-          'JSRuntime.js',
-          'relative-path.js',
           /* 'esmodule-helpers.js', */
-=======
-          'esmodule-helpers.js',
->>>>>>> 8a4fa3ee
         ],
       },
       {
