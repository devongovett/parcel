import assert from 'assert';
import path from 'path';
import url from 'url';
import {
  bundle,
  bundler,
  run,
  runBundle,
  assertBundles,
  ncp,
  overlayFS,
  removeDistDirectory,
  distDir,
  outputFS,
  inputFS,
} from '@parcel/test-utils';
import {makeDeferredWithPromise} from '@parcel/utils';

describe('javascript', function() {
  beforeEach(async () => {
    await removeDistDirectory();
  });

  it('should produce a basic JS bundle with CommonJS requires', async function() {
    let b = await bundle(
      path.join(__dirname, '/integration/commonjs/index.js'),
    );

    // assert.equal(b.assets.size, 8);
    // assert.equal(b.childBundles.size, 1);

    let output = await run(b);
    assert.equal(typeof output, 'function');
    assert.equal(output(), 3);
  });

  it('should import child bundles using a require call in CommonJS', async function() {
    let b = await bundle(
      path.join(__dirname, '/integration/commonjs-bundle-require/index.js'),
    );

    assertBundles(b, [
      {
        name: 'index.js',
        assets: ['index.js', 'JSRuntime.js'],
      },
      {
        assets: ['local.js'],
      },
    ]);

    let output = await run(b);
    assert.strictEqual(typeof output.double, 'function');
    assert.strictEqual(output.double(3), 6);
  });

  it('should support url: imports with CommonJS output', async function() {
    let b = await bundle(
      path.join(__dirname, '/integration/commonjs-import-url/index.js'),
    );

    assertBundles(b, [
      {
        name: 'index.js',
        assets: ['bundle-url.js', 'index.js', 'JSRuntime.js'],
      },
      {
        type: 'txt',
        assets: ['x.txt'],
      },
    ]);

    let txtBundle = b.getBundles().find(b => b.type === 'txt').name;

    let output = await run(b);
    assert.strictEqual(path.basename(output), txtBundle);
  });

  it('should produce a basic JS bundle with ES6 imports', async function() {
    let b = await bundle(path.join(__dirname, '/integration/es6/index.js'));

    // assert.equal(b.assets.size, 8);
    // assert.equal(b.childBundles.size, 1);

    let output = await run(b);
    assert.equal(typeof output, 'object');
    assert.equal(typeof output.default, 'function');
    assert.equal(output.default(), 3);
  });

  it('should detect dependencies inserted by a prior transform', async () => {
    let b = await bundle(
      path.join(__dirname, '/integration/dependency-prior-transform/index.js'),
    );

    let jsBundle = b.getBundles()[0];
    let contents = await outputFS.readFile(jsBundle.filePath);

    assert(!contents.includes('import'));
  });

  it('should produce a basic JS bundle with object rest spread support', async function() {
    let b = await bundle(
      path.join(
        __dirname,
        '/integration/object-rest-spread/object-rest-spread.js',
      ),
    );

    // assert.equal(b.assets.size, 1);

    let output = await run(b);
    assert.equal(typeof output, 'object');
    assert.equal(typeof output.default, 'function');

    let res = output.default();
    assert.equal(res.y, 'a');
    assert.deepEqual(res.z, {y: 'a', b: 'b'});
    assert.deepEqual(res.ys, {b: 'b'});
  });

  it('should bundle node_modules for a browser environment', async function() {
    let b = await bundle(
      path.join(__dirname, '/integration/node_require_browser/main.js'),
    );

    assertBundles(b, [
      {
        name: 'main.js',
        assets: ['main.js', 'local.js', 'index.js'],
      },
    ]);

    let output = await run(b);
    assert.equal(typeof output, 'function');
    assert.equal(output(), 3);
  });

  it('should not bundle node_modules for a node environment', async function() {
    let b = await bundle(
      path.join(__dirname, '/integration/node_require/main.js'),
    );

    assertBundles(b, [
      {
        name: 'main.js',
        assets: ['main.js', 'local.js'],
      },
    ]);

    await outputFS.mkdirp(path.join(distDir, 'node_modules/testmodule'));
    await outputFS.writeFile(
      path.join(distDir, 'node_modules/testmodule/index.js'),
      'exports.a = 5;',
    );

    let output = await run(b);
    assert.equal(typeof output, 'function');
    assert.equal(output(), 7);
  });

  it.skip('should not bundle node_modules on --target=electron', async function() {
    let b = await bundle(
      path.join(__dirname, '/integration/node_require/main.js'),
      {
        target: 'electron',
      },
    );

    assertBundles(b, {
      name: 'main.js',
      assets: ['main.js', 'local.js'],
    });

    await outputFS.mkdirp(path.join(distDir, 'node_modules/testmodule'));
    await outputFS.writeFile(
      path.join(distDir, 'node_modules/testmodule/index.js'),
      'exports.a = 5;',
    );

    let output = await run(b);
    assert.equal(typeof output, 'function');
    assert.equal(output(), 7);
  });

  it('should preserve hashbangs in bundles and preserve executable file mode', async () => {
    let fixturePath = path.join(__dirname, '/integration/node_hashbang');
    await bundle(path.join(fixturePath, 'main.js'));

    let mainPath = path.join(fixturePath, 'dist', 'node', 'main.js');
    let main = await outputFS.readFile(mainPath, 'utf8');
    assert.equal(main.lastIndexOf('#!/usr/bin/env node\n'), 0);
    assert.equal(
      (await outputFS.stat(mainPath)).mode,
      (await inputFS.stat(path.join(fixturePath, 'main.js'))).mode,
    );
    await outputFS.rimraf(path.join(fixturePath, 'dist'));
  });

  it('should not preserve hashbangs in browser bundles', async () => {
    let fixturePath = path.join(__dirname, '/integration/node_hashbang');
    await bundle(path.join(fixturePath, 'main.js'));

    let main = await outputFS.readFile(
      path.join(fixturePath, 'dist', 'browser', 'main.js'),
      'utf8',
    );
    assert(!main.includes('#!/usr/bin/env node\n'));
    await outputFS.rimraf(path.join(fixturePath, 'dist'));
  });

  it('should preserve hashbangs in scopehoisted bundles', async () => {
    let fixturePath = path.join(__dirname, '/integration/node_hashbang');
    await bundle(path.join(__dirname, '/integration/node_hashbang/main.js'), {
      scopeHoist: true,
    });

    let main = await outputFS.readFile(
      path.join(fixturePath, 'dist', 'node', 'main.js'),
      'utf8',
    );
    assert.equal(main.lastIndexOf('#!/usr/bin/env node\n'), 0);
    await outputFS.rimraf(path.join(fixturePath, 'dist'));
  });

  it('should bundle node_modules for a node environment if includeNodeModules is specified', async function() {
    let b = await bundle(
      path.join(__dirname, '/integration/include_node_modules/main.js'),
    );

    assertBundles(b, [
      {
        name: 'main.js',
        assets: ['main.js', 'local.js', 'index.js'],
      },
    ]);

    let output = await run(b);
    assert.equal(typeof output, 'function');
    assert.equal(output(), 3);
  });

  it('should bundle builtins for a browser environment', async function() {
    let b = await bundle(
      path.join(__dirname, '/integration/include_builtins-browser/main.js'),
    );

    assertBundles(b, [
      {
        name: 'main.js',
        assets: ['_empty.js', 'browser.js', 'index.js', 'main.js'],
      },
    ]);

    let output = await run(b);
    assert.equal(typeof output, 'function');
    let [fs, filepath] = output();
    assert.equal(filepath, path.posix.join('app', 'index.js'));
    assert.equal(typeof fs, 'object');
    assert.deepEqual(Object.keys(fs), Object.keys({}));
  });

  it('should not bundle builtins for a node environment if includeNodeModules is specified', async function() {
    let b = await bundle(
      path.join(__dirname, '/integration/include_builtins-node/main.js'),
    );

    assertBundles(b, [
      {
        name: 'main.js',
        assets: ['main.js'],
      },
    ]);

    let output = await run(b);
    assert.equal(typeof output, 'function');
    let [fs, filepath] = output();
    assert.equal(filepath, path.join('app', 'index.js'));
    assert.equal(typeof fs.readFile, 'function');
  });

  it.skip('should bundle node_modules on --target=electron and --bundle-node-modules', async function() {
    let b = await bundle(
      path.join(__dirname, '/integration/node_require/main.js'),
      {
        target: 'electron',
        bundleNodeModules: true,
      },
    );

    assertBundles(b, {
      name: 'main.js',
      assets: ['main.js', 'local.js', 'index.js'],
    });

    let output = await run(b);
    assert.equal(typeof output, 'function');
    assert.equal(output(), 3);
  });

  it('should produce a JS bundle with default exports and no imports', async function() {
    let b = await bundle(
      path.join(__dirname, '/integration/es6-default-only/index.js'),
    );

    // assert.equal(b.assets.size, 1);
    // assert.equal(b.childBundles.size, 1);

    let output = await run(b);
    assert.equal(typeof output, 'object');
    assert.equal(typeof output.default, 'function');
    assert.equal(output.default(), 3);
  });

  it('should split bundles when a dynamic import is used a browser environment', async function() {
    let b = await bundle(path.join(__dirname, '/integration/dynamic/index.js'));

    assertBundles(b, [
      {
        name: 'index.js',
        assets: [
          'index.js',
          'bundle-manifest.js',
          'bundle-url.js',
          'relative-path.js',
          'cacheLoader.js',
          'js-loader.js',
          'JSRuntime.js',
          'JSRuntime.js',
        ],
      },
      {
        assets: ['local.js'],
      },
    ]);

    let output = await run(b);
    assert.equal(typeof output, 'function');
    assert.equal(await output(), 3);
  });

  it('should prefetch bundles when declared as an import attribute statically', async function() {
    let b = await bundle(
      path.join(__dirname, '/integration/dynamic-static-prefetch/index.js'),
    );

    let output = await run(b);
    let headChildren = await output.default;

    assert.equal(headChildren.length, 3);

    assert(headChildren[0].tag === 'script');
    assert(headChildren[0].src.match(/async\..*\.js/));

    assert(headChildren[1].tag === 'link');
    assert(headChildren[1].rel === 'prefetch');
    assert(headChildren[1].as === 'script');
    assert(headChildren[1].href.match(/prefetched\..*\.js/));

    assert(headChildren[2].tag === 'link');
    assert(headChildren[2].rel === 'prefetch');
    assert(headChildren[2].as === 'style');
    assert(headChildren[2].href.match(/prefetched\..*\.css/));
  });

  it('should preload bundles when declared as an import attribute statically', async function() {
    let b = await bundle(
      path.join(__dirname, '/integration/dynamic-static-preload/index.js'),
    );

    let output = await run(b);
    let headChildren = await output.default;

    assert(headChildren.length === 3);

    assert(headChildren[0].tag === 'script');
    assert(headChildren[0].src.match(/async\..*\.js/));

    assert(headChildren[1].tag === 'link');
    assert(headChildren[1].rel === 'preload');
    assert(headChildren[1].as === 'script');
    assert(headChildren[1].href.match(/preloaded\..*\.js/));

    assert(headChildren[2].tag === 'link');
    assert(headChildren[2].rel === 'preload');
    assert(headChildren[2].as === 'style');
    assert(headChildren[2].href.match(/preloaded\..*\.css/));
  });

  // TODO: Implement when we can evaluate bundles against esmodule targets
  it(
    'targetting esmodule, should modulepreload bundles when declared as an import attribute statically',
  );

  it('should remove import attributes', async () => {
    let b = await bundle(
      path.join(__dirname, '/integration/dynamic-import-attributes/index.js'),
    );

    let mainBundle = b.getBundles().find(b => b.isEntry);
    let mainBundleContent = await outputFS.readFile(
      mainBundle.filePath,
      'utf8',
    );
    assert(mainBundleContent.includes("require('./async')"));
    assert(mainBundleContent.includes(`require('./async2')`));
  });

  it('should split bundles when a dynamic import is used with a node environment', async function() {
    let b = await bundle(
      path.join(__dirname, '/integration/dynamic-node/index.js'),
    );

    assertBundles(b, [
      {
        name: 'index.js',
        assets: ['index.js', 'JSRuntime.js'],
      },
      {
        assets: ['local.js'],
      },
    ]);

    let output = await run(b);
    assert.equal(typeof output, 'function');
    assert.equal(await output(), 3);
  });

  it('should split bundles when a dynamic import is used with an electron-main environment', async function() {
    let b = await bundle(
      path.join(__dirname, '/integration/dynamic-electron-main/index.js'),
    );

    assertBundles(b, [
      {
        name: 'index.js',
        assets: ['index.js', 'JSRuntime.js'],
      },
      {
        assets: ['local.js'],
      },
    ]);

    let output = await run(b);
    assert.equal(typeof output, 'function');
    assert.equal(await output(), 3);
  });

  it('should split bundles when a dynamic import is used with an electron-renderer environment', async function() {
    let b = await bundle(
      path.join(__dirname, '/integration/dynamic-electron-renderer/index.js'),
    );

    assertBundles(b, [
      {
        name: 'index.js',
        assets: ['index.js', 'JSRuntime.js'],
      },
      {
        assets: ['local.js'],
      },
    ]);

    let output = await run(b);
    assert.equal(typeof output, 'function');
    assert.equal(await output(), 3);
  });

  it.skip('should load dynamic bundle when entry is in a subdirectory', async function() {
    let bu = await bundler(
      path.join(
        __dirname,
        '/integration/dynamic-subdirectory/subdirectory/index.js',
      ),
      {
        target: 'browser',
      },
    );
    // Set the rootDir to make sure subdirectory is preserved
    bu.options.rootDir = path.join(
      __dirname,
      '/integration/dynamic-subdirectory',
    );
    let b = await bu.bundle();
    let output = await run(b);
    assert.equal(typeof output, 'function');
    assert.equal(await output(), 3);
  });

  it('Should not run parcel over external modules', async function() {
    let b = await bundle(
      path.join(__dirname, '/integration/dynamic-external/index.js'),
    );

    assertBundles(b, [
      {
        name: 'index.js',
        assets: ['index.js'],
      },
    ]);
  });

  it('should support bundling workers', async function() {
    let b = await bundle(path.join(__dirname, '/integration/workers/index.js'));

    assertBundles(b, [
      {
        name: 'index.js',
        assets: [
          'index.js',
          'common.js',
          'worker-client.js',
          'feature.js',
          'get-worker-url.js',
          'bundle-url.js',
          'JSRuntime.js',
          'JSRuntime.js',
          'JSRuntime.js',
          'bundle-manifest.js',
          'JSRuntime.js',
          'relative-path.js',
        ],
      },
      {
        assets: ['service-worker.js'],
      },
      {
        assets: ['shared-worker.js'],
      },
      {
        assets: ['worker.js', 'common.js'],
      },
    ]);
  });

  it('should support bundling workers of type module', async function() {
    let b = await bundle(
      path.join(__dirname, '/integration/workers-module/index.js'),
      {scopeHoist: true},
    );

    assertBundles(b, [
      {
        assets: ['dedicated-worker.js'],
      },
      {
        name: 'index.js',
        assets: [
          'index.js',
          'bundle-url.js',
          'JSRuntime.js',
          'JSRuntime.js',
          'JSRuntime.js',
          'get-worker-url.js',
          'bundle-manifest.js',
          'relative-path.js',
        ],
      },
      {
        assets: ['shared-worker.js'],
      },
    ]);

    let dedicated, shared;
    b.traverseBundles((bundle, ctx, traversal) => {
      if (bundle.getMainEntry().filePath.endsWith('shared-worker.js')) {
        shared = bundle;
      } else if (
        bundle.getMainEntry().filePath.endsWith('dedicated-worker.js')
      ) {
        dedicated = bundle;
      }
      if (dedicated && shared) traversal.stop();
    });

    assert(dedicated);
    assert(shared);

    dedicated = await outputFS.readFile(dedicated.filePath, 'utf8');
    shared = await outputFS.readFile(shared.filePath, 'utf8');
    assert(/import .* from ?"foo";/.test(dedicated));
    assert(/import .* from ?"foo";/.test(shared));
  });

  it('should support bundling workers with different order', async function() {
    let b = await bundle(
      path.join(__dirname, '/integration/workers/index-alternative.js'),
    );

    assertBundles(b, [
      {
        name: 'index-alternative.js',
        assets: [
          'index-alternative.js',
          'common.js',
          'worker-client.js',
          'feature.js',
          'bundle-url.js',
          'get-worker-url.js',
          'JSRuntime.js',
          'JSRuntime.js',
          'JSRuntime.js',
          'bundle-manifest.js',
          'JSRuntime.js',
          'relative-path.js',
        ],
      },
      {
        assets: ['service-worker.js'],
      },
      {
        assets: ['shared-worker.js'],
      },
      {
        assets: ['worker.js', 'common.js'],
      },
    ]);
  });

  for (let workerType of ['webworker', 'serviceworker']) {
    it(`should split bundles when ${workerType}s use importScripts`, async function() {
      let b = await bundle(
        path.join(
          __dirname,
          `/integration/worker-import-scripts/index-${workerType}.js`,
        ),
      );

      assertBundles(b, [
        {
          assets: [
            'importScripts.js',
            'bundle-url.js',
            'JSRuntime.js',
            'JSRuntime.js',
            'bundle-manifest.js',
            'JSRuntime.js',
            'relative-path.js',
          ],
        },
        {
          name: `index-${workerType}.js`,
          assets: [
            `index-${workerType}.js`,
            'bundle-url.js',
            'JSRuntime.js',
            'bundle-manifest.js',
            'JSRuntime.js',
            'relative-path.js',
          ].concat(workerType === 'webworker' ? ['get-worker-url.js'] : []),
        },
        {
          assets: ['imported.js'],
        },
        {
          assets: ['imported2.js'],
        },
      ]);

      let workerBundleFile = path.join(
        distDir,
        (await outputFS.readdir(distDir)).find(file =>
          file.startsWith('importScripts'),
        ),
      );
      let workerBundleContents = await outputFS.readFile(
        workerBundleFile,
        'utf8',
      );

      assert(
        workerBundleContents.includes(
          'importScripts(require("imported.js"));\n',
        ),
      );
      assert(
        workerBundleContents.includes(
          'importScripts(require("imported.js"), require("imported2.js"));\n',
        ),
      );
    });
  }

  it('should not create bundles of external scripts referenced by importScripts', async function() {
    let b = await bundle(
      path.join(
        __dirname,
        '/integration/worker-import-scripts/index-external.js',
      ),
    );

    assertBundles(b, [
      {
        name: 'index-external.js',
        assets: [
          'index-external.js',
          'bundle-url.js',
          'get-worker-url.js',
          'JSRuntime.js',
          'bundle-manifest.js',
          'JSRuntime.js',
          'relative-path.js',
        ],
      },
      {assets: ['external.js', 'JSRuntime.js']},
    ]);

    let workerBundleFile = path.join(
      distDir,
      (await outputFS.readdir(distDir)).find(file =>
        file.startsWith('external'),
      ),
    );
    let workerBundleContents = await outputFS.readFile(
      workerBundleFile,
      'utf8',
    );

    assert(
      workerBundleContents.includes(
        'importScripts(require("https://unpkg.com/parcel"));',
      ),
    );
    assert(
      workerBundleContents.includes(
        'module.exports = "https://unpkg.com/parcel"',
      ),
    );
  });

  it('should support bundling service-workers', async function() {
    let b = await bundle(
      path.join(__dirname, '/integration/service-worker/a/index.js'),
    );

    assertBundles(b, [
      {
        name: 'index.js',
        assets: [
          'index.js',
          'index.js',
          'bundle-url.js',
          'JSRuntime.js',
          'JSRuntime.js',
          'bundle-manifest.js',
          'JSRuntime.js',
          'relative-path.js',
        ],
      },
      {
        assets: ['worker-nested.js'],
      },
      {
        assets: ['worker-outside.js'],
      },
    ]);
  });

  it('should support bundling workers with circular dependencies', async function() {
    let b = await bundle(
      path.join(__dirname, '/integration/worker-circular/index.js'),
    );

    assertBundles(b, [
      {
        name: 'index.js',
        assets: [
          'index.js',
          'bundle-url.js',
          'JSRuntime.js',
          'get-worker-url.js',
          'bundle-manifest.js',
          'JSRuntime.js',
          'relative-path.js',
        ],
      },
      {
        assets: ['worker.js', 'worker-dep.js'],
      },
    ]);
  });

  it.skip('should support bundling in workers with other loaders', async function() {
    let b = await bundle(
      path.join(__dirname, '/integration/workers-with-other-loaders/index.js'),
    );

    assertBundles(b, {
      name: 'index.js',
      assets: [
        'index.js',
        'worker-client.js',
        'cacheLoader.js',
        'js-loader.js',
        'wasm-loader.js',
      ],
      childBundles: [
        {
          type: 'wasm',
          assets: ['add.wasm'],
          childBundles: [],
        },
        {
          type: 'map',
        },
        {
          assets: ['worker.js', 'cacheLoader.js', 'wasm-loader.js'],
          childBundles: [
            {
              type: 'map',
            },
          ],
        },
      ],
    });
  });

  it('should create a shared bundle to deduplicate assets in workers', async () => {
    let b = await bundle(
      path.join(__dirname, '/integration/worker-shared/index.js'),
    );

    assertBundles(b, [
      {
        name: 'index.js',
        assets: [
          'index.js',
          'lodash.js',
          'bundle-url.js',
          'get-worker-url.js',
          'JSRuntime.js',
          'JSRuntime.js',
          'bundle-manifest.js',
          'relative-path.js',
        ],
      },
      {
        assets: [
          'worker-a.js',
          'JSRuntime.js',
          'bundle-url.js',
          'get-worker-url.js',
          'bundle-manifest.js',
          'JSRuntime.js',
          'relative-path.js',
        ],
      },
      {
        assets: ['worker-b.js'],
      },
      {
        assets: ['lodash.js'],
      },
    ]);

    let sharedBundle = b
      .getBundles()
      .sort((a, b) => b.stats.size - a.stats.size)
      .find(b => b.name !== 'index.js');
    let workerBundle = b.getBundles().find(b => b.name.startsWith('worker-b'));
    let contents = await outputFS.readFile(workerBundle.filePath, 'utf8');
    assert(contents.includes(`importScripts("./${sharedBundle.name}")`));
  });

  it('should create a shared bundle between browser and worker contexts', async () => {
    let b = await bundle(
      path.join(__dirname, '/integration/html-shared-worker/index.html'),
    );

    assertBundles(b, [
      {
        name: 'index.html',
        assets: ['index.html'],
      },
      {
        assets: [
          'index.js',
          'bundle-url.js',
          'JSRuntime.js',
          'get-worker-url.js',
          'bundle-manifest.js',
          'JSRuntime.js',
          'relative-path.js',
        ],
      },
      {
        assets: ['worker.js'],
      },
      {
        assets: ['lodash.js'],
      },
    ]);

    let sharedBundle = b
      .getBundles()
      .sort((a, b) => b.stats.size - a.stats.size)
      .find(b => b.name !== 'index.js');
    let workerBundle = b.getBundles().find(b => b.name.startsWith('worker'));
    let contents = await outputFS.readFile(workerBundle.filePath, 'utf8');
    assert(contents.includes(`importScripts("./${sharedBundle.name}")`));

    let outputArgs = [];
    let workerArgs = [];
    await run(b, {
      Worker: class {
        constructor(url) {
          workerArgs.push(url);
        }
      },
      output: (ctx, val) => {
        outputArgs.push([ctx, val]);
      },
    });

    assert.deepStrictEqual(outputArgs, [['main', 3]]);
    assert.deepStrictEqual(workerArgs, [
      `http://localhost/${path.basename(workerBundle.filePath)}`,
    ]);
  });

  it('should dynamic import files which import raw files', async function() {
    let b = await bundle(
      path.join(__dirname, '/integration/dynamic-references-raw/index.js'),
    );

    assertBundles(b, [
      {
        name: 'index.js',
        assets: [
          'index.js',
          'bundle-url.js',
          'cacheLoader.js',
          'js-loader.js',
          'JSRuntime.js',
          'bundle-manifest.js',
          'JSRuntime.js',
          'relative-path.js',
        ],
      },
      {
        assets: ['local.js', 'JSRuntime.js'],
      },
      {
        assets: ['test.txt'],
      },
    ]);

    let output = await run(b);
    assert.equal(typeof output, 'function');
    assert.equal(await output(), 3);
  });

  it('should return all exports as an object when using ES modules', async function() {
    let b = await bundle(
      path.join(__dirname, '/integration/dynamic-esm/index.js'),
    );

    assertBundles(b, [
      {
        name: 'index.js',
        assets: [
          'index.js',
          'bundle-url.js',
          'cacheLoader.js',
          'js-loader.js',
          'JSRuntime.js',
          'bundle-manifest.js',
          'JSRuntime.js',
          'relative-path.js',
        ],
      },
      {
        assets: ['local.js'],
      },
    ]);

    let output = (await run(b)).default;
    assert.equal(typeof output, 'function');
    assert.equal(await output(), 3);
  });

  it('should duplicate small modules across multiple bundles', async function() {
    let b = await bundle(
      path.join(__dirname, '/integration/dynamic-common-small/index.js'),
    );

    assertBundles(b, [
      {
        assets: ['a.js', 'common.js', 'common-dep.js'],
      },
      {
        assets: ['b.js', 'common.js', 'common-dep.js'],
      },
      {
        name: 'index.js',
        assets: [
          'index.js',
          'bundle-url.js',
          'cacheLoader.js',
          'js-loader.js',
          'JSRuntime.js',
          'JSRuntime.js',
          'bundle-manifest.js',
          'JSRuntime.js',
          'relative-path.js',
        ],
      },
    ]);

    let output = await run(b);
    assert.equal(typeof output, 'function');
    assert.equal(await output(), 7);
  });

  it('should create a separate bundle for large modules shared between bundles', async function() {
    let b = await bundle(
      path.join(__dirname, '/integration/dynamic-common-large/index.js'),
    );

    assertBundles(b, [
      {
        assets: ['a.js'],
      },
      {
        assets: ['b.js'],
      },
      {
        name: 'index.js',
        assets: [
          'index.js',
          'c.js',
          'bundle-url.js',
          'cacheLoader.js',
          'js-loader.js',
          'JSRuntime.js',
          'JSRuntime.js',
          'bundle-manifest.js',
          'JSRuntime.js',
          'relative-path.js',
        ],
      },
      {
        assets: ['common.js', 'lodash.js'],
      },
    ]);

    let output = await run(b);
    assert.equal(typeof output, 'function');
    assert.equal(await output(), 7);
  });

  it('should not duplicate a module which is already in a parent bundle', async function() {
    let b = await bundle(
      path.join(__dirname, '/integration/dynamic-hoist-dup/index.js'),
    );

    assertBundles(b, [
      {
        name: 'index.js',
        assets: [
          'index.js',
          'common.js',
          'bundle-url.js',
          'cacheLoader.js',
          'js-loader.js',
          'JSRuntime.js',
          'bundle-manifest.js',
          'JSRuntime.js',
          'relative-path.js',
        ],
      },
      {
        assets: ['a.js'],
      },
    ]);

    let output = await run(b);
    assert.equal(typeof output, 'function');
    assert.equal(await output(), 5);
  });

  it('should duplicate a module if it is not present in every parent bundle', async function() {
    let b = await bundle(
      ['a.js', 'b.js'].map(entry =>
        path.join(__dirname, 'integration/dynamic-hoist-no-dedupe', entry),
      ),
    );
    assertBundles(b, [
      {
        assets: ['c.js', 'common.js'],
      },
      {
        name: 'b.js',
        assets: [
          'b.js',
          'bundle-url.js',
          'cacheLoader.js',
          'js-loader.js',
          'JSRuntime.js',
          'bundle-manifest.js',
          'JSRuntime.js',
          'relative-path.js',
        ],
      },
      {
        name: 'a.js',
        assets: [
          'a.js',
          'bundle-url.js',
          'common.js',
          'cacheLoader.js',
          'js-loader.js',
          'JSRuntime.js',
          'bundle-manifest.js',
          'JSRuntime.js',
          'relative-path.js',
        ],
      },
    ]);
  });

  it('should support shared modules with async imports', async function() {
    let b = await bundle(
      path.join(__dirname, '/integration/dynamic-hoist-deep/index.js'),
    );

    assertBundles(b, [
      {
        name: 'index.js',
        assets: [
          'index.js',
          'bundle-url.js',
          'cacheLoader.js',
          'js-loader.js',
          'JSRuntime.js',
          'JSRuntime.js',
          'bundle-manifest.js',
          'JSRuntime.js',
          'relative-path.js',
        ],
      },
      {
        assets: ['a.js', 'c.js', 'JSRuntime.js'],
      },
      {
        assets: ['b.js', 'c.js', 'JSRuntime.js'],
      },
      {
        assets: ['1.js'],
      },
    ]);

    let {default: promise} = await run(b);
    assert.ok(await promise);
  });

  it('should support requiring JSON files', async function() {
    let b = await bundle(path.join(__dirname, '/integration/json/index.js'));

    assertBundles(b, [
      {
        name: 'index.js',
        assets: ['index.js', 'local.json'],
      },
    ]);

    let output = await run(b);
    assert.equal(typeof output, 'function');
    assert.equal(output(), 3);
  });

  it('should support requiring JSON5 files', async function() {
    let b = await bundle(path.join(__dirname, '/integration/json5/index.js'));

    assertBundles(b, [
      {
        name: 'index.js',
        assets: ['index.js', 'local.json5'],
      },
    ]);

    let output = await run(b);
    assert.equal(typeof output, 'function');
    assert.equal(output(), 3);
  });

  it('should support importing a URL to a raw asset', async function() {
    let b = await bundle(
      path.join(__dirname, '/integration/import-raw/index.js'),
      {disableCache: false},
    );

    assertBundles(b, [
      {
        name: 'index.js',
        assets: [
          'index.js',
          'bundle-url.js',
          'JSRuntime.js',
          'bundle-manifest.js',
          'JSRuntime.js',
          'relative-path.js',
        ],
      },
      {
        type: 'txt',
        assets: ['test.txt'],
      },
    ]);

    let output = await run(b);
    assert.equal(typeof output, 'function');
    assert(/^http:\/\/localhost\/test\.[0-9a-f]+\.txt$/.test(output()));
    let stats = await outputFS.stat(
      path.join(distDir, url.parse(output()).pathname),
    );
    assert.equal(stats.size, 9);
  });

  it('should support importing a URL to a large raw asset', async function() {
    // 6 megabytes, which exceeds the threshold in summarizeRequest for buffering
    // entire contents into memory and should stream content instead
    let assetSizeBytes = 6000000;

    let distDir = path.join(outputFS.cwd(), '/dist');
    let fixtureDir = path.join(__dirname, '/integration/import-raw');
    let inputDir = path.join(__dirname, 'input');

    await ncp(fixtureDir, inputDir);
    await outputFS.writeFile(
      path.join(inputDir, 'test.txt'),
      Buffer.alloc(assetSizeBytes),
    );

    let b = await bundle(path.join(inputDir, 'index.js'), {
      inputFS: overlayFS,
      distDir,
    });
    assertBundles(b, [
      {
        name: 'index.js',
        assets: [
          'index.js',
          'JSRuntime.js',
          'bundle-url.js',
          'bundle-manifest.js',
          'JSRuntime.js',
          'relative-path.js',
        ],
      },
      {
        type: 'txt',
        assets: ['test.txt'],
      },
    ]);

    let output = await run(b);
    assert.equal(typeof output, 'function');
    assert(/^http:\/\/localhost\/test\.[0-9a-f]+\.txt$/.test(output()));
    let stats = await outputFS.stat(
      path.join(distDir, url.parse(output()).pathname),
    );
    assert.equal(stats.size, assetSizeBytes);
  });

  it('should minify JS in production mode', async function() {
    let b = await bundle(path.join(__dirname, '/integration/uglify/index.js'), {
      minify: true,
      scopeHoist: false,
    });

    let output = await run(b);
    assert.equal(typeof output, 'function');
    assert.equal(output(), 3);

    let js = await outputFS.readFile(path.join(distDir, 'index.js'), 'utf8');
    assert(!js.includes('local.a'));
  });

  it('should use uglify config', async function() {
    await bundle(path.join(__dirname, '/integration/uglify-config/index.js'), {
      minify: true,
      scopeHoist: false,
    });

    let js = await outputFS.readFile(path.join(distDir, 'index.js'), 'utf8');
    assert(!js.includes('console.log'));
    assert(!js.includes('// This is a comment'));
  });

  it('should insert global variables when needed', async function() {
    let b = await bundle(path.join(__dirname, '/integration/globals/index.js'));

    let output = await run(b);
    assert.deepEqual(output(), {
      dir: path.join(__dirname, '/integration/globals'),
      file: path.join(__dirname, '/integration/globals/index.js'),
      buf: Buffer.from('browser').toString('base64'),
      global: true,
    });
  });

  it('should not insert global variables when used in a module specifier', async function() {
    let b = await bundle(
      path.join(__dirname, '/integration/globals-module-specifier/a.js'),
    );

    assertBundles(b, [
      {
        assets: ['a.js', 'b.js', 'c.js'],
      },
    ]);

    let output = await run(b);
    assert.deepEqual(output, 1234);
  });

  it('should not insert global variables in dead branches', async function() {
    let b = await bundle(
      path.join(__dirname, '/integration/globals-unused/a.js'),
    );

    assertBundles(b, [
      {
        assets: ['a.js'],
      },
    ]);

    let output = await run(b);
    assert.deepEqual(output, 'foo');
  });

  it('should handle re-declaration of the global constant', async function() {
    let b = await bundle(
      path.join(__dirname, '/integration/global-redeclare/index.js'),
    );

    let output = await run(b);
    assert.deepEqual(output(), false);
  });

  it('should insert environment variables inserted by a prior transform', async () => {
    let b = await bundle(
      path.join(__dirname, '/integration/env-prior-transform/index.js'),
    );

    let jsBundle = b.getBundles()[0];
    let contents = await outputFS.readFile(jsBundle.filePath, 'utf8');

    assert(!contents.includes('process.env'));
    assert.equal(await run(b), 'test');
  });

  it('should not insert environment variables in node environment', async function() {
    let b = await bundle(
      path.join(__dirname, '/integration/env-node/index.js'),
    );

    let output = await run(b);
    assert.ok(output.toString().includes('process.env'));
    assert.equal(output(), 'test:test');
  });

  it('should not insert environment variables in electron-main environment', async function() {
    let b = await bundle(path.join(__dirname, '/integration/env/index.js'), {
      targets: {
        main: {
          context: 'electron-main',
          distDir: path.join(__dirname, '/integration/env/dist.js'),
        },
      },
    });

    let output = await run(b);
    assert.ok(output.toString().includes('process.env'));
    assert.equal(output(), 'test:test');
  });

  it('should not insert environment variables in electron-renderer environment', async function() {
    let b = await bundle(path.join(__dirname, '/integration/env/index.js'), {
      targets: {
        main: {
          context: 'electron-renderer',
          distDir: path.join(__dirname, '/integration/env/dist.js'),
        },
      },
    });

    let output = await run(b);
    assert.ok(output.toString().includes('process.env'));
    assert.equal(output(), 'test:test');
  });

  it('should inline NODE_ENV environment variable in browser environment even if disabled', async function() {
    let b = await bundle(
      path.join(__dirname, '/integration/env-nodeenv/index.js'),
      {
        env: {
          FOO: 'abc',
        },
      },
    );

    let output = await run(b);
    assert.ok(!output.toString().includes('process.env'));
    assert.equal(output(), 'test:undefined');
  });

  it('should not insert environment variables in browser environment if disabled', async function() {
    let b = await bundle(
      path.join(__dirname, '/integration/env-disabled/index.js'),
      {
        env: {FOOBAR: 'abc'},
      },
    );

    let output = await run(b);
    assert.ok(!output.toString().includes('process.env'));
    assert.equal(output(), 'undefined:undefined');
  });

  it('should only insert environment variables in browser environment matching the glob', async function() {
    let b = await bundle(
      path.join(__dirname, '/integration/env-disabled-glob/index.js'),
      {
        env: {A_1: 'abc', B_1: 'def', B_2: 'ghi'},
      },
    );

    let output = await run(b);
    assert.ok(!output.toString().includes('process.env'));
    assert.equal(output(), 'undefined:def:ghi');
  });

  it('should be able to inline environment variables in browser environment', async function() {
    let b = await bundle(path.join(__dirname, '/integration/env/index.js'), {
      env: {NODE_ENV: 'abc'},
    });

    let output = await run(b);
    assert.ok(!output.toString().includes('process.env'));
    assert.equal(output(), 'abc:abc');
  });

  it("should insert the user's NODE_ENV as process.env.NODE_ENV if passed", async function() {
    let b = await bundle(path.join(__dirname, '/integration/env/index.js'), {
      env: {
        NODE_ENV: 'production',
      },
    });

    let output = await run(b);
    assert.ok(!output.toString().includes('process.env'));
    assert.equal(output(), 'production:production');
  });

  it('should insert environment variables from a file', async function() {
    let b = await bundle(
      path.join(__dirname, '/integration/env-file/index.js'),
    );

    // Make sure dotenv doesn't leak its values into the main process's env
    assert(process.env.FOO == null);

    let output = await run(b);
    assert.equal(output, 'bartest');
  });

  it("should insert environment variables matching the user's NODE_ENV if passed", async function() {
    let b = await bundle(
      path.join(__dirname, '/integration/env-file/index.js'),
      {env: {NODE_ENV: 'production'}},
    );

    let output = await run(b);
    assert.equal(output, 'productiontest');
  });

  it('should replace process.browser for target browser', async function() {
    let b = await bundle(
      path.join(__dirname, '/integration/process/index.js'),
      {
        targets: {
          main: {
            context: 'browser',
            distDir: path.join(__dirname, '/integration/process/dist.js'),
          },
        },
      },
    );

    let output = await run(b);
    assert.ok(output.toString().indexOf('process.browser') === -1);
    assert.equal(output(), true);
  });

  it('should not touch process.browser for target node', async function() {
    let b = await bundle(
      path.join(__dirname, '/integration/process/index.js'),
      {
        targets: {
          main: {
            context: 'node',
            distDir: path.join(__dirname, '/integration/process/dist.js'),
          },
        },
      },
    );

    let output = await run(b);
    assert.ok(output.toString().indexOf('process.browser') !== -1);
    assert.equal(output(), false);
  });

  it('should not touch process.browser for target electron-main', async function() {
    let b = await bundle(
      path.join(__dirname, '/integration/process/index.js'),
      {
        targets: {
          main: {
            context: 'electron-main',
            distDir: path.join(__dirname, '/integration/process/dist.js'),
          },
        },
      },
    );

    let output = await run(b);
    assert.ok(output.toString().indexOf('process.browser') !== -1);
    assert.equal(output(), false);
  });

  it('should replace process.browser for target electron-renderer', async function() {
    let b = await bundle(
      path.join(__dirname, '/integration/process/index.js'),
      {
        targets: {
          main: {
            context: 'electron-renderer',
            distDir: path.join(__dirname, '/integration/process/dist.js'),
          },
        },
      },
    );

    let output = await run(b);
    assert.ok(output.toString().indexOf('process.browser') === -1);
    assert.equal(output(), true);
    // Running the bundled code has the side effect of setting process.browser = true, which can mess
    // up the instantiation of typescript.sys within validator-typescript, so we want to reset it.
    process.browser = undefined;
  });

  it.skip('should support adding implicit dependencies', async function() {
    let b = await bundle(path.join(__dirname, '/integration/json/index.js'), {
      delegate: {
        getImplicitDependencies(asset) {
          if (asset.basename === 'index.js') {
            return [{name: '../css/index.css'}];
          }
        },
      },
    });

    assertBundles(b, {
      name: 'index.js',
      assets: ['index.js', 'local.json', 'index.css'],
      childBundles: [
        {
          type: 'css',
          assets: ['index.css'],
        },
        {
          type: 'map',
        },
      ],
    });

    let output = await run(b);
    assert.equal(typeof output, 'function');
    assert.equal(output(), 3);
  });

  it('should support requiring YAML files', async function() {
    let b = await bundle(path.join(__dirname, '/integration/yaml/index.js'));

    assertBundles(b, [
      {
        name: 'index.js',
        assets: ['index.js', 'local.yaml'],
        childBundles: [
          {
            type: 'map',
          },
        ],
      },
    ]);

    let output = await run(b);
    assert.equal(typeof output, 'function');
    assert.equal(output(), 3);
  });

  it('should support requiring TOML files', async function() {
    let b = await bundle(path.join(__dirname, '/integration/toml/index.js'));

    assertBundles(b, [
      {
        name: 'index.js',
        assets: ['index.js', 'local.toml'],
        childBundles: [
          {
            type: 'map',
          },
        ],
      },
    ]);

    let output = await run(b);
    assert.equal(typeof output, 'function');
    assert.equal(output(), 3);
  });

  it('should support requiring CoffeeScript files', async function() {
    let b = await bundle(path.join(__dirname, '/integration/coffee/index.js'));

    assertBundles(b, [
      {
        name: 'index.js',
        assets: ['index.js', 'local.coffee'],
      },
    ]);

    let output = await run(b);
    assert.equal(typeof output, 'function');
    assert.equal(output(), 3);
  });

  it('should resolve the browser field before main', async function() {
    let b = await bundle(
      path.join(__dirname, '/integration/resolve-entries/browser.js'),
    );

    assertBundles(b, [
      {
        name: 'browser.js',
        assets: ['browser.js', 'browser-module.js'],
      },
    ]);

    let output = await run(b);

    assert.equal(typeof output.test, 'function');
    assert.equal(output.test(), 'pkg-browser');
  });

  it('should exclude resolving specifiers that map to false in the browser field in browser builds', async () => {
    let b = await bundle(
      path.join(
        __dirname,
        '/integration/resolve-entries/pkg-ignore-browser/index.js',
      ),
      {
        targets: ['browsers'],
      },
    );

    assert.deepEqual(await run(b), {});
  });

  it('should not exclude resolving specifiers that map to false in the browser field in node builds', async () => {
    let b = await bundle(
      path.join(
        __dirname,
        '/integration/resolve-entries/pkg-ignore-browser/index.js',
      ),
      {
        targets: ['node'],
      },
    );

    assert.equal(await run(b), 'this should only exist in non-browser builds');
  });

  it.skip('should not resolve the browser field for --target=node', async function() {
    let b = await bundle(
      path.join(__dirname, '/integration/resolve-entries/browser.js'),
      {
        target: 'node',
      },
    );

    assertBundles(b, {
      name: 'browser.js',
      assets: ['browser.js', 'node-module.js'],
      childBundles: [
        {
          type: 'map',
        },
      ],
    });

    let output = await run(b);

    assert.equal(typeof output.test, 'function');
    assert.equal(output.test(), 'pkg-main');
  });

  it.skip('should resolve advanced browser resolution', async function() {
    let b = await bundle(
      path.join(__dirname, '/integration/resolve-entries/browser-multiple.js'),
    );

    assertBundles(b, {
      name: 'browser-multiple.js',
      assets: [
        'browser-multiple.js',
        'projected-browser.js',
        'browser-entry.js',
      ],
      childBundles: [
        {
          type: 'map',
        },
      ],
    });

    let {test: output} = await run(b);

    assert.equal(typeof output.projected.test, 'function');
    assert.equal(typeof output.entry.test, 'function');
    assert.equal(output.projected.test(), 'pkg-browser-multiple');
    assert.equal(output.entry.test(), 'pkg-browser-multiple browser-entry');
  });

  it.skip('should not resolve advanced browser resolution with --target=node', async function() {
    let b = await bundle(
      path.join(__dirname, '/integration/resolve-entries/browser-multiple.js'),
      {
        target: 'node',
      },
    );

    assertBundles(b, {
      name: 'browser-multiple.js',
      assets: ['browser-multiple.js', 'node-entry.js', 'projected.js'],
      childBundles: [
        {
          type: 'map',
        },
      ],
    });

    let {test: output} = await run(b);

    assert.equal(typeof output.projected.test, 'function');
    assert.equal(typeof output.entry.test, 'function');
    assert.equal(output.projected.test(), 'pkg-main-multiple');
    assert.equal(output.entry.test(), 'pkg-browser-multiple main-entry');
  });

  it.skip('should resolve the module field before main if scope-hoisting is enabled', async function() {
    let b = await bundle(
      path.join(__dirname, '/integration/resolve-entries/module-field.js'),
      {scopeHoist: true},
    );

    assertBundles(b, [
      {
        name: 'module-field.js',
        assets: ['module-field.js', 'es6.module.js'],
      },
    ]);

    let output = await run(b);

    assert.equal(typeof output.test, 'function');
    assert.equal(output.test(), 'pkg-es6-module');
  });

  it.skip('should resolve the module field before main if scope-hoisting is enabled', async function() {
    let b = await bundle(
      path.join(__dirname, '/integration/resolve-entries/both-fields.js'),
      {scopeHoist: true},
    );

    assertBundles(b, [
      {
        name: 'both-fields.js',
        assets: ['both-fields.js', 'es6.module.js'],
      },
    ]);

    let output = await run(b);

    assert.equal(typeof output.test, 'function');
    assert.equal(output.test(), 'pkg-es6-module');
  });

  it('should resolve the main field', async function() {
    let b = await bundle(
      path.join(__dirname, '/integration/resolve-entries/main-field.js'),
    );

    assertBundles(b, [
      {
        name: 'main-field.js',
        assets: ['main-field.js', 'main.js'],
      },
    ]);

    let output = await run(b);

    assert.equal(typeof output.test, 'function');
    assert.equal(output.test(), 'pkg-main-module');
  });

  it('should minify JSON files', async function() {
    let b = await bundle(
      path.join(__dirname, '/integration/uglify-json/index.json'),
      {
        minify: true,
        scopeHoist: false,
      },
    );

    let json = await outputFS.readFile(path.join(distDir, 'index.js'), 'utf8');
    assert(json.includes('{"test":"test"}'));

    let output = await run(b);
    assert.deepEqual(output, {test: 'test'});
  });

  it('should minify JSON5 files', async function() {
    let b = await bundle(
      path.join(__dirname, '/integration/uglify-json5/index.json5'),
      {
        minify: true,
        scopeHoist: false,
      },
    );

    let json = await outputFS.readFile(path.join(distDir, 'index.js'), 'utf8');
    assert(json.includes('{"test":"test"}'));

    let output = await run(b);
    assert.deepEqual(output, {test: 'test'});
  });

  it.skip('should minify YAML for production', async function() {
    let b = await bundle(path.join(__dirname, '/integration/yaml/index.js'), {
      minify: true,
      scopeHoist: false,
    });

    let output = await run(b);
    assert.equal(typeof output, 'function');
    assert.equal(output(), 3);

    let json = await outputFS.readFile('dist/index.js', 'utf8');
    assert(json.includes('{a:1,b:{c:2}}'));
  });

  it('should minify TOML for production', async function() {
    let b = await bundle(path.join(__dirname, '/integration/toml/index.js'), {
      minify: true,
      scopeHoist: false,
    });

    let output = await run(b);
    assert.equal(typeof output, 'function');
    assert.equal(output(), 3);

    let json = await outputFS.readFile(path.join(distDir, 'index.js'), 'utf8');
    assert(json.includes('{a:1,b:{c:2}}'));
  });

  it('should support optional dependencies in try...catch blocks', async function() {
    let b = await bundle(
      path.join(__dirname, '/integration/optional-dep/index.js'),
    );

    assertBundles(b, [
      {
        name: 'index.js',
        assets: ['index.js'],
      },
    ]);

    let output = await run(b);

    assert.equal(Object.getPrototypeOf(output).constructor.name, 'Error');
    assert(
      /Cannot find module ['"]optional-dep['"]/.test(output.message),
      'Should set correct error message',
    );
    assert.equal(output.code, 'MODULE_NOT_FOUND');
  });

  it('should support excluding dependencies in falsy branches', async function() {
    let b = await bundle(
      path.join(__dirname, '/integration/falsy-dep/index.js'),
    );

    assertBundles(b, [
      {
        name: 'index.js',
        assets: ['index.js', 'true-alternate.js', 'true-consequent.js'],
      },
    ]);

    let output = await run(b);
    assert.equal(output, 2);
  });

  it.skip('should not autoinstall if resolve failed on installed module', async function() {
    let error;
    try {
      await bundle(
        path.join(
          __dirname,
          '/integration/dont-autoinstall-resolve-fails/index.js',
        ),
      );
    } catch (err) {
      error = err;
    }
    assert.equal(
      error.message,
      `Cannot resolve dependency 'vue/thisDoesNotExist'`,
    );
    assert.equal(error.code, 'MODULE_NOT_FOUND');
  });

  it.skip('should not autoinstall if resolve failed on aliased module', async function() {
    let error;
    try {
      await bundle(
        path.join(
          __dirname,
          '/integration/dont-autoinstall-resolve-alias-fails/index.js',
        ),
      );
    } catch (err) {
      error = err;
    }
    assert.equal(
      error.message,
      `Cannot resolve dependency 'aliasVue/thisDoesNotExist'`,
    );
    assert.equal(error.code, 'MODULE_NOT_FOUND');
  });

  it('should ignore require if it is defined in the scope', async function() {
    let b = await bundle(
      path.join(__dirname, '/integration/require-scope/index.js'),
    );

    assertBundles(b, [
      {
        name: 'index.js',
        assets: ['index.js'],
      },
    ]);

    let output = await run(b);

    assert.equal(typeof output.test, 'object');

    let failed = Object.keys(output.test).some(
      key => output.test[key] !== 'test passed',
    );

    assert.equal(failed, false);
  });

  it('should expose to CommonJS entry point', async function() {
    let b = await bundle(
      path.join(__dirname, '/integration/entry-point/index.js'),
    );

    let module = {};
    await run(b, {module, exports: {}});
    assert.equal(module.exports(), 'Test!');
  });

  it('should expose to RequireJS entry point', async function() {
    let b = await bundle(
      path.join(__dirname, '/integration/entry-point/index.js'),
    );
    let test;
    const mockDefine = function(f) {
      test = f();
    };
    mockDefine.amd = true;

    await run(b, {define: mockDefine, module: undefined});
    assert.equal(test(), 'Test!');
  });

  it.skip('should expose variable with --browser-global', async function() {
    let b = await bundle(
      path.join(__dirname, '/integration/entry-point/index.js'),
      {
        global: 'testing',
      },
    );

    const ctx = await run(b, {module: undefined}, {require: false});
    assert.equal(ctx.window.testing(), 'Test!');
  });

  it.skip('should set `define` to undefined so AMD checks in UMD modules do not pass', async function() {
    let b = await bundle(
      path.join(__dirname, '/integration/define-amd/index.js'),
    );
    let test;
    const mockDefine = function(f) {
      test = f();
    };
    mockDefine.amd = true;

    await run(b, {define: mockDefine, module: undefined});
    assert.equal(test, 2);
  });

  it('should package successfully with comments on last line', async function() {
    let b = await bundle(
      path.join(__dirname, `/integration/js-comment/index.js`),
    );

    let output = await run(b);
    assert.equal(output, 'Hello World!');
  });

  it('should package successfully with comments on last line and minification', async function() {
    let b = await bundle(
      path.join(__dirname, `/integration/js-comment/index.js`),
    );

    let output = await run(b);
    assert.equal(output, 'Hello World!');
  });

  it('should package successfully with comments on last line and scope hoisting', async function() {
    let b = await bundle(
      path.join(__dirname, `/integration/js-comment/index.js`),
      {
        scopeHoist: true,
      },
    );

    let output = await run(b);
    assert.equal(output, 'Hello World!');
  });

  it('should package successfully with comments on last line, scope hoisting and minification', async function() {
    let b = await bundle(
      path.join(__dirname, `/integration/js-comment/index.js`),
      {
        scopeHoist: true,
        minify: true,
      },
    );

    let output = await run(b);
    assert.equal(output, 'Hello World!');
  });

  it('should not replace toplevel this with undefined in CommonJS without scope-hoisting', async function() {
    let b = await bundle(
      path.join(__dirname, '/integration/js-this-commonjs/a.js'),
    );

    let output;
    function result(v) {
      output = v;
    }
    await run(b, {result});
    assert.deepEqual(output, [{foo: 2}, 1234]);
  });

  it('should not replace toplevel this with undefined in CommonJS when scope-hoisting', async function() {
    let b = await bundle(
      path.join(__dirname, '/integration/js-this-commonjs/a.js'),
      {scopeHoist: true},
    );

    let output;
    function result(v) {
      output = v;
    }
    await run(b, {result});
    assert.deepEqual(output, [{foo: 2}, 1234]);
  });

  it('should replace toplevel this with undefined in ESM without scope-hoisting', async function() {
    let b = await bundle(path.join(__dirname, '/integration/js-this-es6/a.js'));

    let output;
    function result(v) {
      output = v;
    }
    await run(b, {result});
    assert.deepEqual(output, [undefined, 1234]);
  });

  it('should replace toplevel this with undefined in ESM when scope-hoisting', async function() {
    let b = await bundle(
      path.join(__dirname, '/integration/js-this-es6/a.js'),
      {scopeHoist: true},
    );

    let output;
    function result(v) {
      output = v;
    }
    await run(b, {result});
    assert.deepEqual(output, [undefined, 1234]);
  });

  it('support building with multiple target and varying scopeHoist setting', async function() {
    let b = await bundle(
      path.join(__dirname, '/integration/js-multi-target-scope-hoist/index.js'),
      {scopeHoist: true},
    );

    for (let bundle of b.getBundles()) {
      let output = await runBundle(b, bundle);
      assert.deepEqual(output, 123);
    }
  });

  it.skip('should not dedupe imports with different contents', async function() {
    let b = await bundle(
      path.join(__dirname, `/integration/js-different-contents/index.js`),
      {
        hmr: false, // enable asset dedupe in JSPackager
      },
    );

    let module = await run(b);
    assert.equal(module.default, 'Hello World!');
  });

  it.skip('should not dedupe imports with same content but different absolute dependency paths', async function() {
    let b = await bundle(
      path.join(
        __dirname,
        `/integration/js-same-contents-different-dependencies/index.js`,
      ),
      {
        hmr: false, // enable asset dedupe in JSPackager
      },
    );

    let module = await run(b);
    assert.equal(module.default, 'Hello World!');
  });

  it.skip('should dedupe imports with same content and same dependency paths', async function() {
    let b = await bundle(
      path.join(
        __dirname,
        `/integration/js-same-contents-same-dependencies/index.js`,
      ),
      {
        hmr: false, // enable asset dedupe in JSPackager
      },
    );
    const {rootDir} = b.entryAsset.options;
    const writtenAssets = Array.from(b.offsets.keys()).map(asset => asset.name);
    assert.equal(writtenAssets.length, 2);
    assert(writtenAssets.includes(path.join(rootDir, 'index.js')));
    assert(
      writtenAssets.includes(path.join(rootDir, 'hello1.js')) ||
        writtenAssets.includes(path.join(rootDir, 'hello2.js')),
    );
    assert(
      !(
        writtenAssets.includes(path.join(rootDir, 'hello1.js')) &&
        writtenAssets.includes(path.join(rootDir, 'hello2.js'))
      ),
    );

    let module = await run(b);
    assert.equal(module.default, 'Hello Hello!');
  });

  it.skip('should not dedupe assets that exist in more than one bundle', async function() {
    let b = await bundle(
      path.join(__dirname, `/integration/js-dedup-hoist/index.js`),
      {
        hmr: false, // enable asset dedupe in JSPackager
      },
    );
    const {rootDir} = b.entryAsset.options;
    const writtenAssets = Array.from(b.offsets.keys()).map(asset => asset.name);
    assert(
      writtenAssets.includes(path.join(rootDir, 'hello1.js')) &&
        writtenAssets.includes(path.join(rootDir, 'hello2.js')),
    );

    let module = await run(b);
    assert.equal(await module.default(), 'Hello Hello! Hello');
  });

  it.skip('should support importing HTML from JS async', async function() {
    let b = await bundle(
      path.join(__dirname, '/integration/import-html-async/index.js'),
      {sourceMaps: false},
    );

    assertBundles(b, {
      name: 'index.js',
      assets: ['index.js', 'cacheLoader.js', 'html-loader.js'],
      childBundles: [
        {
          type: 'html',
          assets: ['other.html'],
          childBundles: [
            {
              type: 'png',
              assets: ['100x100.png'],
              childBundles: [],
            },
            {
              type: 'css',
              assets: ['index.css'],
            },
          ],
        },
      ],
    });

    let output = await run(b);
    assert.equal(typeof output, 'string');
    assert(output.includes('<html>'));
    assert(output.includes('Other page'));
  });

  it.skip('should support importing HTML from JS async with --target=node', async function() {
    let b = await bundle(
      path.join(__dirname, '/integration/import-html-async/index.js'),
      {
        target: 'node',
        sourceMaps: false,
      },
    );

    assertBundles(b, {
      name: 'index.js',
      assets: ['index.js', 'cacheLoader.js', 'html-loader.js'],
      childBundles: [
        {
          type: 'html',
          assets: ['other.html'],
          childBundles: [
            {
              type: 'png',
              assets: ['100x100.png'],
              childBundles: [],
            },
            {
              type: 'css',
              assets: ['index.css'],
            },
          ],
        },
      ],
    });

    let output = await run(b);
    assert.equal(typeof output, 'string');
    assert(output.includes('<html>'));
    assert(output.includes('Other page'));
  });

  it.skip('should support importing HTML from JS sync', async function() {
    let b = await bundle(
      path.join(__dirname, '/integration/import-html-sync/index.js'),
      {
        sourceMaps: false,
      },
    );

    assertBundles(b, {
      name: 'index.js',
      assets: ['index.js', 'cacheLoader.js', 'html-loader.js'],
      childBundles: [
        {
          type: 'html',
          assets: ['other.html'],
          childBundles: [
            {
              type: 'png',
              assets: ['100x100.png'],
              childBundles: [],
            },
            {
              type: 'css',
              assets: ['index.css'],
            },
          ],
        },
      ],
    });

    let {deferred, promise} = makeDeferredWithPromise();
    await run(b, {output: deferred.resolve}, {require: false});
    let output = await promise;
    assert.equal(typeof output, 'string');
    assert(output.includes('<html>'));
    assert(output.includes('Other page'));
  });

  it.skip('should stub require.cache', async function() {
    let b = await bundle(
      path.join(__dirname, '/integration/node_require_cache/main.js'),
      {
        target: 'node',
      },
    );

    await run(b);
  });

  it('should support async importing the same module from different bundles', async () => {
    let b = await bundle(
      path.join(__dirname, '/integration/shared-bundlegroup/index.js'),
    );

    assertBundles(b, [
      {
        name: 'index.js',
        assets: [
          'index.js',
          'JSRuntime.js',
          'JSRuntime.js',
          'bundle-url.js',
          'cacheLoader.js',
          'js-loader.js',
          'bundle-manifest.js',
          'JSRuntime.js',
          'relative-path.js',
        ],
      },
      {
        assets: ['a.js', 'JSRuntime.js'],
      },
      {
        assets: ['b.js', 'JSRuntime.js'],
      },
      {
        assets: ['c.js'],
      },
    ]);

    let {default: promise} = await run(b);
    assert.deepEqual(await promise, ['hello from a test', 'hello from b test']);
  });

  it('should not create shared bundles from contents of entries', async () => {
    let b = await bundle(
      ['a.js', 'b.js'].map(entry =>
        path.join(
          __dirname,
          '/integration/no-shared-bundles-from-entries/',
          entry,
        ),
      ),
    );

    assertBundles(b, [
      {
        name: 'a.js',
        assets: ['a.js', 'lodash.js'],
      },
      {
        name: 'b.js',
        assets: ['b.js', 'lodash.js'],
      },
    ]);
  });

  it('should import the same dependency multiple times in the same bundle', async () => {
    let b = await bundle(
      path.join(__dirname, '/integration/same-dependency-multiple-times/a1.js'),
    );

    await run(b);
  });

  it("should inline a bundle's compiled text with `bundle-text`", async () => {
    let b = await bundle(
      path.join(__dirname, '/integration/bundle-text/index.js'),
    );

    let cssBundleContent = (await run(b)).default;

    assert(
      cssBundleContent.startsWith(
        `body {
  background-color: #000000;
}

.svg-img {
  background-image: url("data:image/svg+xml,%3Csvg%3E%0A%0A%3C%2Fsvg%3E%0A");
}`,
      ),
    );

    assert(!cssBundleContent.includes('sourceMappingURL'));
  });

  it('should inline text content as url-encoded text and mime type with `data-url:*` imports', async () => {
    let b = await bundle(path.join(__dirname, '/integration/data-url/text.js'));

    assert.equal(
      (await run(b)).default,
      'data:image/svg+xml,%3Csvg%20width%3D%22120%22%20height%3D%27120%27%20xmlns%3D%22http%3A%2F%2Fwww.w3.org%2F2000%2Fsvg%22%3E%0A%20%20%3Cfilter%20id%3D%22blur-_.%21~%2a%22%3E%0A%20%20%20%20%3CfeGaussianBlur%20stdDeviation%3D%225%22%2F%3E%0A%20%20%3C%2Ffilter%3E%0A%20%20%3Ccircle%20cx%3D%2260%22%20cy%3D%2260%22%20r%3D%2250%22%20fill%3D%22green%22%20filter%3D%22url%28%23blur-_.%21~%2a%29%22%20%2F%3E%0A%3C%2Fsvg%3E%0A',
    );
  });

  it('should inline binary content as url-encoded base64 and mime type with `data-url:*` imports', async () => {
    let b = await bundle(
      path.join(__dirname, '/integration/data-url/binary.js'),
    );
    ``;

    assert((await run(b)).default.startsWith('data:image/webp;base64,UklGR'));
  });

  it('should support both pipeline and non-pipeline imports', async () => {
    let b = await bundle(
      path.join(__dirname, '/integration/multi-pipeline/index.js'),
    );

    assertBundles(b, [
      {
        name: 'index.js',
        assets: ['index.js', b.getBundles().find(b => b.isInline).id + '.js'],
      },
      {
        name: 'index.css',
        assets: ['style.css'],
      },
      {
        type: 'css',
        assets: ['style.css'],
      },
    ]);

    assert((await run(b)).default.startsWith('.test'));
  });

  it('should detect typescript style async requires in commonjs', async () => {
    let b = await bundle(
      path.join(__dirname, '/integration/require-async/ts.js'),
    );

    assertBundles(b, [
      {
        name: 'ts.js',
        assets: [
          'ts.js',
          'bundle-url.js',
          'cacheLoader.js',
          'js-loader.js',
          'JSRuntime.js',
          'bundle-manifest.js',
          'JSRuntime.js',
          'relative-path.js',
        ],
      },
      {
        assets: ['async.js'],
      },
    ]);

    assert.equal(await run(b), 2);
  });

  it('should detect typescript style async requires in commonjs with esModuleInterop flag', async () => {
    let b = await bundle(
      path.join(__dirname, '/integration/require-async/ts-interop.js'),
    );

    assertBundles(b, [
      {
        name: 'ts-interop.js',
        assets: [
          'ts-interop.js',
          'bundle-url.js',
          'cacheLoader.js',
          'js-loader.js',
          'JSRuntime.js',
          'bundle-manifest.js',
          'JSRuntime.js',
          'relative-path.js',
        ],
      },
      {
        assets: ['async.js'],
      },
    ]);

    assert.deepEqual(await run(b), {default: 2});

    let jsBundle = b.getBundles()[0];
    let contents = await outputFS.readFile(jsBundle.filePath, 'utf8');
    assert(/.then\(function \(\$parcel\$.*?\) {/.test(contents));
  });

  it('should detect typescript style async requires in commonjs with esModuleInterop flag and arrow functions', async () => {
    let b = await bundle(
      path.join(__dirname, '/integration/require-async/ts-interop-arrow.js'),
    );

    assertBundles(b, [
      {
        name: 'ts-interop-arrow.js',
        assets: [
          'ts-interop-arrow.js',
          'bundle-url.js',
          'cacheLoader.js',
          'js-loader.js',
          'JSRuntime.js',
          'bundle-manifest.js',
          'JSRuntime.js',
          'relative-path.js',
        ],
      },
      {
        assets: ['async.js'],
      },
    ]);

    assert.deepEqual(await run(b), {default: 2});

    let jsBundle = b.getBundles()[0];
    let contents = await outputFS.readFile(jsBundle.filePath, 'utf8');
    assert(/.then\(\$parcel\$.*? =>/.test(contents));
  });

  it('should detect rollup style async requires in commonjs', async () => {
    let b = await bundle(
      path.join(__dirname, '/integration/require-async/rollup.js'),
    );

    assertBundles(b, [
      {
        name: 'rollup.js',
        assets: [
          'rollup.js',
          'bundle-manifest.js',
          'JSRuntime.js',
          'relative-path.js',
          'bundle-url.js',
          'cacheLoader.js',
          'js-loader.js',
          'JSRuntime.js',
        ],
      },
      {
        assets: ['async.js'],
      },
    ]);

    assert.equal(await run(b), 2);
  });

  it('should detect parcel style async requires in commonjs', async () => {
    let b = await bundle(
      path.join(__dirname, '/integration/require-async/parcel.js'),
    );

    assertBundles(b, [
      {
        name: 'parcel.js',
        assets: [
          'parcel.js',
          'bundle-manifest.js',
          'bundle-url.js',
          'cacheLoader.js',
          'js-loader.js',
          'JSRuntime.js',
          'JSRuntime.js',
          'relative-path.js',
        ],
      },
      {
        assets: ['async.js'],
      },
    ]);

    assert.equal(await run(b), 2);
  });

  it('only updates bundle names of changed bundles for browsers', async () => {
    let fixtureDir = path.join(__dirname, '/integration/name-invalidation');
    let _bundle = () =>
      bundle(path.join(fixtureDir, 'index.js'), {
        inputFS: overlayFS,
      });

    let first = await _bundle();
    assert.equal(await (await run(first)).default, 42);

    let bPath = path.join(fixtureDir, 'b.js');
    await overlayFS.mkdirp(fixtureDir);
    overlayFS.writeFile(
      bPath,
      (await overlayFS.readFile(bPath, 'utf8')).replace('42', '43'),
    );

    let second = await _bundle();
    assert.equal(await (await run(second)).default, 43);

    let getBundleNameWithPrefix = (b, prefix) =>
      b
        .getBundles()
        .map(bundle => bundle.name)
        .find(name => name.startsWith(prefix));

    assert.equal(
      getBundleNameWithPrefix(first, 'a'),
      getBundleNameWithPrefix(second, 'a'),
    );
    assert.notEqual(
      getBundleNameWithPrefix(first, 'b'),
      getBundleNameWithPrefix(second, 'b'),
    );
  });

  it('can load the same resource when referenced in multiple bundles', async () => {
    let b = await bundle(
      path.join(
        __dirname,
        '/integration/same-resource-multiple-bundles/index.js',
      ),
    );

    let res = await run(b);
    assert(url.parse(await res.default()).pathname.startsWith('/resource'));
  });

  it('can static import and dynamic import in the same bundle without creating a new bundle', async () => {
    let b = await bundle(
      path.join(__dirname, '/integration/sync-async/same-bundle.js'),
    );

    assertBundles(b, [
      {
        name: 'same-bundle.js',
        assets: [
          'same-bundle.js',
          'get-dep.js',
          'get-dep-2.js',
          'dep.js',
          'JSRuntime.js',
        ],
      },
    ]);

    assert.deepEqual(await (await run(b)).default, [42, 42, 42]);
  });

  it('can static import and dynamic import in the same bundle ancestry without creating a new bundle', async () => {
    let b = await bundle(
      path.join(__dirname, '/integration/sync-async/same-ancestry.js'),
    );

    assertBundles(b, [
      {
        name: 'same-ancestry.js',
        assets: [
          'bundle-manifest.js',
          'bundle-url.js',
          'cacheLoader.js',
          'dep.js',
          'js-loader.js',
          'JSRuntime.js',
          'JSRuntime.js',
          'relative-path.js',
          'same-ancestry.js',
        ],
      },
      {
        assets: ['get-dep.js', 'JSRuntime.js'],
      },
    ]);

    assert.deepEqual(await (await run(b)).default, [42, 42]);
  });

  it('can static import and dynamic import in the same bundle when another bundle requires async', async () => {
    let b = await bundle(
      ['same-bundle.js', 'get-dep.js'].map(entry =>
        path.join(__dirname, '/integration/sync-async/', entry),
      ),
    );

    assertBundles(b, [
      {
        assets: ['dep.js'],
      },
      {
        name: 'same-bundle.js',
        assets: [
          'same-bundle.js',
          'get-dep.js',
          'get-dep-2.js',
          'dep.js',
          'JSRuntime.js',
        ],
      },
      {
        name: 'get-dep.js',
        assets: [
          'bundle-manifest.js',
          'bundle-url.js',
          'cacheLoader.js',
          'get-dep.js',
          'js-loader.js',
          'JSRuntime.js',
          'JSRuntime.js',
          'relative-path.js',
        ],
      },
    ]);

    let bundles = b.getBundles();
    let sameBundle = bundles.find(b => b.name === 'same-bundle.js');
    let getDep = bundles.find(b => b.name === 'get-dep.js');

    assert.deepEqual(await (await runBundle(b, sameBundle)).default, [
      42,
      42,
      42,
    ]);
    assert.deepEqual(await (await runBundle(b, getDep)).default, 42);
  });

  it("can share dependencies between a shared bundle and its sibling's descendants", async () => {
    let b = await bundle(
      path.join(
        __dirname,
        '/integration/shared-exports-for-sibling-descendant/index.js',
      ),
    );

    assertBundles(b, [
      {
        assets: ['wraps.js', 'lodash.js'],
      },
      {
        assets: ['a.js', 'JSRuntime.js'],
      },
      {
        assets: ['child.js', 'JSRuntime.js'],
      },
      {
        assets: ['grandchild.js'],
      },
      {
        assets: ['b.js'],
      },
      {
        name: 'index.js',
        assets: [
          'bundle-manifest.js',
          'bundle-url.js',
          'cacheLoader.js',
          'index.js',
          'js-loader.js',
          'JSRuntime.js',
          'JSRuntime.js',
          'JSRuntime.js',
          'relative-path.js',
        ],
      },
    ]);

    assert.deepEqual(await (await run(b)).default, [3, 5]);
  });

  it('can run an entry bundle whose entry asset is present in another bundle', async () => {
    let b = await bundle(
      ['index.js', 'value.js'].map(basename =>
        path.join(__dirname, '/integration/sync-entry-shared', basename),
      ),
    );

    assertBundles(b, [
      {
        name: 'index.js',
        assets: [
          'index.js',
          'bundle-manifest.js',
          'bundle-url.js',
          'cacheLoader.js',
          'js-loader.js',
          'JSRuntime.js',
          'JSRuntime.js',
          'relative-path.js',
        ],
      },
      {name: 'value.js', assets: ['value.js']},
      {assets: ['async.js']},
    ]);

    assert.equal(await (await run(b)).default, 43);
  });

  it('can run an async bundle whose entry asset is present in another bundle', async () => {
    let b = await bundle(
      path.join(__dirname, '/integration/async-entry-shared/index.js'),
    );

    assertBundles(b, [
      {
        name: 'index.js',
        assets: [
          'index.js',
          'bundle-manifest.js',
          'bundle-url.js',
          'cacheLoader.js',
          'js-loader.js',
          'JSRuntime.js',
          'JSRuntime.js',
          'JSRuntime.js',
          'relative-path.js',
        ],
      },
      {assets: ['value.js']},
      {assets: ['async.js']},
    ]);

    assert.deepEqual(await (await run(b)).default, [42, 43]);
  });

  it('should display a codeframe on a Terser parse error', async () => {
    let fixture = path.join(__dirname, 'integration/terser-codeframe/index.js');
    let code = await inputFS.readFileSync(fixture, 'utf8');
    await assert.rejects(
      () =>
        bundle(fixture, {
          minify: true,
        }),
      {
        name: 'BuildError',
        diagnostics: [
          {
            message: 'Name expected',
            origin: '@parcel/optimizer-terser',
            filePath: undefined,
            language: 'js',
            codeFrame: {
              code,
              codeHighlights: [
                {
                  message: 'Name expected',
                  start: {
                    column: 4,
                    line: 1,
                  },
                  end: {
                    column: 4,
                    line: 1,
                  },
                },
              ],
            },
            hints: ["It's likely that Terser doesn't support this syntax yet."],
          },
        ],
      },
    );
  });

  it('can run an async bundle that depends on a nonentry asset in a sibling', async () => {
    let b = await bundle(
      ['index.js', 'other-entry.js'].map(basename =>
        path.join(
          __dirname,
          '/integration/async-entry-shared-sibling',
          basename,
        ),
      ),
    );

    assertBundles(b, [
      {
        name: 'index.js',
        assets: [
          'index.js',
          'bundle-manifest.js',
          'bundle-url.js',
          'cacheLoader.js',
          'js-loader.js',
          'JSRuntime.js',
          'JSRuntime.js',
          'relative-path.js',
        ],
      },
      {
        name: 'other-entry.js',
        assets: [
          'other-entry.js',
          'bundle-manifest.js',
          'bundle-url.js',
          'cacheLoader.js',
          'js-loader.js',
          'JSRuntime.js',
          'JSRuntime.js',
          'relative-path.js',
        ],
      },
      {assets: ['a.js', 'value.js']},
      {assets: ['b.js']},
    ]);

    assert.deepEqual(await (await run(b)).default, 43);
  });

<<<<<<< HEAD
  it('can share sibling bundles reachable from a common dependency', async () => {
    let b = await bundle(
      path.join(
        __dirname,
        '/integration/shared-sibling-common-dependency/index.js',
      ),
    );

    let bundles = b.getBundles();
    let asyncJsBundles = bundles.filter(b => !b.isEntry && b.type === 'js');
    assert.equal(asyncJsBundles.length, 2);

    // Every bundlegroup with an async js bundle should have the corresponding css
    for (let bundle of asyncJsBundles) {
      for (let bundleGroup of b.getBundleGroupsContainingBundle(bundle)) {
        let bundlesInGroup = b.getBundlesInBundleGroup(bundleGroup);
        assert(bundlesInGroup.find(s => s.type === 'css'));
      }
    }
=======
  it('should throw a diagnostic for unkown pipelines', async function() {
    let fixture = path.join(__dirname, 'integration/pipeline-unknown/a.js');
    let code = await inputFS.readFileSync(fixture, 'utf8');
    await assert.rejects(() => bundle(fixture), {
      name: 'BuildError',
      diagnostics: [
        {
          message: 'Unknown pipeline: strange-pipeline.',
          origin: '@parcel/core',
          filePath: fixture,
          codeFrame: {
            code,
            codeHighlights: [
              {
                start: {
                  column: 19,
                  line: 1,
                },
                end: {
                  column: 43,
                  line: 1,
                },
              },
            ],
          },
        },
      ],
    });
  });

  it('can create a bundle starting with a dot', async function() {
    let b = await bundle(
      path.join(__dirname, '/integration/dotfile-bundle/index.js'),
    );

    assertBundles(b, [
      {
        name: '.output.js',
        assets: ['index.js'],
      },
    ]);
>>>>>>> a4cf3e95
  });
});<|MERGE_RESOLUTION|>--- conflicted
+++ resolved
@@ -2924,7 +2924,6 @@
     assert.deepEqual(await (await run(b)).default, 43);
   });
 
-<<<<<<< HEAD
   it('can share sibling bundles reachable from a common dependency', async () => {
     let b = await bundle(
       path.join(
@@ -2944,7 +2943,8 @@
         assert(bundlesInGroup.find(s => s.type === 'css'));
       }
     }
-=======
+  });
+
   it('should throw a diagnostic for unkown pipelines', async function() {
     let fixture = path.join(__dirname, 'integration/pipeline-unknown/a.js');
     let code = await inputFS.readFileSync(fixture, 'utf8');
@@ -2986,6 +2986,5 @@
         assets: ['index.js'],
       },
     ]);
->>>>>>> a4cf3e95
   });
 });