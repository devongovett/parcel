--- conflicted
+++ resolved
@@ -5332,15 +5332,8 @@
         name: 'BuildError',
         diagnostics: [
           {
-<<<<<<< HEAD
-            message: `Failed to resolve '@swc/helpers' from '${escapeMarkdown(
-              normalizePath(
-                require.resolve('@parcel/transformer-js/src/JSTransformer.js'),
-              ),
-=======
             message: md`Failed to resolve '@swc/helpers' from '${normalizePath(
               require.resolve('@parcel/transformer-js/src/JSTransformer.js'),
->>>>>>> b1bbfdab
             )}'`,
             origin: '@parcel/core',
             codeFrames: [
