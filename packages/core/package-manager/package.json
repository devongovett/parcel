--- conflicted
+++ resolved
@@ -43,16 +43,6 @@
     }
   },
   "dependencies": {
-<<<<<<< HEAD
-    "@parcel/diagnostic": "2.10.3",
-    "@parcel/fs": "2.10.3",
-    "@parcel/logger": "2.10.3",
-    "@parcel/node-resolver-core": "3.1.3",
-    "@parcel/types": "2.10.3",
-    "@parcel/utils": "2.10.3",
-    "@parcel/workers": "2.10.3",
-    "@swc/core": "^1.3.36",
-=======
     "@parcel/diagnostic": "2.11.0",
     "@parcel/fs": "2.11.0",
     "@parcel/logger": "2.11.0",
@@ -60,7 +50,7 @@
     "@parcel/types": "2.11.0",
     "@parcel/utils": "2.11.0",
     "@parcel/workers": "2.11.0",
->>>>>>> 8ba55233
+    "@swc/core": "^1.3.36",
     "semver": "^7.5.2"
   },
   "devDependencies": {
