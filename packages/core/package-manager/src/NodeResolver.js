// @flow

import type {FilePath, ModuleSpecifier, PackageJSON} from '@parcel/types';
import type {ResolveResult, ResolverContext} from './NodeResolverBase';
import path from 'path';
import {NodeResolverBase} from './NodeResolverBase';

export class NodeResolver extends NodeResolverBase<Promise<ResolveResult>> {
  async resolve(id: ModuleSpecifier, from: FilePath): Promise<ResolveResult> {
    let ctx = {
      invalidateOnFileCreate: [],
      invalidateOnFileChange: new Set(),
    };

    if (id[0] === '.') {
      id = path.resolve(path.dirname(from), id);
    }

<<<<<<< HEAD
    let res;
    if (path.isAbsolute(id)) {
      res = await this.loadRelative(id, ctx);
    } else {
      res = await this.loadNodeModules(id, from, ctx);
    }
=======
    let res = path.isAbsolute(id)
      ? await this.loadRelative(id, ctx)
      : await this.loadNodeModules(id, from, ctx);
>>>>>>> a3aa8681

    if (!res) {
      let e = new Error(`Could not resolve module "${id}" from "${from}"`);
      // $FlowFixMe[prop-missing]
      e.code = 'MODULE_NOT_FOUND';
      throw e;
    }

    if (path.isAbsolute(res.resolved)) {
      res.resolved = await this.fs.realpath(res.resolved);
    }

    return res;
  }

  async loadRelative(
    id: FilePath,
    ctx: ResolverContext,
  ): Promise<?ResolveResult> {
    // First try as a file, then as a directory.
    return (
      (await this.loadAsFile(id, null, ctx)) ||
      (await this.loadDirectory(id, null, ctx)) // eslint-disable-line no-return-await
    );
  }

  findPackage(
    sourceFile: FilePath,
    ctx: ResolverContext,
  ): Promise<?PackageJSON> {
    // If in node_modules, take a shortcut to find the package.json in the root of the package.
    let pkgPath = this.getNodeModulesPackagePath(sourceFile);
    if (pkgPath) {
      return this.readPackage(pkgPath, ctx);
    }

    ctx.invalidateOnFileCreate.push({
      fileName: 'package.json',
      aboveFilePath: sourceFile,
    });

    let dir = path.dirname(sourceFile);
    let pkgFile = this.fs.findAncestorFile(['package.json'], dir);
    if (pkgFile != null) {
      return this.readPackage(pkgFile, ctx);
    }

    return Promise.resolve(null);
  }

  async readPackage(
    file: FilePath,
    ctx: ResolverContext,
  ): Promise<PackageJSON> {
    let cached = this.packageCache.get(file);

    if (cached) {
      ctx.invalidateOnFileChange.add(file);
      return cached;
    }

    let json;
    try {
      json = await this.fs.readFile(file, 'utf8');
    } catch (err) {
      ctx.invalidateOnFileCreate.push({
        filePath: file,
      });
      throw err;
    }

    // Add the invalidation *before* we try to parse the JSON in case of errors
    // so that changes are picked up if the file is edited to fix the error.
    ctx.invalidateOnFileChange.add(file);

    let pkg = JSON.parse(json);
    this.packageCache.set(file, pkg);
    return pkg;
  }

  async loadAsFile(
    file: FilePath,
    pkg: ?PackageJSON,
    ctx: ResolverContext,
  ): Promise<?ResolveResult> {
    // Try all supported extensions
    let files = this.expandFile(file);
    let found = this.fs.findFirstFile(files);

    // Add invalidations for higher priority files so we
    // re-resolve if any of them are created.
    for (let file of files) {
      if (file === found) {
        break;
      }

      ctx.invalidateOnFileCreate.push({
        filePath: file,
      });
    }

    if (found) {
      return {
        resolved: await this.fs.realpath(found),
        // Find a package.json file in the current package.
        pkg: pkg ?? (await this.findPackage(file, ctx)),
        invalidateOnFileCreate: ctx.invalidateOnFileCreate,
        invalidateOnFileChange: ctx.invalidateOnFileChange,
      };
    }

    return null;
  }

  async loadDirectory(
    dir: FilePath,
    pkg: ?PackageJSON = null,
    ctx: ResolverContext,
  ): Promise<?ResolveResult> {
    try {
      pkg = await this.readPackage(path.join(dir, 'package.json'), ctx);

      // Get a list of possible package entry points.
      let entries = this.getPackageEntries(dir, pkg);

      for (let file of entries) {
        // First try loading package.main as a file, then try as a directory.
        const res =
          (await this.loadAsFile(file, pkg, ctx)) ||
          (await this.loadDirectory(file, pkg, ctx));
        if (res) {
          return res;
        }
      }
    } catch (err) {
      // ignore
    }

    // Fall back to an index file inside the directory.
    return this.loadAsFile(path.join(dir, 'index'), pkg, ctx);
  }

  async loadNodeModules(
    id: ModuleSpecifier,
    from: FilePath,
    ctx: ResolverContext,
  ): Promise<?ResolveResult> {
    try {
      let module = this.findNodeModulePath(id, from, ctx);
      if (!module || module.resolved) {
        return module;
      }

      // If a module was specified as a module sub-path (e.g. some-module/some/path),
      // it is likely a file. Try loading it as a file first.
      if (module.subPath) {
        let pkg = await this.readPackage(
          path.join(module.moduleDir, 'package.json'),
          ctx,
        );
        let res = await this.loadAsFile(module.filePath, pkg, ctx);
        if (res) {
          return res;
        }
      }

      // Otherwise, load as a directory.
      if (module.filePath) {
        return await this.loadDirectory(module.filePath, null, ctx);
      }
    } catch (e) {
      // ignore
    }
  }
}<|MERGE_RESOLUTION|>--- conflicted
+++ resolved
@@ -16,18 +16,9 @@
       id = path.resolve(path.dirname(from), id);
     }
 
-<<<<<<< HEAD
-    let res;
-    if (path.isAbsolute(id)) {
-      res = await this.loadRelative(id, ctx);
-    } else {
-      res = await this.loadNodeModules(id, from, ctx);
-    }
-=======
     let res = path.isAbsolute(id)
       ? await this.loadRelative(id, ctx)
       : await this.loadNodeModules(id, from, ctx);
->>>>>>> a3aa8681
 
     if (!res) {
       let e = new Error(`Could not resolve module "${id}" from "${from}"`);
