--- conflicted
+++ resolved
@@ -118,13 +118,8 @@
     }
   }
 
-<<<<<<< HEAD
-  isBuiltin(name: ModuleSpecifier): boolean {
+  isBuiltin(name: DependencySpecifier): boolean {
     return !!(builtins[name] || name.startsWith('node:'));
-=======
-  isBuiltin(name: DependencySpecifier): boolean {
-    return !!builtins[name];
->>>>>>> ff6b7b4e
   }
 
   findNodeModulePath(
