--- conflicted
+++ resolved
@@ -25,16 +25,10 @@
     "check-ts": "tsc --noEmit index.d.ts"
   },
   "dependencies": {
-<<<<<<< HEAD
     "@parcel/fs-search": "2.0.0-frontbucket.77",
     "@parcel/fs-write-stream-atomic": "2.0.0-frontbucket.77",
+    "@parcel/types": "2.0.0-frontbucket.77",
     "@parcel/utils": "2.0.0-frontbucket.77",
-=======
-    "@parcel/fs-search": "2.0.0-beta.3.1",
-    "@parcel/fs-write-stream-atomic": "2.0.0-beta.3.1",
-    "@parcel/types": "2.0.0-beta.3.1",
-    "@parcel/utils": "2.0.0-beta.3.1",
->>>>>>> 413a0936
     "@parcel/watcher": "2.0.0-alpha.10",
     "@parcel/workers": "2.0.0-frontbucket.77",
     "graceful-fs": "^4.2.4",
