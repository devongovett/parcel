--- conflicted
+++ resolved
@@ -10,24 +10,21 @@
   TransformerRequest,
   ParcelOptions
 } from '@parcel/types';
-import Asset from './Asset';
-import path from 'path';
-import clone from 'clone';
+
 import {
   md5FromFilePath,
   md5FromReadableStream,
   md5FromString
 } from '@parcel/utils';
 import Cache from '@parcel/cache';
+import {TapStream, unique} from '@parcel/utils';
+import clone from 'clone';
 import {createReadStream} from 'fs';
-import {TapStream, unique} from '@parcel/utils';
+import path from 'path';
+
+import Asset from './Asset';
 import Config from './Config';
 import {report} from './ReporterRunner';
-<<<<<<< HEAD
-import TapStream from '@parcel/utils/src/TapStream';
-=======
-import nullthrows from 'nullthrows';
->>>>>>> b96d50c4
 
 type Opts = {|
   config: Config,
