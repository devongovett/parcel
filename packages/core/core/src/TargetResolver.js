// @flow
<<<<<<< HEAD
import type {FilePath, PackageJSON, Target, Environment} from '@parcel/types';
import {loadConfig} from '@parcel/utils/lib/config';
=======
import type {
  FilePath,
  PackageJSON,
  Target,
  Environment,
  EnvironmentContext,
  Engines
} from '@parcel/types';
import {loadConfig} from '@parcel/utils/config';
>>>>>>> b21ad913
import path from 'path';
import browserslist from 'browserslist';

const DEFAULT_ENGINES = {
  browsers: ['> 0.25%'],
  node: '8'
};

export default class TargetResolver {
  async resolve(rootDir: FilePath): Promise<Array<Target>> {
    let conf = await loadConfig(path.join(rootDir, 'index'), ['package.json']);

    // $FlowFixMe
    let pkg: PackageJSON = conf ? conf.config : {};
    let pkgTargets = pkg.targets || {};
    let pkgEngines = Object.assign({}, pkg.engines);
    if (!pkgEngines.browsers) {
      pkgEngines.browsers = browserslist.loadConfig({path: rootDir});
    }

    let targets = [];
    let node = pkgEngines.node;
    let browsers = pkgEngines.browsers;

    // If there is a separate `browser` target, or an `engines.node` field but no browser targets, then
    // the `main` and `module` targets refer to node, otherwise browser.
    let mainContext =
      pkg.browser || pkgTargets.browser || (node && !browsers)
        ? 'node'
        : 'browser';

    if (typeof pkg.main === 'string' || pkgTargets.main) {
      targets.push({
        name: 'main',
        distPath: pkg.main,
        env: Object.assign(
          this.getEnvironment(pkgEngines, mainContext),
          pkgTargets.main
        )
      });
    }

    if (typeof pkg.module === 'string' || pkgTargets.module) {
      targets.push({
        name: 'module',
        distPath: pkg.module,
        env: Object.assign(
          this.getEnvironment(pkgEngines, mainContext),
          pkgTargets.module
        )
      });
    }

    // The `browser` field can be a file path or an alias map.
    let browser = pkg.browser;
    if (browser && typeof browser === 'object') {
      browser = browser[pkg.name];
    }

    if (typeof browser === 'string' || pkgTargets.browser) {
      targets.push({
        name: 'browser',
        distPath: typeof browser === 'string' ? browser : undefined,
        env: Object.assign(
          this.getEnvironment(pkgEngines, 'browser'),
          pkgTargets.browser
        )
      });
    }

    // Custom targets
    for (let name in pkgTargets) {
      if (name === 'main' || name === 'module' || name === 'browser') {
        continue;
      }

      let distPath = pkg[name];
      let env = pkgTargets[name];
      if (env) {
        let context =
          env.context || (env.engines && env.engines.node ? 'node' : 'browser');
        targets.push({
          name,
          distPath,
          env: Object.assign(this.getEnvironment(pkgEngines, context), env)
        });
      }
    }

    // If no explicit targets were defined, add a default.
    if (targets.length === 0) {
      let context = browsers || !node ? 'browser' : 'node';
      targets.push({
        name: 'default',
        env: this.getEnvironment(pkgEngines, context)
      });
    }

    return targets;
  }

  getEnvironment(
    pkgEngines: Engines,
    context: EnvironmentContext
  ): Environment {
    let env: Environment = {
      context,
      includeNodeModules: context === 'browser',
      engines: {}
    };

    if (context === 'node') {
      env.engines.node = pkgEngines.node || DEFAULT_ENGINES.node;
    } else {
      env.engines.browsers = pkgEngines.browsers || DEFAULT_ENGINES.browsers;
    }

    return env;
  }
}<|MERGE_RESOLUTION|>--- conflicted
+++ resolved
@@ -1,8 +1,4 @@
 // @flow
-<<<<<<< HEAD
-import type {FilePath, PackageJSON, Target, Environment} from '@parcel/types';
-import {loadConfig} from '@parcel/utils/lib/config';
-=======
 import type {
   FilePath,
   PackageJSON,
@@ -11,8 +7,7 @@
   EnvironmentContext,
   Engines
 } from '@parcel/types';
-import {loadConfig} from '@parcel/utils/config';
->>>>>>> b21ad913
+import {loadConfig} from '@parcel/utils/lib/config';
 import path from 'path';
 import browserslist from 'browserslist';
 
