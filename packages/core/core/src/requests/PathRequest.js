--- conflicted
+++ resolved
@@ -23,16 +23,13 @@
 import createParcelConfigRequest, {
   getCachedParcelConfig,
 } from './ParcelConfigRequest';
-<<<<<<< HEAD
 import {invalidateOnFileCreateToInternal} from '../utils';
 import {
   fromProjectPath,
   fromProjectPathRelative,
   toProjectPath,
 } from '../projectPath';
-=======
 import {Priority} from '../types';
->>>>>>> ff6b7b4e
 
 export type PathRequest = {|
   id: string,
@@ -308,26 +305,16 @@
     let resolveFrom = dependency.resolveFrom ?? dependency.sourcePath;
     let dir =
       resolveFrom != null
-<<<<<<< HEAD
-        ? escapeMarkdown(fromProjectPathRelative(resolveFrom))
-=======
-        ? relativePath(this.options.projectRoot, resolveFrom)
->>>>>>> ff6b7b4e
+        ? relativePath(this.options.projectRoot, fromProjectPathRelative(resolveFrom))
         : '';
     let specifier = escapeMarkdown(dep.moduleSpecifier || '');
 
-<<<<<<< HEAD
-    let err: ThrowableDiagnostic = await this.getThrowableDiagnostic(
-      dependency,
-      md`Failed to resolve '${specifier}' ${dir ? `from './${dir}'` : ''}`,
-=======
     // $FlowFixMe because of the err.code assignment
     let err = await this.getThrowableDiagnostic(
       dependency,
       md`Failed to resolve '${dependency.specifier}' ${
         dir ? `from '${dir}'` : ''
       }`,
->>>>>>> ff6b7b4e
     );
 
     // Merge diagnostics
