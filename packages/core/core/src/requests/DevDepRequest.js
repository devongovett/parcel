--- conflicted
+++ resolved
@@ -1,10 +1,5 @@
-<<<<<<< HEAD
-// @flow strict-local
-import type {ModuleSpecifier} from '@parcel/types';
-=======
 // @flow
 import type {DevDepOptions, DependencySpecifier, FilePath} from '@parcel/types';
->>>>>>> ff6b7b4e
 import type ParcelConfig from '../ParcelConfig';
 import type {
   DevDepRequest,
@@ -25,23 +20,13 @@
 } from '../projectPath';
 
 export async function createDevDependency(
-<<<<<<< HEAD
   opts: InternalDevDepOptions,
-  plugin: {name: ModuleSpecifier, resolveFrom: ProjectPath, ...},
-  requestDevDeps: Map<string, string>,
-  options: ParcelOptions,
-): Promise<DevDepRequest> {
-  let {moduleSpecifier, resolveFrom, invalidateParcelPlugin} = opts;
-  let key = `${moduleSpecifier}:${fromProjectPathRelative(resolveFrom)}`;
-=======
-  opts: DevDepOptions,
-  plugin: {name: DependencySpecifier, resolveFrom: FilePath, ...},
+  plugin: {name: DependencySpecifier, resolveFrom: ProjectPath, ...},
   requestDevDeps: Map<string, string>,
   options: ParcelOptions,
 ): Promise<DevDepRequest> {
   let {specifier, resolveFrom, invalidateParcelPlugin} = opts;
-  let key = `${specifier}:${resolveFrom}`;
->>>>>>> ff6b7b4e
+  let key = `${specifier}:${fromProjectPathRelative(resolveFrom)}`;
 
   // If the request sent us a hash, we know the dev dep and all of its dependencies didn't change.
   // Reuse the same hash in the response. No need to send back invalidations as the request won't
@@ -58,17 +43,10 @@
   let resolveFromAbsolute = fromProjectPath(options.projectRoot, resolveFrom);
 
   // Ensure that the package manager has an entry for this resolution.
-<<<<<<< HEAD
   await options.packageManager.resolve(moduleSpecifier, resolveFromAbsolute);
   let invalidations = options.packageManager.getInvalidations(
-    moduleSpecifier,
+    specifier,
     resolveFromAbsolute,
-=======
-  await options.packageManager.resolve(specifier, resolveFrom);
-  let invalidations = options.packageManager.getInvalidations(
-    specifier,
-    resolveFrom,
->>>>>>> ff6b7b4e
   );
 
   let invalidateOnFileChangeProject = [
@@ -111,15 +89,9 @@
   return devDepRequest;
 }
 
-<<<<<<< HEAD
-type DevDepSpecifier = {|
-  moduleSpecifier: ModuleSpecifier,
-  resolveFrom: ProjectPath,
-=======
 export type DevDepSpecifier = {|
   specifier: DependencySpecifier,
-  resolveFrom: FilePath,
->>>>>>> ff6b7b4e
+  resolveFrom: ProjectPath,
 |};
 
 type DevDepRequests = {|
@@ -144,14 +116,10 @@
     devDeps: new Map(
       [...previousDevDepRequests.entries()]
         .filter(([id]) => api.canSkipSubrequest(id))
-<<<<<<< HEAD
         .map(([, req]) => [
-          `${req.moduleSpecifier}:${fromProjectPathRelative(req.resolveFrom)}`,
+          `${req.specifier}:${fromProjectPathRelative(req.resolveFrom)}`,
           req.hash,
         ]),
-=======
-        .map(([, req]) => [`${req.specifier}:${req.resolveFrom}`, req.hash]),
->>>>>>> ff6b7b4e
     ),
     invalidDevDeps: await Promise.all(
       [...previousDevDepRequests.entries()]
@@ -178,22 +146,11 @@
   options: ParcelOptions,
   config: ParcelConfig,
 ) {
-<<<<<<< HEAD
-  for (let {moduleSpecifier, resolveFrom} of invalidDevDeps) {
-    let key = `${moduleSpecifier}:${fromProjectPathRelative(resolveFrom)}`;
-    if (!invalidatedDevDeps.has(key)) {
-      config.invalidatePlugin(moduleSpecifier);
-      options.packageManager.invalidate(
-        moduleSpecifier,
-        fromProjectPath(options.projectRoot, resolveFrom),
-      );
-=======
   for (let {specifier, resolveFrom} of invalidDevDeps) {
-    let key = `${specifier}:${resolveFrom}`;
+    let key = `${specifier}:${fromProjectPathRelative(resolveFrom)}`;
     if (!invalidatedDevDeps.has(key)) {
       config.invalidatePlugin(specifier);
-      options.packageManager.invalidate(specifier, resolveFrom);
->>>>>>> ff6b7b4e
+      options.packageManager.invalidate(specifier, fromProjectPath(options.projectRoot, resolveFrom));
       invalidatedDevDeps.set(key, true);
     }
   }
