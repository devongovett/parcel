--- conflicted
+++ resolved
@@ -219,7 +219,6 @@
       }
     }
 
-<<<<<<< HEAD
     // if a previous asset graph hash is passed in, check if the bundle graph is also available
     let previousBundleGraphResult: ?BundleGraphRequestResult;
 
@@ -240,19 +239,6 @@
     }
 
     let internalBundleGraph;
-=======
-    let internalBundleGraph = InternalBundleGraph.fromAssetGraph(graph);
-    await dumpGraphToGraphViz(
-      // $FlowFixMe
-      internalBundleGraph._graph,
-      'before_bundle',
-      bundleGraphEdgeTypes,
-    );
-    let mutableBundleGraph = new MutableBundleGraph(
-      internalBundleGraph,
-      this.options,
-    );
->>>>>>> aaec5bae
 
     let logger = new PluginLogger({origin: name});
 
@@ -316,46 +302,11 @@
         }),
       });
     } finally {
-<<<<<<< HEAD
       invariant(internalBundleGraph != null); // ensures the graph was created
       // $FlowFixMe[incompatible-call]
       await dumpGraphToGraphViz(internalBundleGraph._graph, 'after_bundle');
     }
 
-=======
-      await dumpGraphToGraphViz(
-        // $FlowFixMe[incompatible-call]
-        internalBundleGraph._graph,
-        'after_bundle',
-        bundleGraphEdgeTypes,
-      );
-    }
-
-    if (this.pluginOptions.mode === 'production') {
-      try {
-        await bundler.optimize({
-          bundleGraph: mutableBundleGraph,
-          config: this.configs.get(plugin.name)?.result,
-          options: this.pluginOptions,
-          logger,
-        });
-      } catch (e) {
-        throw new ThrowableDiagnostic({
-          diagnostic: errorToDiagnostic(e, {
-            origin: name,
-          }),
-        });
-      } finally {
-        await dumpGraphToGraphViz(
-          // $FlowFixMe[incompatible-call]
-          internalBundleGraph._graph,
-          'after_optimize',
-          bundleGraphEdgeTypes,
-        );
-      }
-    }
-
->>>>>>> aaec5bae
     // Add dev dependency for the bundler. This must be done AFTER running it due to
     // the potential for lazy require() that aren't executed until the request runs.
     let devDepRequest = await createDevDependency(
