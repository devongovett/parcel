--- conflicted
+++ resolved
@@ -12,12 +12,8 @@
   ParcelOptions,
 } from '../types';
 import type {ConfigAndCachePath} from './ParcelConfigRequest';
-<<<<<<< HEAD
-import type {AbortSignal} from 'abortcontroller-polyfill/dist/cjs-ponyfill';
 import type {ContentKey} from '@parcel/graph';
 import type {AssetAddr} from '@parcel/rust';
-=======
->>>>>>> a24a30d2
 
 import invariant from 'assert';
 import assert from 'assert';
