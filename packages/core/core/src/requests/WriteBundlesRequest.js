--- conflicted
+++ resolved
@@ -27,13 +27,8 @@
 |};
 
 export type WriteBundlesRequest = {|
-<<<<<<< HEAD
   id: string,
-  +type: 'write_bundles_request',
-=======
-  id: ContentKey,
   +type: typeof requestTypes.write_bundles_request,
->>>>>>> cf5e1293
   run: (
     RunInput<Map<string, PackagedBundleInfo>>,
   ) => Async<Map<string, PackagedBundleInfo>>,
