// @flow strict-local

import type {NodeId} from '@parcel/graph';
import type {Async} from '@parcel/types';
import type {SharedReference} from '@parcel/workers';
import type {
  Asset,
  AssetGroup,
  AssetRequestInput,
  AssetRequestResult,
  Dependency,
  Entry,
  ParcelOptions,
  Target,
} from '../types';
import type {StaticRunOpts, RunAPI} from '../RequestTracker';
import type {EntryResult} from './EntryRequest';
import type {PathRequestInput} from './PathRequest';
import type {Diagnostic} from '@parcel/diagnostic';

import invariant from 'assert';
import nullthrows from 'nullthrows';
import {PromiseQueue, setEqual} from '@parcel/utils';
import {hashString} from '@parcel/rust';
import ThrowableDiagnostic from '@parcel/diagnostic';
import {Priority} from '../types';
import AssetGraph from '../AssetGraph';
import {PARCEL_VERSION} from '../constants';
import createEntryRequest from './EntryRequest';
import createTargetRequest from './TargetRequest';
import createAssetRequest from './AssetRequest';
import createPathRequest from './PathRequest';
import {type ProjectPath, fromProjectPathRelative} from '../projectPath';
import dumpGraphToGraphViz from '../dumpGraphToGraphViz';
import {propagateSymbols} from '../SymbolPropagation';
import {requestTypes} from '../RequestTracker';

type AssetGraphRequestInput = {|
  entries?: Array<ProjectPath>,
  assetGroups?: Array<AssetGroup>,
  optionsRef: SharedReference,
  name: string,
  shouldBuildLazily?: boolean,
  lazyIncludes?: RegExp[],
  lazyExcludes?: RegExp[],
  requestedAssetIds?: Set<string>,
|};

type AssetGraphRequestResult = {|
  assetGraph: AssetGraph,
  /** Assets added/modified since the last successful build. */
  changedAssets: Map<string, Asset>,
  /** Assets added/modified since the last symbol propagation invocation. */
  changedAssetsPropagation: Set<string>,
  assetGroupsWithRemovedParents: ?Set<NodeId>,
  previousSymbolPropagationErrors: ?Map<NodeId, Array<Diagnostic>>,
  assetRequests: Array<AssetGroup>,
|};

type RunInput = {|
  input: AssetGraphRequestInput,
  ...StaticRunOpts<AssetGraphRequestResult>,
|};

type AssetGraphRequest = {|
  id: string,
  +type: typeof requestTypes.asset_graph_request,
  run: RunInput => Async<AssetGraphRequestResult>,
  input: AssetGraphRequestInput,
|};

export default function createAssetGraphRequest(
  input: AssetGraphRequestInput,
): AssetGraphRequest {
  return {
    type: requestTypes.asset_graph_request,
    id: input.name,
    run: async input => {
      let prevResult =
        await input.api.getPreviousResult<AssetGraphRequestResult>();

      let builder = new AssetGraphBuilder(input, prevResult);
      let assetGraphRequest = await await builder.build();

      // early break for incremental bundling if production or flag is off;
      if (
        !input.options.shouldBundleIncrementally ||
        input.options.mode === 'production'
      ) {
        assetGraphRequest.assetGraph.safeToIncrementallyBundle = false;
      }

      return assetGraphRequest;
    },
    input,
  };
}

const typesWithRequests = new Set([
  'entry_specifier',
  'entry_file',
  'dependency',
  'asset_group',
]);

export class AssetGraphBuilder {
  assetGraph: AssetGraph;
  assetRequests: Array<AssetGroup> = [];
  queue: PromiseQueue<mixed>;
  changedAssets: Map<string, Asset>;
  changedAssetsPropagation: Set<string>;
  optionsRef: SharedReference;
  options: ParcelOptions;
  api: RunAPI<AssetGraphRequestResult>;
  name: string;
  cacheKey: string;
  shouldBuildLazily: boolean;
  lazyIncludes: RegExp[];
  lazyExcludes: RegExp[];
  requestedAssetIds: Set<string>;
  isSingleChangeRebuild: boolean;
  assetGroupsWithRemovedParents: Set<NodeId>;
  previousSymbolPropagationErrors: Map<NodeId, Array<Diagnostic>>;

  constructor(
    {input, api, options}: RunInput,
    prevResult: ?AssetGraphRequestResult,
  ) {
    let {
      entries,
      assetGroups,
      optionsRef,
      name,
      requestedAssetIds,
      shouldBuildLazily,
      lazyIncludes,
      lazyExcludes,
    } = input;
    let assetGraph = prevResult?.assetGraph ?? new AssetGraph();
    assetGraph.safeToIncrementallyBundle = true;
    assetGraph.setRootConnections({
      entries,
      assetGroups,
    });
    this.assetGroupsWithRemovedParents =
      prevResult?.assetGroupsWithRemovedParents ?? new Set();
    this.previousSymbolPropagationErrors =
      prevResult?.previousSymbolPropagationErrors ?? new Map();
    this.changedAssets = prevResult?.changedAssets ?? new Map();
    this.changedAssetsPropagation =
      prevResult?.changedAssetsPropagation ?? new Set();
    this.assetGraph = assetGraph;
    this.optionsRef = optionsRef;
    this.options = options;
    this.api = api;
    this.name = name;
    this.requestedAssetIds = requestedAssetIds ?? new Set();
    this.shouldBuildLazily = shouldBuildLazily ?? false;
    this.lazyIncludes = lazyIncludes ?? [];
    this.lazyExcludes = lazyExcludes ?? [];
    this.cacheKey = hashString(
      `${PARCEL_VERSION}${name}${JSON.stringify(entries) ?? ''}${options.mode}`,
    );

    this.isSingleChangeRebuild =
      api
        .getInvalidSubRequests()
        .filter(req => req.requestType === 'asset_request').length === 1;
    this.queue = new PromiseQueue();

    assetGraph.onNodeRemoved = nodeId => {
      this.assetGroupsWithRemovedParents.delete(nodeId);

      // This needs to mark all connected nodes that doesn't become orphaned
      // due to replaceNodesConnectedTo to make sure that the symbols of
      // nodes from which at least one parent was removed are updated.
      let node = nullthrows(assetGraph.getNode(nodeId));
      if (assetGraph.isOrphanedNode(nodeId) && node.type === 'dependency') {
        let children = assetGraph.getNodeIdsConnectedFrom(nodeId);
        for (let child of children) {
          let childNode = nullthrows(assetGraph.getNode(child));
          invariant(
            childNode.type === 'asset_group' || childNode.type === 'asset',
          );
          childNode.usedSymbolsDownDirty = true;
          this.assetGroupsWithRemovedParents.add(child);
        }
      }
    };
  }

  async build(): Promise<AssetGraphRequestResult> {
    let errors = [];
    let rootNodeId = nullthrows(
      this.assetGraph.rootNodeId,
      'A root node is required to traverse',
    );

    let visited = new Set([rootNodeId]);
    const visit = (nodeId: NodeId) => {
      if (errors.length > 0) {
        return;
      }

      if (this.shouldSkipRequest(nodeId)) {
        visitChildren(nodeId);
      } else {
        // ? do we need to visit children inside of the promise that is queued?
        this.queueCorrespondingRequest(nodeId, errors).then(() =>
          visitChildren(nodeId),
        );
      }
    };

    const visitChildren = (nodeId: NodeId) => {
      for (let childNodeId of this.assetGraph.getNodeIdsConnectedFrom(nodeId)) {
        let child = nullthrows(this.assetGraph.getNode(childNodeId));
        if (
          (!visited.has(childNodeId) || child.hasDeferred) &&
          this.shouldVisitChild(nodeId, childNodeId)
        ) {
          visited.add(childNodeId);
          visit(childNodeId);
        }
      }
    };

    visit(rootNodeId);
    await this.queue.run();

    if (errors.length) {
      this.api.storeResult(
        {
          assetGraph: this.assetGraph,
          changedAssets: this.changedAssets,
          changedAssetsPropagation: this.changedAssetsPropagation,
          assetGroupsWithRemovedParents: this.assetGroupsWithRemovedParents,
          previousSymbolPropagationErrors: undefined,
          assetRequests: [],
        },
        this.cacheKey,
      );

      // TODO: eventually support multiple errors since requests could reject in parallel
      throw errors[0];
    }

    if (this.assetGraph.nodes.length > 1) {
      await dumpGraphToGraphViz(
        this.assetGraph,
        'AssetGraph_' + this.name + '_before_prop',
      );
      try {
        let errors = propagateSymbols({
          options: this.options,
          assetGraph: this.assetGraph,
          changedAssetsPropagation: this.changedAssetsPropagation,
          assetGroupsWithRemovedParents: this.assetGroupsWithRemovedParents,
          previousErrors: this.previousSymbolPropagationErrors,
        });
        this.changedAssetsPropagation.clear();

        if (errors.size > 0) {
          this.api.storeResult(
            {
              assetGraph: this.assetGraph,
              changedAssets: this.changedAssets,
              changedAssetsPropagation: this.changedAssetsPropagation,
              assetGroupsWithRemovedParents: this.assetGroupsWithRemovedParents,
              previousSymbolPropagationErrors: errors,
              assetRequests: [],
            },
            this.cacheKey,
          );

          // Just throw the first error. Since errors can bubble (e.g. reexporting a reexported symbol also fails),
          // determining which failing export is the root cause is nontrivial (because of circular dependencies).
          throw new ThrowableDiagnostic({
            diagnostic: [...errors.values()][0],
          });
        }
      } catch (e) {
        await dumpGraphToGraphViz(
          this.assetGraph,
          'AssetGraph_' + this.name + '_failed',
        );
        throw e;
      }
    }
    await dumpGraphToGraphViz(this.assetGraph, 'AssetGraph_' + this.name);

    this.api.storeResult(
      {
        assetGraph: this.assetGraph,
        changedAssets: new Map(),
        changedAssetsPropagation: this.changedAssetsPropagation,
        assetGroupsWithRemovedParents: undefined,
        previousSymbolPropagationErrors: undefined,
        assetRequests: [],
      },
      this.cacheKey,
    );

    return {
      assetGraph: this.assetGraph,
      changedAssets: this.changedAssets,
      changedAssetsPropagation: this.changedAssetsPropagation,
      assetGroupsWithRemovedParents: undefined,
      previousSymbolPropagationErrors: undefined,
      assetRequests: this.assetRequests,
    };
  }

  shouldVisitChild(nodeId: NodeId, childNodeId: NodeId): boolean {
    if (this.shouldBuildLazily) {
      let node = nullthrows(this.assetGraph.getNode(nodeId));
      let childNode = nullthrows(this.assetGraph.getNode(childNodeId));

      if (node.type === 'asset' && childNode.type === 'dependency') {
        // This logic will set `node.requested` to `true` if the node is in the list of requested asset ids
        // (i.e. this is an entry of a (probably) placeholder bundle that wasn't previously requested)
        //
        // Otherwise, if this node either is explicitly not requested, or has had it's requested attribute deleted,
        // it will determine whether this node is an "async child" - that is, is it a (probably)
        // dynamic import(). If so, it will explicitly have it's `node.requested` set to `false`
        //
        // If it's not requested, but it's not an async child then it's `node.requested` is deleted (undefined)

        // by default with lazy compilation all nodes are lazy
        let isNodeLazy = true;

        // For conditional lazy building - if this node matches the `lazyInclude` globs that means we want
        // only those nodes to be treated as lazy - that means if this node does _NOT_ match that glob, then we
        // also consider it not lazy (so it gets marked as requested).
        const relativePath = fromProjectPathRelative(node.value.filePath);
        if (this.lazyIncludes.length > 0) {
          isNodeLazy = this.lazyIncludes.some(lazyIncludeRegex =>
            relativePath.match(lazyIncludeRegex),
          );
        }
        // Excludes override includes, so a node is _not_ lazy if it is included in the exclude list.
        if (this.lazyExcludes.length > 0 && isNodeLazy) {
          isNodeLazy = !this.lazyExcludes.some(lazyExcludeRegex =>
            relativePath.match(lazyExcludeRegex),
          );
        }

        if (this.requestedAssetIds.has(node.value.id) || !isNodeLazy) {
          node.requested = true;
        } else if (!node.requested) {
          let isAsyncChild = this.assetGraph
            .getIncomingDependencies(node.value)
            .every(dep => dep.isEntry || dep.priority !== Priority.sync);
          if (isAsyncChild) {
            node.requested = !isNodeLazy;
          } else {
            delete node.requested;
          }
        }

        let previouslyDeferred = childNode.deferred;
        childNode.deferred = node.requested === false;

        // The child dependency node we're now evaluating should not be deferred if it's parent
        // is explicitly not requested (requested = false, but not requested = undefined)
        //
        // if we weren't previously deferred but we are now, then this dependency node's parents should also
        // be marked as deferred
        //
        // if we were previously deferred but we not longer are, then then all parents should no longer be
        // deferred either
        if (!previouslyDeferred && childNode.deferred) {
          this.assetGraph.markParentsWithHasDeferred(childNodeId);
        } else if (previouslyDeferred && !childNode.deferred) {
          // Mark Asset and Dependency as dirty for symbol propagation as it was
          // previously deferred and it's used symbols may have changed
          this.changedAssetsPropagation.add(node.id);
          node.usedSymbolsDownDirty = true;
          this.changedAssetsPropagation.add(childNode.id);
          childNode.usedSymbolsDownDirty = true;

          this.assetGraph.unmarkParentsWithHasDeferred(childNodeId);
        }

        // We `shouldVisitChild` if the childNode is not deferred
        return !childNode.deferred;
      }
    }

    return this.assetGraph.shouldVisitChild(nodeId, childNodeId);
  }

  shouldSkipRequest(nodeId: NodeId): boolean {
    let node = nullthrows(this.assetGraph.getNode(nodeId));
    return (
      node.complete === true ||
      !typesWithRequests.has(node.type) ||
      (node.correspondingRequest != null &&
        this.api.canSkipSubrequest(node.correspondingRequest))
    );
  }

  queueCorrespondingRequest(
    nodeId: NodeId,
    errors: Array<Error>,
  ): Promise<mixed> {
    let promise;
    let node = nullthrows(this.assetGraph.getNode(nodeId));
    switch (node.type) {
      case 'entry_specifier':
        promise = this.runEntryRequest(node.value);
        break;
      case 'entry_file':
        promise = this.runTargetRequest(node.value);
        break;
      case 'dependency':
        promise = this.runPathRequest(node.value);
        break;
      case 'asset_group':
        promise = this.runAssetRequest(node.value);
        break;
      default:
        throw new Error(
          `Can not queue corresponding request of node with type ${node.type}`,
        );
    }
    return this.queue.add(() =>
      promise.then(null, error => errors.push(error)),
    );
  }

  async runEntryRequest(input: ProjectPath) {
    let prevEntries = this.assetGraph.safeToIncrementallyBundle
      ? this.assetGraph
          .getEntryAssets()
          .map(asset => asset.id)
          .sort()
      : [];

    let request = createEntryRequest(input);
    let result = await this.api.runRequest<ProjectPath, EntryResult>(request, {
      force: true,
    });
    this.assetGraph.resolveEntry(request.input, result.entries, request.id);

    if (this.assetGraph.safeToIncrementallyBundle) {
      let currentEntries = this.assetGraph
        .getEntryAssets()
        .map(asset => asset.id)
        .sort();
      let didEntriesChange =
        prevEntries.length !== currentEntries.length ||
        prevEntries.every(
          (entryId, index) => entryId === currentEntries[index],
        );

      if (didEntriesChange) {
        this.assetGraph.safeToIncrementallyBundle = false;
      }
    }
  }

  async runTargetRequest(input: Entry) {
    let request = createTargetRequest(input);
    let targets = await this.api.runRequest<Entry, Array<Target>>(request, {
      force: true,
    });
    this.assetGraph.resolveTargets(request.input, targets, request.id);
  }

  async runPathRequest(input: Dependency) {
    let request = createPathRequest({dependency: input, name: this.name});
    let result = await this.api.runRequest<PathRequestInput, ?AssetGroup>(
      request,
      {force: true},
    );
    this.assetGraph.resolveDependency(input, result, request.id);
  }

  async runAssetRequest(input: AssetGroup) {
    this.assetRequests.push(input);
    let request = createAssetRequest({
      ...input,
      name: this.name,
      optionsRef: this.optionsRef,
      isSingleChangeRebuild: this.isSingleChangeRebuild,
    });
<<<<<<< HEAD

    let assets = await this.api.runRequest<AssetRequestInput, Array<Asset>>(
      request,
      {force: true},
    );
=======
    let {assets} = await this.api.runRequest<
      AssetRequestInput,
      AssetRequestResult,
    >(request, {force: true});
>>>>>>> e7c599ce

    if (assets != null) {
      for (let asset of assets) {
        if (this.assetGraph.safeToIncrementallyBundle) {
          let otherAsset = this.assetGraph.getNodeByContentKey(asset.id);
          if (otherAsset != null) {
            invariant(otherAsset.type === 'asset');
            if (!this._areDependenciesEqualForAssets(asset, otherAsset.value)) {
              this.assetGraph.safeToIncrementallyBundle = false;
            }
          } else {
            // adding a new entry or dependency
            this.assetGraph.safeToIncrementallyBundle = false;
          }
        }
        this.changedAssets.set(asset.id, asset);
        this.changedAssetsPropagation.add(asset.id);
      }
      this.assetGraph.resolveAssetGroup(input, assets, request.id);
    } else {
      this.assetGraph.safeToIncrementallyBundle = false;
    }

    this.isSingleChangeRebuild = false;
  }

  /**
   * Used for incremental bundling of modified assets
   */
  _areDependenciesEqualForAssets(asset: Asset, otherAsset: Asset): boolean {
    let assetDependencies = Array.from(asset?.dependencies.keys()).sort();
    let otherAssetDependencies = Array.from(
      otherAsset?.dependencies.keys(),
    ).sort();

    if (assetDependencies.length !== otherAssetDependencies.length) {
      return false;
    }

    return assetDependencies.every((key, index) => {
      if (key !== otherAssetDependencies[index]) {
        return false;
      }

      return setEqual(
        new Set(asset?.dependencies.get(key)?.symbols?.keys()),
        new Set(otherAsset?.dependencies.get(key)?.symbols?.keys()),
      );
    });
  }
}<|MERGE_RESOLUTION|>--- conflicted
+++ resolved
@@ -485,18 +485,15 @@
       optionsRef: this.optionsRef,
       isSingleChangeRebuild: this.isSingleChangeRebuild,
     });
-<<<<<<< HEAD
-
-    let assets = await this.api.runRequest<AssetRequestInput, Array<Asset>>(
-      request,
-      {force: true},
-    );
-=======
+
+    // let assets = await this.api.runRequest<AssetRequestInput, Array<Asset>>(
+    //   request,
+    //   {force: true},
+    // );
     let {assets} = await this.api.runRequest<
       AssetRequestInput,
       AssetRequestResult,
     >(request, {force: true});
->>>>>>> e7c599ce
 
     if (assets != null) {
       for (let asset of assets) {
