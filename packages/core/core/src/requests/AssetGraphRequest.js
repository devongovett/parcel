// @flow strict-local

import type {
  Async,
  FilePath,
  ModuleSpecifier,
  Symbol,
  SourceLocation,
  Meta,
} from '@parcel/types';
import type {SharedReference} from '@parcel/workers';
import type {Diagnostic} from '@parcel/diagnostic';
import type {
  Asset,
  AssetGraphNode,
  AssetGroup,
  AssetNode,
  AssetRequestInput,
  Dependency,
  DependencyNode,
  Entry,
  ParcelOptions,
  Target,
} from '../types';
import type {StaticRunOpts, RunAPI} from '../RequestTracker';
import type {EntryResult} from './EntryRequest';
import type {PathRequestInput} from './PathRequest';

import invariant from 'assert';
import path from 'path';
import {md5FromOrderedObject, PromiseQueue} from '@parcel/utils';
import ThrowableDiagnostic, {md} from '@parcel/diagnostic';
import AssetGraph from '../AssetGraph';
import {PARCEL_VERSION} from '../constants';
import createEntryRequest from './EntryRequest';
import createTargetRequest from './TargetRequest';
import createAssetRequest from './AssetRequest';
import createPathRequest from './PathRequest';

import dumpToGraphViz from '../dumpGraphToGraphViz';

type AssetGraphRequestInput = {|
  entries?: Array<string>,
  assetGroups?: Array<AssetGroup>,
  optionsRef: SharedReference,
  name: string,
  shouldBuildLazily?: boolean,
  requestedAssetIds?: Set<string>,
|};

type AssetGraphRequestResult = {|
  assetGraph: AssetGraph,
  changedAssets: Map<string, Asset>,
  assetRequests: Array<AssetGroup>,
|};

type RunInput = {|
  input: AssetGraphRequestInput,
  ...StaticRunOpts,
|};

type AssetGraphRequest = {|
  id: string,
  +type: 'asset_graph_request',
  run: RunInput => Async<{|
    assetGraph: AssetGraph,
    changedAssets: Map<string, Asset>,
    assetRequests: Array<AssetGroup>,
  |}>,
  input: AssetGraphRequestInput,
|};

export default function createAssetGraphRequest(
  input: AssetGraphRequestInput,
): AssetGraphRequest {
  return {
    type: 'asset_graph_request',
    id: input.name,
    run: async input => {
      let prevResult = await input.api.getPreviousResult<AssetGraphRequestResult>();
      let builder = new AssetGraphBuilder(input, prevResult);
      return builder.build();
    },
    input,
  };
}

const typesWithRequests = new Set([
  'entry_specifier',
  'entry_file',
  'dependency',
  'asset_group',
]);

export class AssetGraphBuilder {
  assetGraph: AssetGraph;
  assetRequests: Array<AssetGroup>;
  queue: PromiseQueue<mixed>;
  changedAssets: Map<string, Asset> = new Map();
  optionsRef: SharedReference;
  options: ParcelOptions;
  api: RunAPI;
  name: string;
  assetRequests: Array<AssetGroup> = [];
  cacheKey: string;
  shouldBuildLazily: boolean;
  requestedAssetIds: Set<string>;

<<<<<<< HEAD
  constructor(
    {input, api, options}: RunInput,
    prevResult: ?AssetGraphRequestResult,
  ) {
    let {entries, assetGroups, optionsRef, name} = input;
=======
  constructor({input, prevResult, api, options}: RunInput) {
    let {
      entries,
      assetGroups,
      optionsRef,
      name,
      requestedAssetIds,
      shouldBuildLazily,
    } = input;
>>>>>>> ad42126f
    let assetGraph = prevResult?.assetGraph ?? new AssetGraph();
    assetGraph.setRootConnections({
      entries,
      assetGroups,
    });
    this.assetGraph = assetGraph;
    this.optionsRef = optionsRef;
    this.options = options;
    this.api = api;
    this.name = name;
    this.requestedAssetIds = requestedAssetIds ?? new Set();
    this.shouldBuildLazily = shouldBuildLazily ?? false;

    this.cacheKey = md5FromOrderedObject({
      parcelVersion: PARCEL_VERSION,
      name,
      entries,
    });

    this.queue = new PromiseQueue();
  }

  async build(): Promise<AssetGraphRequestResult> {
    let errors = [];

    let root = this.assetGraph.getRootNode();
    if (!root) {
      throw new Error('A root node is required to traverse');
    }

    let visited = new Set([root.id]);
    const visit = (node: AssetGraphNode) => {
      if (errors.length > 0) {
        return;
      }

      if (this.shouldSkipRequest(node)) {
        visitChildren(node);
      } else {
        // ? do we need to visit children inside of the promise that is queued?
        this.queueCorrespondingRequest(node, errors).then(() =>
          visitChildren(node),
        );
      }
    };
    const visitChildren = (node: AssetGraphNode) => {
      for (let child of this.assetGraph.getNodesConnectedFrom(node)) {
        if (
          (!visited.has(child.id) || child.hasDeferred) &&
          this.shouldVisitChild(node, child)
        ) {
          visited.add(child.id);
          visit(child);
        }
      }
    };

    visit(root);
    await this.queue.run();

    this.api.storeResult(
      {
        assetGraph: this.assetGraph,
        changedAssets: new Map(),
        assetRequests: [],
      },
      this.cacheKey,
    );

    if (errors.length) {
      throw errors[0]; // TODO: eventually support multiple errors since requests could reject in parallel
    }
    // Skip symbol propagation if no target is using scope hoisting
    // (mainly for faster development builds)
    let entryDependencies = this.assetGraph
      .getNodesConnectedFrom(root)
      .flatMap(entrySpecifier =>
        this.assetGraph.getNodesConnectedFrom(entrySpecifier),
      )
      .flatMap(entryFile =>
        this.assetGraph.getNodesConnectedFrom(entryFile).map(dep => {
          invariant(dep.type === 'dependency');
          return dep;
        }),
      );
    if (entryDependencies.some(d => d.value.env.shouldScopeHoist)) {
      this.propagateSymbols();
    }
    dumpToGraphViz(this.assetGraph, this.name);
    dumpToGraphViz(this.assetGraph, 'AssetGraph');

    return {
      assetGraph: this.assetGraph,
      changedAssets: this.changedAssets,
      assetRequests: this.assetRequests,
    };
  }

  shouldVisitChild(node: AssetGraphNode, child: AssetGraphNode): boolean {
    if (this.shouldBuildLazily) {
      if (node.type === 'asset' && child.type === 'dependency') {
        if (this.requestedAssetIds.has(node.value.id)) {
          node.requested = true;
        } else if (!node.requested) {
          let isAsyncChild = this.assetGraph
            .getIncomingDependencies(node.value)
            .every(dep => dep.isEntry || dep.isAsync);
          if (isAsyncChild) {
            node.requested = false;
          } else {
            delete node.requested;
          }
        }

        let previouslyDeferred = child.deferred;
        child.deferred = node.requested === false;

        if (!previouslyDeferred && child.deferred) {
          this.assetGraph.markParentsWithHasDeferred(child);
        } else if (previouslyDeferred && !child.deferred) {
          this.assetGraph.unmarkParentsWithHasDeferred(child);
        }

        return !child.deferred;
      }
    }

    return this.assetGraph.shouldVisitChild(node, child);
  }

  propagateSymbols() {
    // Propagate the requested symbols down from the root to the leaves
    this.propagateSymbolsDown((assetNode, incomingDeps, outgoingDeps) => {
      if (!assetNode.value.symbols) return;

      // exportSymbol -> identifier
      let assetSymbols: $ReadOnlyMap<
        Symbol,
        {|local: Symbol, loc: ?SourceLocation, meta?: ?Meta|},
      > = assetNode.value.symbols;
      // identifier -> exportSymbol
      let assetSymbolsInverse;
      assetSymbolsInverse = new Map<Symbol, Set<Symbol>>();
      for (let [s, {local}] of assetSymbols) {
        let set = assetSymbolsInverse.get(local);
        if (!set) {
          set = new Set();
          assetSymbolsInverse.set(local, set);
        }
        set.add(s);
      }
      let hasNamespaceOutgoingDeps = outgoingDeps.some(
        d => d.value.symbols?.get('*')?.local === '*',
      );

      // 1) Determine what the incomingDeps requests from the asset
      // ----------------------------------------------------------

      let isEntry = false;

      // Used symbols that are exported or reexported (symbol will be removed again later) by asset.
      assetNode.usedSymbols = new Set();

      // Symbols that have to be namespace reexported by outgoingDeps.
      let namespaceReexportedSymbols = new Set<Symbol>();

      if (incomingDeps.length === 0) {
        // Root in the runtimes Graph
        assetNode.usedSymbols.add('*');
        namespaceReexportedSymbols.add('*');
      } else {
        for (let incomingDep of incomingDeps) {
          if (incomingDep.value.symbols == null) {
            isEntry = true;
            continue;
          }

          for (let exportSymbol of incomingDep.usedSymbolsDown) {
            if (exportSymbol === '*') {
              assetNode.usedSymbols.add('*');
              namespaceReexportedSymbols.add('*');
            }
            if (
              !assetSymbols ||
              assetSymbols.has(exportSymbol) ||
              assetSymbols.has('*')
            ) {
              // An own symbol or a non-namespace reexport
              assetNode.usedSymbols.add(exportSymbol);
            }
            // A namespace reexport
            // (but only if we actually have namespace-exporting outgoing dependencies,
            // This usually happens with a reexporting asset with many namespace exports which means that
            // we cannot match up the correct asset with the used symbol at this level.)
            else if (hasNamespaceOutgoingDeps && exportSymbol !== 'default') {
              namespaceReexportedSymbols.add(exportSymbol);
            }
          }
        }
      }

      // 2) Distribute the symbols to the outgoing dependencies
      // ----------------------------------------------------------
      for (let dep of outgoingDeps) {
        let depUsedSymbolsDownOld = dep.usedSymbolsDown;
        let depUsedSymbolsDown = new Set();
        dep.usedSymbolsDown = depUsedSymbolsDown;
        if (
          assetNode.value.sideEffects ||
          // For entries, we still need to add dep.value.symbols of the entry (which are "used" but not according to the symbols data)
          isEntry ||
          // If not a single asset is used, we can say the entire subgraph is not used.
          // This is e.g. needed when some symbol is imported and then used for a export which isn't used (= "semi-weak" reexport)
          //    index.js:     `import {bar} from "./lib"; ...`
          //    lib/index.js: `export * from "./foo.js"; export * from "./bar.js";`
          //    lib/foo.js:   `import { data } from "./bar.js"; export const foo = data + " esm2";`
          assetNode.usedSymbols.size > 0 ||
          namespaceReexportedSymbols.size > 0
        ) {
          let depSymbols = dep.value.symbols;
          if (!depSymbols) continue;

          if (depSymbols.get('*')?.local === '*') {
            for (let s of namespaceReexportedSymbols) {
              // We need to propagate the namespaceReexportedSymbols to all namespace dependencies (= even wrong ones because we don't know yet)
              depUsedSymbolsDown.add(s);
            }
          }

          for (let [symbol, {local}] of depSymbols) {
            // Was already handled above
            if (local === '*') continue;

            if (!assetSymbolsInverse || !depSymbols.get(symbol)?.isWeak) {
              // Bailout or non-weak symbol (= used in the asset itself = not a reexport)
              depUsedSymbolsDown.add(symbol);
            } else {
              let reexportedExportSymbols = assetSymbolsInverse.get(local);
              if (reexportedExportSymbols == null) {
                // not reexported = used in asset itself
                depUsedSymbolsDown.add(symbol);
              } else if (assetNode.usedSymbols.has('*')) {
                // we need everything
                depUsedSymbolsDown.add(symbol);

                [...reexportedExportSymbols].forEach(s =>
                  assetNode.usedSymbols.delete(s),
                );
              } else {
                let usedReexportedExportSymbols = [
                  ...reexportedExportSymbols,
                ].filter(s => assetNode.usedSymbols.has(s));
                if (usedReexportedExportSymbols.length > 0) {
                  // The symbol is indeed a reexport, so it's not used from the asset itself
                  depUsedSymbolsDown.add(symbol);

                  usedReexportedExportSymbols.forEach(s =>
                    assetNode.usedSymbols.delete(s),
                  );
                }
              }
            }
          }
        } else {
          depUsedSymbolsDown.clear();
        }
        if (!equalSet(depUsedSymbolsDownOld, depUsedSymbolsDown)) {
          dep.usedSymbolsDownDirty = true;
          dep.usedSymbolsUpDirtyDown = true;
        }
      }
    });

    // Because namespace reexports introduce ambiguity, go up the graph from the leaves to the
    // root and remove requested symbols that aren't actually exported
    this.propagateSymbolsUp((assetNode, incomingDeps, outgoingDeps) => {
      if (!assetNode.value.symbols) return [];

      let assetSymbols: $ReadOnlyMap<
        Symbol,
        {|local: Symbol, loc: ?SourceLocation, meta?: ?Meta|},
      > = assetNode.value.symbols;

      let assetSymbolsInverse = new Map<Symbol, Set<Symbol>>();
      for (let [s, {local}] of assetSymbols) {
        let set = assetSymbolsInverse.get(local);
        if (!set) {
          set = new Set();
          assetSymbolsInverse.set(local, set);
        }
        set.add(s);
      }

      let reexportedSymbols = new Set<Symbol>();
      for (let outgoingDep of outgoingDeps) {
        let outgoingDepSymbols = outgoingDep.value.symbols;
        if (!outgoingDepSymbols) continue;

        // excluded, assume everything that is requested exists
        if (this.assetGraph.getNodesConnectedFrom(outgoingDep).length === 0) {
          outgoingDep.usedSymbolsDown.forEach(s =>
            outgoingDep.usedSymbolsUp.add(s),
          );
        }

        if (outgoingDepSymbols.get('*')?.local === '*') {
          outgoingDep.usedSymbolsUp.forEach(s => reexportedSymbols.add(s));
        }

        for (let s of outgoingDep.usedSymbolsUp) {
          if (!outgoingDep.usedSymbolsDown.has(s)) {
            // usedSymbolsDown is a superset of usedSymbolsUp
            continue;
          }

          let local = outgoingDepSymbols.get(s)?.local;
          if (local == null) {
            // Caused by '*' => '*', already handled
            continue;
          }

          let reexported = assetSymbolsInverse.get(local);
          if (reexported != null) {
            reexported.forEach(s => reexportedSymbols.add(s));
          }
        }
      }

      let errors = [];

      for (let incomingDep of incomingDeps) {
        let incomingDepUsedSymbolsUpOld = incomingDep.usedSymbolsUp;
        incomingDep.usedSymbolsUp = new Set();
        let incomingDepSymbols = incomingDep.value.symbols;
        if (!incomingDepSymbols) continue;

        let hasNamespaceReexport = incomingDepSymbols.get('*')?.local === '*';
        for (let s of incomingDep.usedSymbolsDown) {
          if (
            assetNode.usedSymbols.has(s) ||
            reexportedSymbols.has(s) ||
            s === '*'
          ) {
            incomingDep.usedSymbolsUp.add(s);
          } else if (!hasNamespaceReexport) {
            let loc = incomingDep.value.symbols?.get(s)?.loc;
            let [resolution] = this.assetGraph.getNodesConnectedFrom(
              incomingDep,
            );
            invariant(resolution && resolution.type === 'asset_group');

            errors.push({
              message: md`${path.relative(
                this.options.projectRoot,
                resolution.value.filePath,
              )} does not export '${s}'`,
              origin: '@parcel/core',
              filePath: loc?.filePath,
              language: assetNode.value.type,
              codeFrame: loc
                ? {
                    codeHighlights: [
                      {
                        start: loc.start,
                        end: loc.end,
                      },
                    ],
                  }
                : undefined,
            });
          }
        }

        if (!equalSet(incomingDepUsedSymbolsUpOld, incomingDep.usedSymbolsUp)) {
          incomingDep.usedSymbolsUpDirtyUp = true;
        }

        incomingDep.excluded = false;
        if (
          incomingDep.value.symbols != null &&
          incomingDep.usedSymbolsUp.size === 0
        ) {
          let assetGroups = this.assetGraph.getNodesConnectedFrom(incomingDep);
          if (assetGroups.length === 1) {
            let [assetGroup] = assetGroups;
            invariant(assetGroup.type === 'asset_group');
            if (assetGroup.value.sideEffects === false) {
              incomingDep.excluded = true;
            }
          } else {
            invariant(assetGroups.length === 0);
          }
        }
      }
      return errors;
    });
  }

  propagateSymbolsDown(
    visit: (
      node: AssetNode,
      incoming: $ReadOnlyArray<DependencyNode>,
      outgoing: $ReadOnlyArray<DependencyNode>,
    ) => void,
  ) {
    let root = this.assetGraph.getRootNode();
    if (!root) {
      throw new Error('A root node is required to traverse');
    }

    let queue: Array<AssetGraphNode> = [root];
    let visited = new Set<AssetGraphNode>();

    while (queue.length > 0) {
      let node = queue.shift();
      let outgoing = this.assetGraph.getNodesConnectedFrom(node);

      let wasNodeDirty = false;
      if (node.type === 'dependency' || node.type === 'asset_group') {
        wasNodeDirty = node.usedSymbolsDownDirty;
        node.usedSymbolsDownDirty = false;
      } else if (node.type === 'asset' && node.usedSymbolsDownDirty) {
        visit(
          node,
          this.assetGraph.getIncomingDependencies(node.value).map(d => {
            let dep = this.assetGraph.getNode(d.id);
            invariant(dep && dep.type === 'dependency');
            return dep;
          }),
          outgoing.map(dep => {
            invariant(dep.type === 'dependency');
            return dep;
          }),
        );
        node.usedSymbolsDownDirty = false;
      }

      visited.add(node);
      for (let child of outgoing) {
        let childDirty = false;
        if (
          (child.type === 'asset' || child.type === 'asset_group') &&
          wasNodeDirty
        ) {
          child.usedSymbolsDownDirty = true;
          childDirty = true;
        } else if (child.type === 'dependency') {
          childDirty = child.usedSymbolsDownDirty;
        }
        if (!visited.has(child) || childDirty) {
          queue.push(child);
        }
      }
    }
  }

  propagateSymbolsUp(
    visit: (
      node: AssetNode,
      incoming: $ReadOnlyArray<DependencyNode>,
      outgoing: $ReadOnlyArray<DependencyNode>,
    ) => Array<Diagnostic>,
  ): void {
    let root = this.assetGraph.getRootNode();
    if (!root) {
      throw new Error('A root node is required to traverse');
    }

    let errors = new Map<AssetNode, Array<Diagnostic>>();

    let dirtyDeps = new Set<DependencyNode>();
    let visited = new Set([root.id]);
    // post-order dfs
    const walk = (node: AssetGraphNode) => {
      let outgoing = this.assetGraph.getNodesConnectedFrom(node);
      for (let child of outgoing) {
        if (!visited.has(child.id)) {
          visited.add(child.id);
          walk(child);
          if (node.type === 'asset') {
            invariant(child.type === 'dependency');
            if (child.usedSymbolsUpDirtyUp) {
              node.usedSymbolsUpDirty = true;
              child.usedSymbolsUpDirtyUp = false;
            }
          }
        }
      }

      if (node.type === 'asset') {
        let incoming = this.assetGraph
          .getIncomingDependencies(node.value)
          .map(d => {
            let n = this.assetGraph.getNode(d.id);
            invariant(n && n.type === 'dependency');
            return n;
          });
        for (let dep of incoming) {
          if (dep.usedSymbolsUpDirtyDown) {
            dep.usedSymbolsUpDirtyDown = false;
            node.usedSymbolsUpDirty = true;
          }
        }
        if (node.usedSymbolsUpDirty) {
          node.usedSymbolsUpDirty = false;
          let e = visit(
            node,
            incoming,
            outgoing.map(dep => {
              invariant(dep.type === 'dependency');
              return dep;
            }),
          );
          if (e.length > 0) {
            errors.set(node, e);
          } else {
            errors.delete(node);
          }
        }
      } else if (node.type === 'dependency') {
        if (node.usedSymbolsUpDirtyUp) {
          dirtyDeps.add(node);
        } else {
          dirtyDeps.delete(node);
        }
      }
    };
    walk(root);
    // traverse circular dependencies if neccessary (anchestors of `dirtyDeps`)
    visited = new Set();
    let queue = [...dirtyDeps];
    while (queue.length > 0) {
      let node = queue.shift();

      visited.add(node);
      if (node.type === 'asset') {
        let incoming = this.assetGraph
          .getIncomingDependencies(node.value)
          .map(d => {
            let n = this.assetGraph.getNode(d.id);
            invariant(n && n.type === 'dependency');
            return n;
          });
        let outgoing = this.assetGraph.getNodesConnectedFrom(node).map(dep => {
          invariant(dep.type === 'dependency');
          return dep;
        });
        for (let dep of outgoing) {
          if (dep.usedSymbolsUpDirtyUp) {
            node.usedSymbolsUpDirty = true;
            dep.usedSymbolsUpDirtyUp = false;
          }
        }
        if (node.usedSymbolsUpDirty) {
          let e = visit(node, incoming, outgoing);
          if (e.length > 0) {
            errors.set(node, e);
          } else {
            errors.delete(node);
          }
        }
        for (let i of incoming) {
          if (i.usedSymbolsUpDirtyUp) {
            queue.push(i);
          }
        }
      } else {
        queue.push(...this.assetGraph.getNodesConnectedTo(node));
      }
    }
    // Just throw the first error. Since errors can bubble (e.g. reexporting a reexported symbol also fails),
    // determining which failing export is the root cause is nontrivial (because of circular dependencies).
    if (errors.size > 0) {
      throw new ThrowableDiagnostic({
        diagnostic: [...errors.values()][0],
      });
    }
  }

  shouldSkipRequest(node: AssetGraphNode): boolean {
    return (
      node.complete === true ||
      !typesWithRequests.has(node.type) ||
      (node.correspondingRequest != null &&
        this.api.canSkipSubrequest(node.correspondingRequest))
    );
  }

  queueCorrespondingRequest(
    node: AssetGraphNode,
    errors: Array<Error>,
  ): Promise<mixed> {
    let promise;
    switch (node.type) {
      case 'entry_specifier':
        promise = this.runEntryRequest(node.value);
        break;
      case 'entry_file':
        promise = this.runTargetRequest(node.value);
        break;
      case 'dependency':
        promise = this.runPathRequest(node.value);
        break;
      case 'asset_group':
        promise = this.runAssetRequest(node.value);
        break;
      default:
        throw new Error(
          `Can not queue corresponding request of node with type ${node.type}`,
        );
    }
    return this.queue.add(() =>
      promise.then(null, error => errors.push(error)),
    );
  }

  async runEntryRequest(input: ModuleSpecifier) {
    let request = createEntryRequest(input);
    let result = await this.api.runRequest<FilePath, EntryResult>(request, {
      force: true,
    });
    this.assetGraph.resolveEntry(request.input, result.entries, request.id);
  }

  async runTargetRequest(input: Entry) {
    let request = createTargetRequest(input);
    let targets = await this.api.runRequest<Entry, Array<Target>>(request, {
      force: true,
    });
    this.assetGraph.resolveTargets(request.input, targets, request.id);
  }

  async runPathRequest(input: Dependency) {
    let request = createPathRequest({dependency: input, name: this.name});
    let result = await this.api.runRequest<PathRequestInput, ?AssetGroup>(
      request,
      {force: true},
    );
    this.assetGraph.resolveDependency(input, result, request.id);
  }

  async runAssetRequest(input: AssetGroup) {
    this.assetRequests.push(input);
    let request = createAssetRequest({
      ...input,
      name: this.name,
      optionsRef: this.optionsRef,
    });
    let assets = await this.api.runRequest<AssetRequestInput, Array<Asset>>(
      request,
      {force: true},
    );

    if (assets != null) {
      for (let asset of assets) {
        this.changedAssets.set(asset.id, asset);
      }
      this.assetGraph.resolveAssetGroup(input, assets, request.id);
    }
  }
}

function equalSet<T>(a: $ReadOnlySet<T>, b: $ReadOnlySet<T>) {
  return a.size === b.size && [...a].every(i => b.has(i));
}<|MERGE_RESOLUTION|>--- conflicted
+++ resolved
@@ -106,14 +106,10 @@
   shouldBuildLazily: boolean;
   requestedAssetIds: Set<string>;
 
-<<<<<<< HEAD
   constructor(
     {input, api, options}: RunInput,
     prevResult: ?AssetGraphRequestResult,
   ) {
-    let {entries, assetGroups, optionsRef, name} = input;
-=======
-  constructor({input, prevResult, api, options}: RunInput) {
     let {
       entries,
       assetGroups,
@@ -122,7 +118,6 @@
       requestedAssetIds,
       shouldBuildLazily,
     } = input;
->>>>>>> ad42126f
     let assetGraph = prevResult?.assetGraph ?? new AssetGraph();
     assetGraph.setRootConnections({
       entries,
