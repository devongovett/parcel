// @flow strict-local

import type {NodeId} from '@parcel/graph';
import type {Async} from '@parcel/types';
import type {SharedReference} from '@parcel/workers';
import type {
  Asset,
  AssetGroup,
  AssetRequestInput,
  Dependency,
  Entry,
  ParcelOptions,
  Target,
} from '../types';
import type {StaticRunOpts, RunAPI} from '../RequestTracker';
import type {EntryResult} from './EntryRequest';
import type {PathRequestInput} from './PathRequest';
import type {Diagnostic} from '@parcel/diagnostic';

import invariant from 'assert';
import nullthrows from 'nullthrows';
import {PromiseQueue, setEqual} from '@parcel/utils';
import {hashString} from '@parcel/hash';
<<<<<<< HEAD
import logger from '@parcel/logger';
import ThrowableDiagnostic, {
  convertSourceLocationToHighlight,
  md,
} from '@parcel/diagnostic';
import {BundleBehavior, Priority} from '../types';
=======
import ThrowableDiagnostic from '@parcel/diagnostic';
import {Priority} from '../types';
>>>>>>> 56ffdcc3
import AssetGraph from '../AssetGraph';
import {PARCEL_VERSION} from '../constants';
import createEntryRequest from './EntryRequest';
import createTargetRequest from './TargetRequest';
import createAssetRequest from './AssetRequest';
import createPathRequest from './PathRequest';
import {type ProjectPath} from '../projectPath';
import dumpGraphToGraphViz from '../dumpGraphToGraphViz';
import {propagateSymbols} from '../SymbolPropagation';

type AssetGraphRequestInput = {|
  entries?: Array<ProjectPath>,
  assetGroups?: Array<AssetGroup>,
  optionsRef: SharedReference,
  name: string,
  shouldBuildLazily?: boolean,
  requestedAssetIds?: Set<string>,
|};

type AssetGraphRequestResult = {|
  assetGraph: AssetGraph,
  /** Assets added/modified since the last successful build. */
  changedAssets: Map<string, Asset>,
  /** Assets added/modified since the last symbol propagation invocation. */
  changedAssetsPropagation: Set<string>,
  assetGroupsWithRemovedParents: ?Set<NodeId>,
  previousSymbolPropagationErrors: ?Map<NodeId, Array<Diagnostic>>,
  assetRequests: Array<AssetGroup>,
|};

type RunInput = {|
  input: AssetGraphRequestInput,
  ...StaticRunOpts<AssetGraphRequestResult>,
|};

type AssetGraphRequest = {|
  id: string,
  +type: 'asset_graph_request',
  run: RunInput => Async<AssetGraphRequestResult>,
  input: AssetGraphRequestInput,
|};

export default function createAssetGraphRequest(
  input: AssetGraphRequestInput,
): AssetGraphRequest {
  return {
    type: 'asset_graph_request',
    id: input.name,
    run: async input => {
      let prevResult =
        await input.api.getPreviousResult<AssetGraphRequestResult>();

      let builder = new AssetGraphBuilder(input, prevResult);
      let assetGraphRequest = await await builder.build();

      // early break for incremental bundling if production or flag is off;
      if (
        !input.options.shouldBundleIncrementally ||
        input.options.mode === 'production'
      ) {
        assetGraphRequest.assetGraph.safeToIncrementallyBundle = false;
      }

      return assetGraphRequest;
    },
    input,
  };
}

const typesWithRequests = new Set([
  'entry_specifier',
  'entry_file',
  'dependency',
  'asset_group',
]);

export class AssetGraphBuilder {
  assetGraph: AssetGraph;
  assetRequests: Array<AssetGroup> = [];
  queue: PromiseQueue<mixed>;
  changedAssets: Map<string, Asset>;
  changedAssetsPropagation: Set<string>;
  optionsRef: SharedReference;
  options: ParcelOptions;
  api: RunAPI<AssetGraphRequestResult>;
  name: string;
  cacheKey: string;
  shouldBuildLazily: boolean;
  requestedAssetIds: Set<string>;
  isSingleChangeRebuild: boolean;
  assetGroupsWithRemovedParents: Set<NodeId>;
  previousSymbolPropagationErrors: Map<NodeId, Array<Diagnostic>>;

  constructor(
    {input, api, options}: RunInput,
    prevResult: ?AssetGraphRequestResult,
  ) {
    let {
      entries,
      assetGroups,
      optionsRef,
      name,
      requestedAssetIds,
      shouldBuildLazily,
    } = input;
    let assetGraph = prevResult?.assetGraph ?? new AssetGraph();
    assetGraph.safeToIncrementallyBundle = true;
    assetGraph.setRootConnections({
      entries,
      assetGroups,
    });
    this.assetGroupsWithRemovedParents =
      prevResult?.assetGroupsWithRemovedParents ?? new Set();
    this.previousSymbolPropagationErrors =
      prevResult?.previousSymbolPropagationErrors ?? new Map();
    this.changedAssets = prevResult?.changedAssets ?? new Map();
    this.changedAssetsPropagation =
      prevResult?.changedAssetsPropagation ?? new Set();
    this.assetGraph = assetGraph;
    this.optionsRef = optionsRef;
    this.options = options;
    this.api = api;
    this.name = name;
    this.requestedAssetIds = requestedAssetIds ?? new Set();
    this.shouldBuildLazily = shouldBuildLazily ?? false;
    this.cacheKey = hashString(
      `${PARCEL_VERSION}${name}${JSON.stringify(entries) ?? ''}${options.mode}`,
    );

    this.isSingleChangeRebuild =
      api.getInvalidSubRequests().filter(req => req.type === 'asset_request')
        .length === 1;
    this.queue = new PromiseQueue();

    assetGraph.onNodeRemoved = nodeId => {
      this.assetGroupsWithRemovedParents.delete(nodeId);

      // This needs to mark all connected nodes that doesn't become orphaned
      // due to replaceNodesConnectedTo to make sure that the symbols of
      // nodes from which at least one parent was removed are updated.
      let node = nullthrows(assetGraph.getNode(nodeId));
      if (assetGraph.isOrphanedNode(nodeId) && node.type === 'dependency') {
        let children = assetGraph.getNodeIdsConnectedFrom(nodeId);
        for (let child of children) {
          let childNode = nullthrows(assetGraph.getNode(child));
          invariant(
            childNode.type === 'asset_group' || childNode.type === 'asset',
          );
          childNode.usedSymbolsDownDirty = true;
          this.assetGroupsWithRemovedParents.add(child);
        }
      }
    };
  }

  async build(): Promise<AssetGraphRequestResult> {
    let errors = [];
    let rootNodeId = nullthrows(
      this.assetGraph.rootNodeId,
      'A root node is required to traverse',
    );

    let visited = new Set([rootNodeId]);
    const visit = (nodeId: NodeId) => {
      if (errors.length > 0) {
        return;
      }

      if (this.shouldSkipRequest(nodeId)) {
        visitChildren(nodeId);
      } else {
        // ? do we need to visit children inside of the promise that is queued?
        this.queueCorrespondingRequest(nodeId, errors).then(() =>
          visitChildren(nodeId),
        );
      }
    };

    const visitChildren = (nodeId: NodeId) => {
      for (let childNodeId of this.assetGraph.getNodeIdsConnectedFrom(nodeId)) {
        let child = nullthrows(this.assetGraph.getNode(childNodeId));
        if (
          (!visited.has(childNodeId) || child.hasDeferred) &&
          this.shouldVisitChild(nodeId, childNodeId)
        ) {
          visited.add(childNodeId);
          visit(childNodeId);
        }
      }
    };

    visit(rootNodeId);
    await this.queue.run();

    if (errors.length) {
      this.api.storeResult(
        {
          assetGraph: this.assetGraph,
          changedAssets: this.changedAssets,
          changedAssetsPropagation: this.changedAssetsPropagation,
          assetGroupsWithRemovedParents: this.assetGroupsWithRemovedParents,
          previousSymbolPropagationErrors: undefined,
          assetRequests: [],
        },
        this.cacheKey,
      );

      // TODO: eventually support multiple errors since requests could reject in parallel
      throw errors[0];
    }

    if (this.assetGraph.nodes.size > 1) {
      await dumpGraphToGraphViz(
        this.assetGraph,
        'AssetGraph_' + this.name + '_before_prop',
      );
      try {
        let errors = propagateSymbols({
          options: this.options,
          assetGraph: this.assetGraph,
          changedAssetsPropagation: this.changedAssetsPropagation,
          assetGroupsWithRemovedParents: this.assetGroupsWithRemovedParents,
          previousErrors: this.previousSymbolPropagationErrors,
        });
        this.changedAssetsPropagation.clear();

        if (errors.size > 0) {
          this.api.storeResult(
            {
              assetGraph: this.assetGraph,
              changedAssets: this.changedAssets,
              changedAssetsPropagation: this.changedAssetsPropagation,
              assetGroupsWithRemovedParents: this.assetGroupsWithRemovedParents,
              previousSymbolPropagationErrors: errors,
              assetRequests: [],
            },
            this.cacheKey,
          );

          // Just throw the first error. Since errors can bubble (e.g. reexporting a reexported symbol also fails),
          // determining which failing export is the root cause is nontrivial (because of circular dependencies).
          throw new ThrowableDiagnostic({
            diagnostic: [...errors.values()][0],
          });
        }
      } catch (e) {
        await dumpGraphToGraphViz(
          this.assetGraph,
          'AssetGraph_' + this.name + '_failed',
        );
        throw e;
      }
    }
    await dumpGraphToGraphViz(this.assetGraph, 'AssetGraph_' + this.name);

    this.api.storeResult(
      {
        assetGraph: this.assetGraph,
        changedAssets: new Map(),
        changedAssetsPropagation: this.changedAssetsPropagation,
        assetGroupsWithRemovedParents: undefined,
        previousSymbolPropagationErrors: undefined,
        assetRequests: [],
      },
      this.cacheKey,
    );

    return {
      assetGraph: this.assetGraph,
      changedAssets: this.changedAssets,
      changedAssetsPropagation: this.changedAssetsPropagation,
      assetGroupsWithRemovedParents: undefined,
      previousSymbolPropagationErrors: undefined,
      assetRequests: this.assetRequests,
    };
  }

  shouldVisitChild(nodeId: NodeId, childNodeId: NodeId): boolean {
    if (this.shouldBuildLazily) {
      let node = nullthrows(this.assetGraph.getNode(nodeId));
      let childNode = nullthrows(this.assetGraph.getNode(childNodeId));

      if (node.type === 'asset' && childNode.type === 'dependency') {
        if (this.requestedAssetIds.has(node.value.id)) {
          node.requested = true;
        } else if (!node.requested) {
          let isAsyncChild = this.assetGraph
            .getIncomingDependencies(node.value)
            .every(dep => dep.isEntry || dep.priority !== Priority.sync);
          if (isAsyncChild) {
            node.requested = false;
          } else {
            delete node.requested;
          }
        }

        let previouslyDeferred = childNode.deferred;
        childNode.deferred = node.requested === false;

        if (!previouslyDeferred && childNode.deferred) {
          this.assetGraph.markParentsWithHasDeferred(childNodeId);
        } else if (previouslyDeferred && !childNode.deferred) {
          this.assetGraph.unmarkParentsWithHasDeferred(childNodeId);
        }

        return !childNode.deferred;
      }
    }

    return this.assetGraph.shouldVisitChild(nodeId, childNodeId);
  }

<<<<<<< HEAD
  propagateSymbols() {
    // Keep track of dependencies that have changes to their used symbols,
    // so we can sort them after propagation.
    let changedDeps = new Set<DependencyNode>();

    // Propagate the requested symbols down from the root to the leaves
    this.propagateSymbolsDown((assetNode, incomingDeps, outgoingDeps) => {
      if (!assetNode.value.symbols) return;

      // exportSymbol -> identifier
      let assetSymbols: $ReadOnlyMap<
        Symbol,
        {|local: Symbol, loc: ?InternalSourceLocation, meta?: ?Meta|},
      > = assetNode.value.symbols;
      // identifier -> exportSymbol
      let assetSymbolsInverse;
      assetSymbolsInverse = new Map<Symbol, Set<Symbol>>();
      for (let [s, {local}] of assetSymbols) {
        let set = assetSymbolsInverse.get(local);

        if (!set) {
          set = new Set();
          assetSymbolsInverse.set(local, set);
        }
        set.add(s);
      }
      let hasNamespaceOutgoingDeps = outgoingDeps.some(
        d => d.value.symbols?.get('*')?.local === '*',
      );

      // 1) Determine what the incomingDeps requests from the asset
      // ----------------------------------------------------------

      let isEntry = false;

      // Used symbols that are exported or reexported (symbol will be removed again later) by asset.
      assetNode.usedSymbols = new Set();

      // Symbols that have to be namespace reexported by outgoingDeps.
      let namespaceReexportedSymbols = new Set<Symbol>();

      if (incomingDeps.length === 0) {
        // Root in the runtimes Graph
        assetNode.usedSymbols.add('*');
        namespaceReexportedSymbols.add('*');
      } else {
        for (let incomingDep of incomingDeps) {
          if (incomingDep.value.symbols == null) {
            isEntry = true;
            continue;
          }

          for (let exportSymbol of incomingDep.usedSymbolsDown) {
            if (exportSymbol === '*') {
              assetNode.usedSymbols.add('*');
              namespaceReexportedSymbols.add('*');
            }
            if (
              !assetSymbols ||
              assetSymbols.has(exportSymbol) ||
              assetSymbols.has('*')
            ) {
              // An own symbol or a non-namespace reexport
              assetNode.usedSymbols.add(exportSymbol);
            }
            // A namespace reexport
            // (but only if we actually have namespace-exporting outgoing dependencies,
            // This usually happens with a reexporting asset with many namespace exports which means that
            // we cannot match up the correct asset with the used symbol at this level.)
            else if (hasNamespaceOutgoingDeps && exportSymbol !== 'default') {
              namespaceReexportedSymbols.add(exportSymbol);
            }
          }
        }
      }

      // 2) Distribute the symbols to the outgoing dependencies
      // ----------------------------------------------------------
      for (let dep of outgoingDeps) {
        let depUsedSymbolsDownOld = dep.usedSymbolsDown;
        let depUsedSymbolsDown = new Set();
        dep.usedSymbolsDown = depUsedSymbolsDown;
        if (
          assetNode.value.sideEffects ||
          // For entries, we still need to add dep.value.symbols of the entry (which are "used" but not according to the symbols data)
          isEntry ||
          // If not a single asset is used, we can say the entire subgraph is not used.
          // This is e.g. needed when some symbol is imported and then used for a export which isn't used (= "semi-weak" reexport)
          //    index.js:     `import {bar} from "./lib"; ...`
          //    lib/index.js: `export * from "./foo.js"; export * from "./bar.js";`
          //    lib/foo.js:   `import { data } from "./bar.js"; export const foo = data + " esm2";`
          assetNode.usedSymbols.size > 0 ||
          namespaceReexportedSymbols.size > 0
        ) {
          let depSymbols = dep.value.symbols;
          if (!depSymbols) continue;

          if (depSymbols.get('*')?.local === '*') {
            for (let s of namespaceReexportedSymbols) {
              // We need to propagate the namespaceReexportedSymbols to all namespace dependencies (= even wrong ones because we don't know yet)
              depUsedSymbolsDown.add(s);
            }
          }

          for (let [symbol, {local}] of depSymbols) {
            // Was already handled above
            if (local === '*') continue;

            if (!assetSymbolsInverse || !depSymbols.get(symbol)?.isWeak) {
              // Bailout or non-weak symbol (= used in the asset itself = not a reexport)
              depUsedSymbolsDown.add(symbol);
            } else {
              let reexportedExportSymbols = assetSymbolsInverse.get(local);
              if (reexportedExportSymbols == null) {
                // not reexported = used in asset itself
                depUsedSymbolsDown.add(symbol);
              } else if (assetNode.usedSymbols.has('*')) {
                // we need everything
                depUsedSymbolsDown.add(symbol);

                [...reexportedExportSymbols].forEach(s =>
                  assetNode.usedSymbols.delete(s),
                );
              } else {
                let usedReexportedExportSymbols = [
                  ...reexportedExportSymbols,
                ].filter(s => assetNode.usedSymbols.has(s));
                if (usedReexportedExportSymbols.length > 0) {
                  // The symbol is indeed a reexport, so it's not used from the asset itself
                  depUsedSymbolsDown.add(symbol);

                  usedReexportedExportSymbols.forEach(s =>
                    assetNode.usedSymbols.delete(s),
                  );
                }
              }
            }
          }
        } else {
          depUsedSymbolsDown.clear();
        }
        if (!equalSet(depUsedSymbolsDownOld, depUsedSymbolsDown)) {
          dep.usedSymbolsDownDirty = true;
          dep.usedSymbolsUpDirtyDown = true;
        }
      }
    });

    const logFallbackNamespaceInsertion = (
      assetNode,
      symbol: Symbol,
      depNode1,
      depNode2,
    ) => {
      if (this.options.logLevel === 'verbose') {
        logger.warn({
          message: `${fromProjectPathRelative(
            assetNode.value.filePath,
          )} reexports "${symbol}", which could be resolved either to the dependency "${
            depNode1.value.specifier
          }" or "${
            depNode2.value.specifier
          }" at runtime. Adding a namespace object to fall back on.`,
          origin: '@parcel/core',
        });
      }
    };

    // Because namespace reexports introduce ambiguity, go up the graph from the leaves to the
    // root and remove requested symbols that aren't actually exported
    this.propagateSymbolsUp((assetNode, incomingDeps, outgoingDeps) => {
      invariant(assetNode.type === 'asset');

      let assetSymbols: ?$ReadOnlyMap<
        Symbol,
        {|local: Symbol, loc: ?InternalSourceLocation, meta?: ?Meta|},
      > = assetNode.value.symbols;

      let assetSymbolsInverse = null;
      if (assetSymbols) {
        assetSymbolsInverse = new Map<Symbol, Set<Symbol>>();
        for (let [s, {local}] of assetSymbols) {
          let set = assetSymbolsInverse.get(local);
          if (!set) {
            set = new Set();
            assetSymbolsInverse.set(local, set);
          }
          set.add(s);
        }
      }

      // the symbols that are reexported (not used in `asset`) -> asset they resolved to
      let reexportedSymbols = new Map<
        Symbol,
        ?{|asset: ContentKey, symbol: ?Symbol|},
      >();
      // the symbols that are reexported (not used in `asset`) -> the corresponding outgoingDep(s)
      // To generate the diagnostic when there are multiple dependencies with non-statically
      // analyzable exports
      let reexportedSymbolsSource = new Map<Symbol, DependencyNode>();
      for (let outgoingDep of outgoingDeps) {
        let outgoingDepSymbols = outgoingDep.value.symbols;
        if (!outgoingDepSymbols) continue;

        let isExcluded =
          this.assetGraph.getNodeIdsConnectedFrom(
            this.assetGraph.getNodeIdByContentKey(outgoingDep.id),
          ).length === 0;
        // excluded, assume everything that is requested exists
        if (isExcluded) {
          outgoingDep.usedSymbolsDown.forEach((_, s) =>
            outgoingDep.usedSymbolsUp.set(s, null),
          );
        }

        if (outgoingDepSymbols.get('*')?.local === '*') {
          outgoingDep.usedSymbolsUp.forEach((sResolved, s) => {
            if (s === 'default') {
              return;
            }

            // If the symbol could come from multiple assets at runtime, assetNode's
            // namespace will be needed at runtime to perform the lookup on.
            if (reexportedSymbols.has(s)) {
              if (!assetNode.usedSymbols.has('*')) {
                logFallbackNamespaceInsertion(
                  assetNode,
                  s,
                  nullthrows(reexportedSymbolsSource.get(s)),
                  outgoingDep,
                );
              }
              assetNode.usedSymbols.add('*');
              reexportedSymbols.set(s, {asset: assetNode.id, symbol: s});
            } else {
              reexportedSymbols.set(s, sResolved);
              reexportedSymbolsSource.set(s, outgoingDep);
            }
          });
        }

        for (let [s, sResolved] of outgoingDep.usedSymbolsUp) {
          if (!outgoingDep.usedSymbolsDown.has(s)) {
            // usedSymbolsDown is a superset of usedSymbolsUp
            continue;
          }

          let local = outgoingDepSymbols.get(s)?.local;

          if (local == null) {
            // Caused by '*' => '*', already handled
            continue;
          }

          let reexported = assetSymbolsInverse?.get(local);
          if (reexported != null) {
            reexported.forEach(s => {
              // see same code above
              if (reexportedSymbols.has(s)) {
                if (!assetNode.usedSymbols.has('*')) {
                  logFallbackNamespaceInsertion(
                    assetNode,
                    s,
                    nullthrows(reexportedSymbolsSource.get(s)),
                    outgoingDep,
                  );
                }
                assetNode.usedSymbols.add('*');
                reexportedSymbols.set(s, {asset: assetNode.id, symbol: s});
              } else {
                reexportedSymbols.set(s, sResolved);
                reexportedSymbolsSource.set(s, outgoingDep);
              }
            });
          }
        }
      }

      let errors: Array<Diagnostic> = [];

      function usedSymbolsUpAmbiguous(old, current, s, value) {
        if (old.has(s)) {
          let valueOld = old.get(s);
          if (
            valueOld !== value &&
            !(
              valueOld?.asset === value.asset &&
              valueOld?.symbol === value.symbol
            )
          ) {
            // The dependency points to multiple assets (via an asset group).
            current.set(s, undefined);
            return;
          }
        }
        current.set(s, value);
      }

      for (let incomingDep of incomingDeps) {
        let incomingDepUsedSymbolsUpOld = incomingDep.usedSymbolsUp;
        incomingDep.usedSymbolsUp = new Map();
        let incomingDepSymbols = incomingDep.value.symbols;
        if (!incomingDepSymbols) continue;

        let hasNamespaceReexport = incomingDepSymbols.get('*')?.local === '*';
        for (let s of incomingDep.usedSymbolsDown) {
          if (
            assetSymbols == null || // Assume everything could be provided if symbols are cleared
            assetNode.value.bundleBehavior === BundleBehavior.isolated ||
            assetNode.value.bundleBehavior === BundleBehavior.inline ||
            s === '*' ||
            assetNode.usedSymbols.has(s)
          ) {
            usedSymbolsUpAmbiguous(
              incomingDepUsedSymbolsUpOld,
              incomingDep.usedSymbolsUp,
              s,
              {
                asset: assetNode.id,
                symbol: s,
              },
            );
          } else if (reexportedSymbols.has(s)) {
            let reexport = reexportedSymbols.get(s);
            let v =
              // Forward a reexport only if the current asset is side-effect free and not external
              !assetNode.value.sideEffects && reexport != null
                ? reexport
                : {
                    asset: assetNode.id,
                    symbol: s,
                  };
            usedSymbolsUpAmbiguous(
              incomingDepUsedSymbolsUpOld,
              incomingDep.usedSymbolsUp,
              s,
              v,
            );
          } else if (!hasNamespaceReexport) {
            let loc = incomingDep.value.symbols?.get(s)?.loc;
            let [resolutionNodeId] = this.assetGraph.getNodeIdsConnectedFrom(
              this.assetGraph.getNodeIdByContentKey(incomingDep.id),
            );
            let resolution = nullthrows(
              this.assetGraph.getNode(resolutionNodeId),
            );
            invariant(resolution && resolution.type === 'asset_group');

            errors.push({
              message: md`${fromProjectPathRelative(
                resolution.value.filePath,
              )} does not export '${s}'`,
              origin: '@parcel/core',
              codeFrames: loc
                ? [
                    {
                      filePath:
                        fromProjectPath(
                          this.options.projectRoot,
                          loc?.filePath,
                        ) ?? undefined,
                      language: incomingDep.value.sourceAssetType ?? undefined,
                      codeHighlights: [convertSourceLocationToHighlight(loc)],
                    },
                  ]
                : undefined,
            });
          }
        }

        if (!equalMap(incomingDepUsedSymbolsUpOld, incomingDep.usedSymbolsUp)) {
          changedDeps.add(incomingDep);
          incomingDep.usedSymbolsUpDirtyUp = true;
        }

        incomingDep.excluded = false;
        if (
          incomingDep.value.symbols != null &&
          incomingDep.usedSymbolsUp.size === 0
        ) {
          let assetGroups = this.assetGraph.getNodeIdsConnectedFrom(
            this.assetGraph.getNodeIdByContentKey(incomingDep.id),
          );
          if (assetGroups.length === 1) {
            let [assetGroupId] = assetGroups;
            let assetGroup = nullthrows(this.assetGraph.getNode(assetGroupId));
            if (
              assetGroup.type === 'asset_group' &&
              assetGroup.value.sideEffects === false
            ) {
              incomingDep.excluded = true;
            }
          } else {
            invariant(assetGroups.length === 0);
          }
        }
      }
      return errors;
    });
    // Sort usedSymbolsUp so they are a consistent order across builds.
    // This ensures a consistent ordering of these symbols when packaging.
    // See https://github.com/parcel-bundler/parcel/pull/8212
    for (let dep of changedDeps) {
      dep.usedSymbolsUp = new Map(
        [...dep.usedSymbolsUp].sort(([a], [b]) => a.localeCompare(b)),
      );
    }
  }

  propagateSymbolsDown(
    visit: (
      assetNode: AssetNode,
      incoming: $ReadOnlyArray<DependencyNode>,
      outgoing: $ReadOnlyArray<DependencyNode>,
    ) => void,
  ) {
    let rootNodeId = nullthrows(
      this.assetGraph.rootNodeId,
      'A root node is required to traverse',
    );
    let queue: Set<NodeId> = new Set([rootNodeId]);
    let visited = new Set<NodeId>();

    while (queue.size > 0) {
      let queuedNodeId = nullthrows(queue.values().next().value);
      queue.delete(queuedNodeId);

      let outgoing = this.assetGraph.getNodeIdsConnectedFrom(queuedNodeId);
      let node = nullthrows(this.assetGraph.getNode(queuedNodeId));

      let wasNodeDirty = false;
      if (node.type === 'dependency' || node.type === 'asset_group') {
        wasNodeDirty = node.usedSymbolsDownDirty;
        node.usedSymbolsDownDirty = false;
      } else if (node.type === 'asset' && node.usedSymbolsDownDirty) {
        visit(
          node,
          this.assetGraph.getIncomingDependencies(node.value).map(d => {
            let dep = this.assetGraph.getNodeByContentKey(d.id);
            invariant(dep && dep.type === 'dependency');
            return dep;
          }),
          outgoing.map(dep => {
            let depNode = nullthrows(this.assetGraph.getNode(dep));
            invariant(depNode.type === 'dependency');
            return depNode;
          }),
        );
        node.usedSymbolsDownDirty = false;
      }

      visited.add(queuedNodeId);
      for (let child of outgoing) {
        let childNode = nullthrows(this.assetGraph.getNode(child));
        let childDirty = false;
        if (
          (childNode.type === 'asset' || childNode.type === 'asset_group') &&
          wasNodeDirty
        ) {
          childNode.usedSymbolsDownDirty = true;
          childDirty = true;
        } else if (childNode.type === 'dependency') {
          childDirty = childNode.usedSymbolsDownDirty;
        }
        if (!visited.has(child) || childDirty) {
          queue.add(child);
        }
      }
    }
  }

  propagateSymbolsUp(
    visit: (
      assetNode: AssetNode,
      incoming: $ReadOnlyArray<DependencyNode>,
      outgoing: $ReadOnlyArray<DependencyNode>,
    ) => Array<Diagnostic>,
  ): void {
    let rootNodeId = nullthrows(
      this.assetGraph.rootNodeId,
      'A root node is required to traverse',
    );

    let errors = new Map<NodeId, Array<Diagnostic>>();

    let dirtyDeps = new Set<NodeId>();
    let visited = new Set([rootNodeId]);
    // post-order dfs
    const walk = (nodeId: NodeId) => {
      let node = nullthrows(this.assetGraph.getNode(nodeId));
      let outgoing = this.assetGraph.getNodeIdsConnectedFrom(nodeId);
      for (let childId of outgoing) {
        if (!visited.has(childId)) {
          visited.add(childId);
          walk(childId);
          let child = nullthrows(this.assetGraph.getNode(childId));
          if (node.type === 'asset') {
            invariant(child.type === 'dependency');
            if (child.usedSymbolsUpDirtyUp) {
              node.usedSymbolsUpDirty = true;
              child.usedSymbolsUpDirtyUp = false;
            }
          }
        }
      }

      if (node.type === 'asset') {
        let incoming = this.assetGraph
          .getIncomingDependencies(node.value)
          .map(d => {
            let n = this.assetGraph.getNodeByContentKey(d.id);
            invariant(n && n.type === 'dependency');
            return n;
          });
        for (let dep of incoming) {
          if (dep.usedSymbolsUpDirtyDown) {
            dep.usedSymbolsUpDirtyDown = false;
            node.usedSymbolsUpDirty = true;
          }
        }
        if (node.usedSymbolsUpDirty) {
          let e = visit(
            node,
            incoming,
            outgoing.map(depNodeId => {
              let depNode = nullthrows(this.assetGraph.getNode(depNodeId));
              invariant(depNode.type === 'dependency');
              return depNode;
            }),
          );
          if (e.length > 0) {
            node.usedSymbolsUpDirty = true;
            errors.set(nodeId, e);
          } else {
            node.usedSymbolsUpDirty = false;
            errors.delete(nodeId);
          }
        }
      } else if (node.type === 'dependency') {
        if (node.usedSymbolsUpDirtyUp) {
          dirtyDeps.add(nodeId);
        } else {
          dirtyDeps.delete(nodeId);
        }
      }
    };
    walk(rootNodeId);
    // traverse circular dependencies if necessary (ancestors of `dirtyDeps`)
    visited = new Set();
    let queue = new Set(dirtyDeps);
    while (queue.size > 0) {
      let queuedNodeId = nullthrows(queue.values().next().value);
      queue.delete(queuedNodeId);
      visited.add(queuedNodeId);
      let node = nullthrows(this.assetGraph.getNode(queuedNodeId));
      if (node.type === 'asset') {
        let incoming = this.assetGraph
          .getIncomingDependencies(node.value)
          .map(dep => {
            let depNode = this.assetGraph.getNodeByContentKey(dep.id);
            invariant(depNode && depNode.type === 'dependency');
            return depNode;
          });
        let outgoing = this.assetGraph
          .getNodeIdsConnectedFrom(queuedNodeId)
          .map(depNodeId => {
            let depNode = nullthrows(this.assetGraph.getNode(depNodeId));

            invariant(depNode.type === 'dependency');
            return depNode;
          });
        for (let dep of outgoing) {
          if (dep.usedSymbolsUpDirtyUp) {
            node.usedSymbolsUpDirty = true;
            dep.usedSymbolsUpDirtyUp = false;
          }
        }
        if (node.usedSymbolsUpDirty) {
          let e = visit(node, incoming, outgoing);
          if (e.length > 0) {
            node.usedSymbolsUpDirty = true;
            errors.set(queuedNodeId, e);
          } else {
            node.usedSymbolsUpDirty = false;
            errors.delete(queuedNodeId);
          }
        }
        for (let i of incoming) {
          if (i.usedSymbolsUpDirtyUp) {
            queue.add(this.assetGraph.getNodeIdByContentKey(i.id));
          }
        }
      } else {
        let connectedNodes =
          this.assetGraph.getNodeIdsConnectedTo(queuedNodeId);
        if (connectedNodes.length > 0) {
          queue.add(...connectedNodes);
        }
      }
    }
    // Just throw the first error. Since errors can bubble (e.g. reexporting a reexported symbol also fails),
    // determining which failing export is the root cause is nontrivial (because of circular dependencies).
    if (errors.size > 0) {
      throw new ThrowableDiagnostic({
        diagnostic: [...errors.values()][0],
      });
    }
  }

=======
>>>>>>> 56ffdcc3
  shouldSkipRequest(nodeId: NodeId): boolean {
    let node = nullthrows(this.assetGraph.getNode(nodeId));
    return (
      node.complete === true ||
      !typesWithRequests.has(node.type) ||
      (node.correspondingRequest != null &&
        this.api.canSkipSubrequest(node.correspondingRequest))
    );
  }

  queueCorrespondingRequest(
    nodeId: NodeId,
    errors: Array<Error>,
  ): Promise<mixed> {
    let promise;
    let node = nullthrows(this.assetGraph.getNode(nodeId));
    switch (node.type) {
      case 'entry_specifier':
        promise = this.runEntryRequest(node.value);
        break;
      case 'entry_file':
        promise = this.runTargetRequest(node.value);
        break;
      case 'dependency':
        promise = this.runPathRequest(node.value);
        break;
      case 'asset_group':
        promise = this.runAssetRequest(node.value);
        break;
      default:
        throw new Error(
          `Can not queue corresponding request of node with type ${node.type}`,
        );
    }
    return this.queue.add(() =>
      promise.then(null, error => errors.push(error)),
    );
  }

  async runEntryRequest(input: ProjectPath) {
    let prevEntries = this.assetGraph.safeToIncrementallyBundle
      ? this.assetGraph
          .getEntryAssets()
          .map(asset => asset.id)
          .sort()
      : [];

    let request = createEntryRequest(input);
    let result = await this.api.runRequest<ProjectPath, EntryResult>(request, {
      force: true,
    });
    this.assetGraph.resolveEntry(request.input, result.entries, request.id);

    if (this.assetGraph.safeToIncrementallyBundle) {
      let currentEntries = this.assetGraph
        .getEntryAssets()
        .map(asset => asset.id)
        .sort();
      let didEntriesChange =
        prevEntries.length !== currentEntries.length ||
        prevEntries.every(
          (entryId, index) => entryId === currentEntries[index],
        );

      if (didEntriesChange) {
        this.assetGraph.safeToIncrementallyBundle = false;
      }
    }
  }

  async runTargetRequest(input: Entry) {
    let request = createTargetRequest(input);
    let targets = await this.api.runRequest<Entry, Array<Target>>(request, {
      force: true,
    });
    this.assetGraph.resolveTargets(request.input, targets, request.id);
  }

  async runPathRequest(input: Dependency) {
    let request = createPathRequest({dependency: input, name: this.name});
    let result = await this.api.runRequest<PathRequestInput, ?AssetGroup>(
      request,
      {force: true},
    );
    this.assetGraph.resolveDependency(input, result, request.id);
  }

  async runAssetRequest(input: AssetGroup) {
    this.assetRequests.push(input);
    let request = createAssetRequest({
      ...input,
      name: this.name,
      optionsRef: this.optionsRef,
      isSingleChangeRebuild: this.isSingleChangeRebuild,
    });
    let assets = await this.api.runRequest<AssetRequestInput, Array<Asset>>(
      request,
      {force: true},
    );

    if (assets != null) {
      for (let asset of assets) {
        if (this.assetGraph.safeToIncrementallyBundle) {
          let otherAsset = this.assetGraph.getNodeByContentKey(asset.id);
          if (otherAsset != null) {
            invariant(otherAsset.type === 'asset');
            if (!this._areDependenciesEqualForAssets(asset, otherAsset.value)) {
              this.assetGraph.safeToIncrementallyBundle = false;
            }
          } else {
            // adding a new entry or dependency
            this.assetGraph.safeToIncrementallyBundle = false;
          }
        }
        this.changedAssets.set(asset.id, asset);
        this.changedAssetsPropagation.add(asset.id);
      }
      this.assetGraph.resolveAssetGroup(input, assets, request.id);
    } else {
      this.assetGraph.safeToIncrementallyBundle = false;
    }

    this.isSingleChangeRebuild = false;
  }

  /**
   * Used for incremental bundling of modified assets
   */
  _areDependenciesEqualForAssets(asset: Asset, otherAsset: Asset): boolean {
    let assetDependencies = Array.from(asset?.dependencies.keys()).sort();
    let otherAssetDependencies = Array.from(
      otherAsset?.dependencies.keys(),
    ).sort();

    if (assetDependencies.length !== otherAssetDependencies.length) {
      return false;
    }

    return assetDependencies.every((key, index) => {
      if (key !== otherAssetDependencies[index]) {
        return false;
      }

      return setEqual(
        new Set(asset?.dependencies.get(key)?.symbols?.keys()),
        new Set(otherAsset?.dependencies.get(key)?.symbols?.keys()),
      );
    });
  }
}<|MERGE_RESOLUTION|>--- conflicted
+++ resolved
@@ -21,17 +21,8 @@
 import nullthrows from 'nullthrows';
 import {PromiseQueue, setEqual} from '@parcel/utils';
 import {hashString} from '@parcel/hash';
-<<<<<<< HEAD
-import logger from '@parcel/logger';
-import ThrowableDiagnostic, {
-  convertSourceLocationToHighlight,
-  md,
-} from '@parcel/diagnostic';
-import {BundleBehavior, Priority} from '../types';
-=======
 import ThrowableDiagnostic from '@parcel/diagnostic';
 import {Priority} from '../types';
->>>>>>> 56ffdcc3
 import AssetGraph from '../AssetGraph';
 import {PARCEL_VERSION} from '../constants';
 import createEntryRequest from './EntryRequest';
@@ -344,618 +335,6 @@
     return this.assetGraph.shouldVisitChild(nodeId, childNodeId);
   }
 
-<<<<<<< HEAD
-  propagateSymbols() {
-    // Keep track of dependencies that have changes to their used symbols,
-    // so we can sort them after propagation.
-    let changedDeps = new Set<DependencyNode>();
-
-    // Propagate the requested symbols down from the root to the leaves
-    this.propagateSymbolsDown((assetNode, incomingDeps, outgoingDeps) => {
-      if (!assetNode.value.symbols) return;
-
-      // exportSymbol -> identifier
-      let assetSymbols: $ReadOnlyMap<
-        Symbol,
-        {|local: Symbol, loc: ?InternalSourceLocation, meta?: ?Meta|},
-      > = assetNode.value.symbols;
-      // identifier -> exportSymbol
-      let assetSymbolsInverse;
-      assetSymbolsInverse = new Map<Symbol, Set<Symbol>>();
-      for (let [s, {local}] of assetSymbols) {
-        let set = assetSymbolsInverse.get(local);
-
-        if (!set) {
-          set = new Set();
-          assetSymbolsInverse.set(local, set);
-        }
-        set.add(s);
-      }
-      let hasNamespaceOutgoingDeps = outgoingDeps.some(
-        d => d.value.symbols?.get('*')?.local === '*',
-      );
-
-      // 1) Determine what the incomingDeps requests from the asset
-      // ----------------------------------------------------------
-
-      let isEntry = false;
-
-      // Used symbols that are exported or reexported (symbol will be removed again later) by asset.
-      assetNode.usedSymbols = new Set();
-
-      // Symbols that have to be namespace reexported by outgoingDeps.
-      let namespaceReexportedSymbols = new Set<Symbol>();
-
-      if (incomingDeps.length === 0) {
-        // Root in the runtimes Graph
-        assetNode.usedSymbols.add('*');
-        namespaceReexportedSymbols.add('*');
-      } else {
-        for (let incomingDep of incomingDeps) {
-          if (incomingDep.value.symbols == null) {
-            isEntry = true;
-            continue;
-          }
-
-          for (let exportSymbol of incomingDep.usedSymbolsDown) {
-            if (exportSymbol === '*') {
-              assetNode.usedSymbols.add('*');
-              namespaceReexportedSymbols.add('*');
-            }
-            if (
-              !assetSymbols ||
-              assetSymbols.has(exportSymbol) ||
-              assetSymbols.has('*')
-            ) {
-              // An own symbol or a non-namespace reexport
-              assetNode.usedSymbols.add(exportSymbol);
-            }
-            // A namespace reexport
-            // (but only if we actually have namespace-exporting outgoing dependencies,
-            // This usually happens with a reexporting asset with many namespace exports which means that
-            // we cannot match up the correct asset with the used symbol at this level.)
-            else if (hasNamespaceOutgoingDeps && exportSymbol !== 'default') {
-              namespaceReexportedSymbols.add(exportSymbol);
-            }
-          }
-        }
-      }
-
-      // 2) Distribute the symbols to the outgoing dependencies
-      // ----------------------------------------------------------
-      for (let dep of outgoingDeps) {
-        let depUsedSymbolsDownOld = dep.usedSymbolsDown;
-        let depUsedSymbolsDown = new Set();
-        dep.usedSymbolsDown = depUsedSymbolsDown;
-        if (
-          assetNode.value.sideEffects ||
-          // For entries, we still need to add dep.value.symbols of the entry (which are "used" but not according to the symbols data)
-          isEntry ||
-          // If not a single asset is used, we can say the entire subgraph is not used.
-          // This is e.g. needed when some symbol is imported and then used for a export which isn't used (= "semi-weak" reexport)
-          //    index.js:     `import {bar} from "./lib"; ...`
-          //    lib/index.js: `export * from "./foo.js"; export * from "./bar.js";`
-          //    lib/foo.js:   `import { data } from "./bar.js"; export const foo = data + " esm2";`
-          assetNode.usedSymbols.size > 0 ||
-          namespaceReexportedSymbols.size > 0
-        ) {
-          let depSymbols = dep.value.symbols;
-          if (!depSymbols) continue;
-
-          if (depSymbols.get('*')?.local === '*') {
-            for (let s of namespaceReexportedSymbols) {
-              // We need to propagate the namespaceReexportedSymbols to all namespace dependencies (= even wrong ones because we don't know yet)
-              depUsedSymbolsDown.add(s);
-            }
-          }
-
-          for (let [symbol, {local}] of depSymbols) {
-            // Was already handled above
-            if (local === '*') continue;
-
-            if (!assetSymbolsInverse || !depSymbols.get(symbol)?.isWeak) {
-              // Bailout or non-weak symbol (= used in the asset itself = not a reexport)
-              depUsedSymbolsDown.add(symbol);
-            } else {
-              let reexportedExportSymbols = assetSymbolsInverse.get(local);
-              if (reexportedExportSymbols == null) {
-                // not reexported = used in asset itself
-                depUsedSymbolsDown.add(symbol);
-              } else if (assetNode.usedSymbols.has('*')) {
-                // we need everything
-                depUsedSymbolsDown.add(symbol);
-
-                [...reexportedExportSymbols].forEach(s =>
-                  assetNode.usedSymbols.delete(s),
-                );
-              } else {
-                let usedReexportedExportSymbols = [
-                  ...reexportedExportSymbols,
-                ].filter(s => assetNode.usedSymbols.has(s));
-                if (usedReexportedExportSymbols.length > 0) {
-                  // The symbol is indeed a reexport, so it's not used from the asset itself
-                  depUsedSymbolsDown.add(symbol);
-
-                  usedReexportedExportSymbols.forEach(s =>
-                    assetNode.usedSymbols.delete(s),
-                  );
-                }
-              }
-            }
-          }
-        } else {
-          depUsedSymbolsDown.clear();
-        }
-        if (!equalSet(depUsedSymbolsDownOld, depUsedSymbolsDown)) {
-          dep.usedSymbolsDownDirty = true;
-          dep.usedSymbolsUpDirtyDown = true;
-        }
-      }
-    });
-
-    const logFallbackNamespaceInsertion = (
-      assetNode,
-      symbol: Symbol,
-      depNode1,
-      depNode2,
-    ) => {
-      if (this.options.logLevel === 'verbose') {
-        logger.warn({
-          message: `${fromProjectPathRelative(
-            assetNode.value.filePath,
-          )} reexports "${symbol}", which could be resolved either to the dependency "${
-            depNode1.value.specifier
-          }" or "${
-            depNode2.value.specifier
-          }" at runtime. Adding a namespace object to fall back on.`,
-          origin: '@parcel/core',
-        });
-      }
-    };
-
-    // Because namespace reexports introduce ambiguity, go up the graph from the leaves to the
-    // root and remove requested symbols that aren't actually exported
-    this.propagateSymbolsUp((assetNode, incomingDeps, outgoingDeps) => {
-      invariant(assetNode.type === 'asset');
-
-      let assetSymbols: ?$ReadOnlyMap<
-        Symbol,
-        {|local: Symbol, loc: ?InternalSourceLocation, meta?: ?Meta|},
-      > = assetNode.value.symbols;
-
-      let assetSymbolsInverse = null;
-      if (assetSymbols) {
-        assetSymbolsInverse = new Map<Symbol, Set<Symbol>>();
-        for (let [s, {local}] of assetSymbols) {
-          let set = assetSymbolsInverse.get(local);
-          if (!set) {
-            set = new Set();
-            assetSymbolsInverse.set(local, set);
-          }
-          set.add(s);
-        }
-      }
-
-      // the symbols that are reexported (not used in `asset`) -> asset they resolved to
-      let reexportedSymbols = new Map<
-        Symbol,
-        ?{|asset: ContentKey, symbol: ?Symbol|},
-      >();
-      // the symbols that are reexported (not used in `asset`) -> the corresponding outgoingDep(s)
-      // To generate the diagnostic when there are multiple dependencies with non-statically
-      // analyzable exports
-      let reexportedSymbolsSource = new Map<Symbol, DependencyNode>();
-      for (let outgoingDep of outgoingDeps) {
-        let outgoingDepSymbols = outgoingDep.value.symbols;
-        if (!outgoingDepSymbols) continue;
-
-        let isExcluded =
-          this.assetGraph.getNodeIdsConnectedFrom(
-            this.assetGraph.getNodeIdByContentKey(outgoingDep.id),
-          ).length === 0;
-        // excluded, assume everything that is requested exists
-        if (isExcluded) {
-          outgoingDep.usedSymbolsDown.forEach((_, s) =>
-            outgoingDep.usedSymbolsUp.set(s, null),
-          );
-        }
-
-        if (outgoingDepSymbols.get('*')?.local === '*') {
-          outgoingDep.usedSymbolsUp.forEach((sResolved, s) => {
-            if (s === 'default') {
-              return;
-            }
-
-            // If the symbol could come from multiple assets at runtime, assetNode's
-            // namespace will be needed at runtime to perform the lookup on.
-            if (reexportedSymbols.has(s)) {
-              if (!assetNode.usedSymbols.has('*')) {
-                logFallbackNamespaceInsertion(
-                  assetNode,
-                  s,
-                  nullthrows(reexportedSymbolsSource.get(s)),
-                  outgoingDep,
-                );
-              }
-              assetNode.usedSymbols.add('*');
-              reexportedSymbols.set(s, {asset: assetNode.id, symbol: s});
-            } else {
-              reexportedSymbols.set(s, sResolved);
-              reexportedSymbolsSource.set(s, outgoingDep);
-            }
-          });
-        }
-
-        for (let [s, sResolved] of outgoingDep.usedSymbolsUp) {
-          if (!outgoingDep.usedSymbolsDown.has(s)) {
-            // usedSymbolsDown is a superset of usedSymbolsUp
-            continue;
-          }
-
-          let local = outgoingDepSymbols.get(s)?.local;
-
-          if (local == null) {
-            // Caused by '*' => '*', already handled
-            continue;
-          }
-
-          let reexported = assetSymbolsInverse?.get(local);
-          if (reexported != null) {
-            reexported.forEach(s => {
-              // see same code above
-              if (reexportedSymbols.has(s)) {
-                if (!assetNode.usedSymbols.has('*')) {
-                  logFallbackNamespaceInsertion(
-                    assetNode,
-                    s,
-                    nullthrows(reexportedSymbolsSource.get(s)),
-                    outgoingDep,
-                  );
-                }
-                assetNode.usedSymbols.add('*');
-                reexportedSymbols.set(s, {asset: assetNode.id, symbol: s});
-              } else {
-                reexportedSymbols.set(s, sResolved);
-                reexportedSymbolsSource.set(s, outgoingDep);
-              }
-            });
-          }
-        }
-      }
-
-      let errors: Array<Diagnostic> = [];
-
-      function usedSymbolsUpAmbiguous(old, current, s, value) {
-        if (old.has(s)) {
-          let valueOld = old.get(s);
-          if (
-            valueOld !== value &&
-            !(
-              valueOld?.asset === value.asset &&
-              valueOld?.symbol === value.symbol
-            )
-          ) {
-            // The dependency points to multiple assets (via an asset group).
-            current.set(s, undefined);
-            return;
-          }
-        }
-        current.set(s, value);
-      }
-
-      for (let incomingDep of incomingDeps) {
-        let incomingDepUsedSymbolsUpOld = incomingDep.usedSymbolsUp;
-        incomingDep.usedSymbolsUp = new Map();
-        let incomingDepSymbols = incomingDep.value.symbols;
-        if (!incomingDepSymbols) continue;
-
-        let hasNamespaceReexport = incomingDepSymbols.get('*')?.local === '*';
-        for (let s of incomingDep.usedSymbolsDown) {
-          if (
-            assetSymbols == null || // Assume everything could be provided if symbols are cleared
-            assetNode.value.bundleBehavior === BundleBehavior.isolated ||
-            assetNode.value.bundleBehavior === BundleBehavior.inline ||
-            s === '*' ||
-            assetNode.usedSymbols.has(s)
-          ) {
-            usedSymbolsUpAmbiguous(
-              incomingDepUsedSymbolsUpOld,
-              incomingDep.usedSymbolsUp,
-              s,
-              {
-                asset: assetNode.id,
-                symbol: s,
-              },
-            );
-          } else if (reexportedSymbols.has(s)) {
-            let reexport = reexportedSymbols.get(s);
-            let v =
-              // Forward a reexport only if the current asset is side-effect free and not external
-              !assetNode.value.sideEffects && reexport != null
-                ? reexport
-                : {
-                    asset: assetNode.id,
-                    symbol: s,
-                  };
-            usedSymbolsUpAmbiguous(
-              incomingDepUsedSymbolsUpOld,
-              incomingDep.usedSymbolsUp,
-              s,
-              v,
-            );
-          } else if (!hasNamespaceReexport) {
-            let loc = incomingDep.value.symbols?.get(s)?.loc;
-            let [resolutionNodeId] = this.assetGraph.getNodeIdsConnectedFrom(
-              this.assetGraph.getNodeIdByContentKey(incomingDep.id),
-            );
-            let resolution = nullthrows(
-              this.assetGraph.getNode(resolutionNodeId),
-            );
-            invariant(resolution && resolution.type === 'asset_group');
-
-            errors.push({
-              message: md`${fromProjectPathRelative(
-                resolution.value.filePath,
-              )} does not export '${s}'`,
-              origin: '@parcel/core',
-              codeFrames: loc
-                ? [
-                    {
-                      filePath:
-                        fromProjectPath(
-                          this.options.projectRoot,
-                          loc?.filePath,
-                        ) ?? undefined,
-                      language: incomingDep.value.sourceAssetType ?? undefined,
-                      codeHighlights: [convertSourceLocationToHighlight(loc)],
-                    },
-                  ]
-                : undefined,
-            });
-          }
-        }
-
-        if (!equalMap(incomingDepUsedSymbolsUpOld, incomingDep.usedSymbolsUp)) {
-          changedDeps.add(incomingDep);
-          incomingDep.usedSymbolsUpDirtyUp = true;
-        }
-
-        incomingDep.excluded = false;
-        if (
-          incomingDep.value.symbols != null &&
-          incomingDep.usedSymbolsUp.size === 0
-        ) {
-          let assetGroups = this.assetGraph.getNodeIdsConnectedFrom(
-            this.assetGraph.getNodeIdByContentKey(incomingDep.id),
-          );
-          if (assetGroups.length === 1) {
-            let [assetGroupId] = assetGroups;
-            let assetGroup = nullthrows(this.assetGraph.getNode(assetGroupId));
-            if (
-              assetGroup.type === 'asset_group' &&
-              assetGroup.value.sideEffects === false
-            ) {
-              incomingDep.excluded = true;
-            }
-          } else {
-            invariant(assetGroups.length === 0);
-          }
-        }
-      }
-      return errors;
-    });
-    // Sort usedSymbolsUp so they are a consistent order across builds.
-    // This ensures a consistent ordering of these symbols when packaging.
-    // See https://github.com/parcel-bundler/parcel/pull/8212
-    for (let dep of changedDeps) {
-      dep.usedSymbolsUp = new Map(
-        [...dep.usedSymbolsUp].sort(([a], [b]) => a.localeCompare(b)),
-      );
-    }
-  }
-
-  propagateSymbolsDown(
-    visit: (
-      assetNode: AssetNode,
-      incoming: $ReadOnlyArray<DependencyNode>,
-      outgoing: $ReadOnlyArray<DependencyNode>,
-    ) => void,
-  ) {
-    let rootNodeId = nullthrows(
-      this.assetGraph.rootNodeId,
-      'A root node is required to traverse',
-    );
-    let queue: Set<NodeId> = new Set([rootNodeId]);
-    let visited = new Set<NodeId>();
-
-    while (queue.size > 0) {
-      let queuedNodeId = nullthrows(queue.values().next().value);
-      queue.delete(queuedNodeId);
-
-      let outgoing = this.assetGraph.getNodeIdsConnectedFrom(queuedNodeId);
-      let node = nullthrows(this.assetGraph.getNode(queuedNodeId));
-
-      let wasNodeDirty = false;
-      if (node.type === 'dependency' || node.type === 'asset_group') {
-        wasNodeDirty = node.usedSymbolsDownDirty;
-        node.usedSymbolsDownDirty = false;
-      } else if (node.type === 'asset' && node.usedSymbolsDownDirty) {
-        visit(
-          node,
-          this.assetGraph.getIncomingDependencies(node.value).map(d => {
-            let dep = this.assetGraph.getNodeByContentKey(d.id);
-            invariant(dep && dep.type === 'dependency');
-            return dep;
-          }),
-          outgoing.map(dep => {
-            let depNode = nullthrows(this.assetGraph.getNode(dep));
-            invariant(depNode.type === 'dependency');
-            return depNode;
-          }),
-        );
-        node.usedSymbolsDownDirty = false;
-      }
-
-      visited.add(queuedNodeId);
-      for (let child of outgoing) {
-        let childNode = nullthrows(this.assetGraph.getNode(child));
-        let childDirty = false;
-        if (
-          (childNode.type === 'asset' || childNode.type === 'asset_group') &&
-          wasNodeDirty
-        ) {
-          childNode.usedSymbolsDownDirty = true;
-          childDirty = true;
-        } else if (childNode.type === 'dependency') {
-          childDirty = childNode.usedSymbolsDownDirty;
-        }
-        if (!visited.has(child) || childDirty) {
-          queue.add(child);
-        }
-      }
-    }
-  }
-
-  propagateSymbolsUp(
-    visit: (
-      assetNode: AssetNode,
-      incoming: $ReadOnlyArray<DependencyNode>,
-      outgoing: $ReadOnlyArray<DependencyNode>,
-    ) => Array<Diagnostic>,
-  ): void {
-    let rootNodeId = nullthrows(
-      this.assetGraph.rootNodeId,
-      'A root node is required to traverse',
-    );
-
-    let errors = new Map<NodeId, Array<Diagnostic>>();
-
-    let dirtyDeps = new Set<NodeId>();
-    let visited = new Set([rootNodeId]);
-    // post-order dfs
-    const walk = (nodeId: NodeId) => {
-      let node = nullthrows(this.assetGraph.getNode(nodeId));
-      let outgoing = this.assetGraph.getNodeIdsConnectedFrom(nodeId);
-      for (let childId of outgoing) {
-        if (!visited.has(childId)) {
-          visited.add(childId);
-          walk(childId);
-          let child = nullthrows(this.assetGraph.getNode(childId));
-          if (node.type === 'asset') {
-            invariant(child.type === 'dependency');
-            if (child.usedSymbolsUpDirtyUp) {
-              node.usedSymbolsUpDirty = true;
-              child.usedSymbolsUpDirtyUp = false;
-            }
-          }
-        }
-      }
-
-      if (node.type === 'asset') {
-        let incoming = this.assetGraph
-          .getIncomingDependencies(node.value)
-          .map(d => {
-            let n = this.assetGraph.getNodeByContentKey(d.id);
-            invariant(n && n.type === 'dependency');
-            return n;
-          });
-        for (let dep of incoming) {
-          if (dep.usedSymbolsUpDirtyDown) {
-            dep.usedSymbolsUpDirtyDown = false;
-            node.usedSymbolsUpDirty = true;
-          }
-        }
-        if (node.usedSymbolsUpDirty) {
-          let e = visit(
-            node,
-            incoming,
-            outgoing.map(depNodeId => {
-              let depNode = nullthrows(this.assetGraph.getNode(depNodeId));
-              invariant(depNode.type === 'dependency');
-              return depNode;
-            }),
-          );
-          if (e.length > 0) {
-            node.usedSymbolsUpDirty = true;
-            errors.set(nodeId, e);
-          } else {
-            node.usedSymbolsUpDirty = false;
-            errors.delete(nodeId);
-          }
-        }
-      } else if (node.type === 'dependency') {
-        if (node.usedSymbolsUpDirtyUp) {
-          dirtyDeps.add(nodeId);
-        } else {
-          dirtyDeps.delete(nodeId);
-        }
-      }
-    };
-    walk(rootNodeId);
-    // traverse circular dependencies if necessary (ancestors of `dirtyDeps`)
-    visited = new Set();
-    let queue = new Set(dirtyDeps);
-    while (queue.size > 0) {
-      let queuedNodeId = nullthrows(queue.values().next().value);
-      queue.delete(queuedNodeId);
-      visited.add(queuedNodeId);
-      let node = nullthrows(this.assetGraph.getNode(queuedNodeId));
-      if (node.type === 'asset') {
-        let incoming = this.assetGraph
-          .getIncomingDependencies(node.value)
-          .map(dep => {
-            let depNode = this.assetGraph.getNodeByContentKey(dep.id);
-            invariant(depNode && depNode.type === 'dependency');
-            return depNode;
-          });
-        let outgoing = this.assetGraph
-          .getNodeIdsConnectedFrom(queuedNodeId)
-          .map(depNodeId => {
-            let depNode = nullthrows(this.assetGraph.getNode(depNodeId));
-
-            invariant(depNode.type === 'dependency');
-            return depNode;
-          });
-        for (let dep of outgoing) {
-          if (dep.usedSymbolsUpDirtyUp) {
-            node.usedSymbolsUpDirty = true;
-            dep.usedSymbolsUpDirtyUp = false;
-          }
-        }
-        if (node.usedSymbolsUpDirty) {
-          let e = visit(node, incoming, outgoing);
-          if (e.length > 0) {
-            node.usedSymbolsUpDirty = true;
-            errors.set(queuedNodeId, e);
-          } else {
-            node.usedSymbolsUpDirty = false;
-            errors.delete(queuedNodeId);
-          }
-        }
-        for (let i of incoming) {
-          if (i.usedSymbolsUpDirtyUp) {
-            queue.add(this.assetGraph.getNodeIdByContentKey(i.id));
-          }
-        }
-      } else {
-        let connectedNodes =
-          this.assetGraph.getNodeIdsConnectedTo(queuedNodeId);
-        if (connectedNodes.length > 0) {
-          queue.add(...connectedNodes);
-        }
-      }
-    }
-    // Just throw the first error. Since errors can bubble (e.g. reexporting a reexported symbol also fails),
-    // determining which failing export is the root cause is nontrivial (because of circular dependencies).
-    if (errors.size > 0) {
-      throw new ThrowableDiagnostic({
-        diagnostic: [...errors.values()][0],
-      });
-    }
-  }
-
-=======
->>>>>>> 56ffdcc3
   shouldSkipRequest(nodeId: NodeId): boolean {
     let node = nullthrows(this.assetGraph.getNode(nodeId));
     return (
