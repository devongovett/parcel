// @flow strict-local

import type {NodeId} from '@parcel/graph';
import type {Async} from '@parcel/types';
import type {SharedReference} from '@parcel/workers';
import type {
  AssetGroup,
  AssetRequestInput,
  AssetRequestResult,
  CommittedAssetId,
  Dependency,
  Entry,
  ParcelOptions,
  Target,
} from "../types";
import type {StaticRunOpts, RunAPI} from '../RequestTracker';
import type {EntryResult} from './EntryRequest';
import type {PathRequestInput} from './PathRequest';
import type {Diagnostic} from '@parcel/diagnostic';
import type {ContentKey} from '@parcel/graph';

import invariant from 'assert';
import nullthrows from 'nullthrows';
import {PromiseQueue, setEqual} from '@parcel/utils';
<<<<<<< HEAD
import {hashString, Dependency as DbDependency, DependencyFlags} from '@parcel/rust';
=======
import {hashString} from '@parcel/rust';
>>>>>>> 375a2e51
import ThrowableDiagnostic from '@parcel/diagnostic';
import AssetGraph from '../AssetGraph';
import {PARCEL_VERSION} from '../constants';
import createEntryRequest from './EntryRequest';
import createTargetRequest from './TargetRequest';
import createAssetRequest from './AssetRequest';
import createPathRequest from './PathRequest';
import {type ProjectPath, fromProjectPathRelative} from '../projectPath';
import dumpGraphToGraphViz from '../dumpGraphToGraphViz';
import {propagateSymbols} from '../SymbolPropagation';

type AssetGraphRequestInput = {|
  entries?: Array<ProjectPath>,
  assetGroups?: Array<AssetGroup>,
  optionsRef: SharedReference,
  name: string,
  shouldBuildLazily?: boolean,
<<<<<<< HEAD
  requestedAssetIds?: Set<ContentKey>,
=======
  lazyIncludes?: RegExp[],
  lazyExcludes?: RegExp[],
  requestedAssetIds?: Set<string>,
>>>>>>> 375a2e51
|};

type AssetGraphRequestResult = {|
  assetGraph: AssetGraph,
  /** Assets added/modified since the last successful build. */
  changedAssets: Map<CommittedAssetId, CommittedAssetId>,
  /** Assets added/modified since the last symbol propagation invocation. */
  changedAssetsPropagation: Set<CommittedAssetId>,
  assetGroupsWithRemovedParents: ?Set<NodeId>,
  previousSymbolPropagationErrors: ?Map<NodeId, Array<Diagnostic>>,
  assetRequests: Array<AssetGroup>,
|};

type RunInput = {|
  input: AssetGraphRequestInput,
  ...StaticRunOpts<AssetGraphRequestResult>,
|};

type AssetGraphRequest = {|
  id: string,
  +type: 'asset_graph_request',
  run: RunInput => Async<AssetGraphRequestResult>,
  input: AssetGraphRequestInput,
|};

export default function createAssetGraphRequest(
  input: AssetGraphRequestInput,
): AssetGraphRequest {
  return {
    type: 'asset_graph_request',
    id: input.name,
    run: async input => {
      let prevResult =
        await input.api.getPreviousResult<AssetGraphRequestResult>();

      let builder = new AssetGraphBuilder(input, prevResult);
      let assetGraphRequest = await await builder.build();

      // early break for incremental bundling if production or flag is off;
      if (
        !input.options.shouldBundleIncrementally ||
        input.options.mode === 'production'
      ) {
        assetGraphRequest.assetGraph.safeToIncrementallyBundle = false;
      }

      return assetGraphRequest;
    },
    input,
  };
}

const typesWithRequests = new Set([
  'entry_specifier',
  'entry_file',
  'dependency',
  'asset_group',
]);

export class AssetGraphBuilder {
  assetGraph: AssetGraph;
  assetRequests: Array<AssetGroup> = [];
  queue: PromiseQueue<mixed>;
  changedAssets: Map<CommittedAssetId, CommittedAssetId>;
  changedAssetsPropagation: Set<CommittedAssetId>;
  optionsRef: SharedReference;
  options: ParcelOptions;
  api: RunAPI<AssetGraphRequestResult>;
  name: string;
  cacheKey: string;
  shouldBuildLazily: boolean;
<<<<<<< HEAD
  requestedAssetIds: Set<ContentKey>;
=======
  lazyIncludes: RegExp[];
  lazyExcludes: RegExp[];
  requestedAssetIds: Set<string>;
>>>>>>> 375a2e51
  isSingleChangeRebuild: boolean;
  assetGroupsWithRemovedParents: Set<NodeId>;
  previousSymbolPropagationErrors: Map<NodeId, Array<Diagnostic>>;

  constructor(
    {input, api, options}: RunInput,
    prevResult: ?AssetGraphRequestResult,
  ) {
    let {
      entries,
      assetGroups,
      optionsRef,
      name,
      requestedAssetIds,
      shouldBuildLazily,
      lazyIncludes,
      lazyExcludes,
    } = input;
    let assetGraph = prevResult?.assetGraph ?? new AssetGraph(options.db);
    assetGraph.safeToIncrementallyBundle = true;
    assetGraph.setRootConnections({
      entries,
      assetGroups,
    });
    this.assetGroupsWithRemovedParents =
      prevResult?.assetGroupsWithRemovedParents ?? new Set();
    this.previousSymbolPropagationErrors =
      prevResult?.previousSymbolPropagationErrors ?? new Map();
    this.changedAssets = prevResult?.changedAssets ?? new Map();
    this.changedAssetsPropagation =
      prevResult?.changedAssetsPropagation ?? new Set();
    this.assetGraph = assetGraph;
    this.optionsRef = optionsRef;
    this.options = options;
    this.api = api;
    this.name = name;
    this.requestedAssetIds = requestedAssetIds ?? new Set();
    this.shouldBuildLazily = shouldBuildLazily ?? false;
    this.lazyIncludes = lazyIncludes ?? [];
    this.lazyExcludes = lazyExcludes ?? [];
    this.cacheKey = hashString(
      `${PARCEL_VERSION}${name}${JSON.stringify(entries) ?? ''}${options.mode}`,
    );

    this.isSingleChangeRebuild =
      api.getInvalidSubRequests().filter(req => req.type === 'asset_request')
        .length === 1;
    this.queue = new PromiseQueue();

    assetGraph.onNodeRemoved = nodeId => {
      this.assetGroupsWithRemovedParents.delete(nodeId);

      // This needs to mark all connected nodes that doesn't become orphaned
      // due to replaceNodesConnectedTo to make sure that the symbols of
      // nodes from which at least one parent was removed are updated.
      let node = nullthrows(assetGraph.getNode(nodeId));
      if (assetGraph.isOrphanedNode(nodeId) && node.type === 'dependency') {
        let children = assetGraph.getNodeIdsConnectedFrom(nodeId);
        for (let child of children) {
          let childNode = nullthrows(assetGraph.getNode(child));
          invariant(
            childNode.type === 'asset_group' || childNode.type === 'asset',
          );
          childNode.usedSymbolsDownDirty = true;
          this.assetGroupsWithRemovedParents.add(child);
        }
      }
    };
  }

  async build(): Promise<AssetGraphRequestResult> {
    let errors = [];
    let rootNodeId = nullthrows(
      this.assetGraph.rootNodeId,
      'A root node is required to traverse',
    );

    let visited = new Set([rootNodeId]);
    const visit = (nodeId: NodeId) => {
      if (errors.length > 0) {
        return;
      }

      if (this.shouldSkipRequest(nodeId)) {
        visitChildren(nodeId);
      } else {
        // ? do we need to visit children inside of the promise that is queued?
        this.queueCorrespondingRequest(nodeId, errors).then(() =>
          visitChildren(nodeId),
        );
      }
    };

    const visitChildren = (nodeId: NodeId) => {
      for (let childNodeId of this.assetGraph.getNodeIdsConnectedFrom(nodeId)) {
        let child = nullthrows(this.assetGraph.getNode(childNodeId));
        if (
          (!visited.has(childNodeId) || child.hasDeferred) &&
          this.shouldVisitChild(nodeId, childNodeId)
        ) {
          visited.add(childNodeId);
          visit(childNodeId);
        }
      }
    };

    visit(rootNodeId);
    await this.queue.run();

    if (errors.length) {
      this.api.storeResult(
        {
          assetGraph: this.assetGraph,
          changedAssets: this.changedAssets,
          changedAssetsPropagation: this.changedAssetsPropagation,
          assetGroupsWithRemovedParents: this.assetGroupsWithRemovedParents,
          previousSymbolPropagationErrors: undefined,
          assetRequests: [],
        },
        this.cacheKey,
      );

      // TODO: eventually support multiple errors since requests could reject in parallel
      throw errors[0];
    }

    if (this.assetGraph.nodes.length > 1) {
      await dumpGraphToGraphViz(
        this.options.db,
        this.assetGraph,
        'AssetGraph_' + this.name + '_before_prop',
      );
      try {
        let errors = propagateSymbols({
          options: this.options,
          assetGraph: this.assetGraph,
          changedAssetsPropagation: this.changedAssetsPropagation,
          assetGroupsWithRemovedParents: this.assetGroupsWithRemovedParents,
          previousErrors: this.previousSymbolPropagationErrors,
        });
        this.changedAssetsPropagation.clear();

        if (errors.size > 0) {
          this.api.storeResult(
            {
              assetGraph: this.assetGraph,
              changedAssets: this.changedAssets,
              changedAssetsPropagation: this.changedAssetsPropagation,
              assetGroupsWithRemovedParents: this.assetGroupsWithRemovedParents,
              previousSymbolPropagationErrors: errors,
              assetRequests: [],
            },
            this.cacheKey,
          );

          // Just throw the first error. Since errors can bubble (e.g. reexporting a reexported symbol also fails),
          // determining which failing export is the root cause is nontrivial (because of circular dependencies).
          throw new ThrowableDiagnostic({
            diagnostic: [...errors.values()][0],
          });
        }
      } catch (e) {
        await dumpGraphToGraphViz(
          this.options.db,
          this.assetGraph,
          'AssetGraph_' + this.name + '_failed',
        );
        throw e;
      }
    }
    await dumpGraphToGraphViz(this.options.db,this.assetGraph, 'AssetGraph_' + this.name);

    this.api.storeResult(
      {
        assetGraph: this.assetGraph,
        changedAssets: new Map(),
        changedAssetsPropagation: this.changedAssetsPropagation,
        assetGroupsWithRemovedParents: undefined,
        previousSymbolPropagationErrors: undefined,
        assetRequests: [],
      },
      this.cacheKey,
    );

    return {
      assetGraph: this.assetGraph,
      changedAssets: this.changedAssets,
      changedAssetsPropagation: this.changedAssetsPropagation,
      assetGroupsWithRemovedParents: undefined,
      previousSymbolPropagationErrors: undefined,
      assetRequests: this.assetRequests,
    };
  }

  shouldVisitChild(nodeId: NodeId, childNodeId: NodeId): boolean {
    if (this.shouldBuildLazily) {
      let node = nullthrows(this.assetGraph.getNode(nodeId));
      let childNode = nullthrows(this.assetGraph.getNode(childNodeId));

      if (node.type === 'asset' && childNode.type === 'dependency') {
<<<<<<< HEAD
        if (this.requestedAssetIds.has(node.value)) {
=======
        // This logic will set `node.requested` to `true` if the node is in the list of requested asset ids
        // (i.e. this is an entry of a (probably) placeholder bundle that wasn't previously requested)
        //
        // Otherwise, if this node either is explicitly not requested, or has had it's requested attribute deleted,
        // it will determine whether this node is an "async child" - that is, is it a (probably)
        // dynamic import(). If so, it will explicitly have it's `node.requested` set to `false`
        //
        // If it's not requested, but it's not an async child then it's `node.requested` is deleted (undefined)

        // by default with lazy compilation all nodes are lazy
        let isNodeLazy = true;

        // For conditional lazy building - if this node matches the `lazyInclude` globs that means we want
        // only those nodes to be treated as lazy - that means if this node does _NOT_ match that glob, then we
        // also consider it not lazy (so it gets marked as requested).
        const relativePath = fromProjectPathRelative(node.value.filePath);
        if (this.lazyIncludes.length > 0) {
          isNodeLazy = this.lazyIncludes.some(lazyIncludeRegex =>
            relativePath.match(lazyIncludeRegex),
          );
        }
        // Excludes override includes, so a node is _not_ lazy if it is included in the exclude list.
        if (this.lazyExcludes.length > 0 && isNodeLazy) {
          isNodeLazy = !this.lazyExcludes.some(lazyExcludeRegex =>
            relativePath.match(lazyExcludeRegex),
          );
        }

        if (this.requestedAssetIds.has(node.value.id) || !isNodeLazy) {
>>>>>>> 375a2e51
          node.requested = true;
        } else if (!node.requested) {
          let isAsyncChild = this.assetGraph
            .getIncomingDependencies(node.value)
            .every(depId => {
              let dep = DbDependency.get(this.options.db, depId);
              return dep.flags & DependencyFlags.ENTRY || dep.priority !== 'sync';
            });
          if (isAsyncChild) {
            node.requested = !isNodeLazy;
          } else {
            delete node.requested;
          }
        }

        let previouslyDeferred = childNode.deferred;
        childNode.deferred = node.requested === false;

        // The child dependency node we're now evaluating should not be deferred if it's parent
        // is explicitly not requested (requested = false, but not requested = undefined)
        //
        // if we weren't previously deferred but we are now, then this dependency node's parents should also
        // be marked as deferred
        //
        // if we were previously deferred but we not longer are, then then all parents should no longer be
        // deferred either
        if (!previouslyDeferred && childNode.deferred) {
          this.assetGraph.markParentsWithHasDeferred(childNodeId);
        } else if (previouslyDeferred && !childNode.deferred) {
          this.assetGraph.unmarkParentsWithHasDeferred(childNodeId);
        }

        // We `shouldVisitChild` if the childNode is not deferred
        return !childNode.deferred;
      }
    }

    return this.assetGraph.shouldVisitChild(nodeId, childNodeId);
  }

  shouldSkipRequest(nodeId: NodeId): boolean {
    let node = nullthrows(this.assetGraph.getNode(nodeId));
    return (
      node.complete === true ||
      !typesWithRequests.has(node.type) ||
      (node.correspondingRequest != null &&
        this.api.canSkipSubrequest(node.correspondingRequest))
    );
  }

  queueCorrespondingRequest(
    nodeId: NodeId,
    errors: Array<Error>,
  ): Promise<mixed> {
    let promise;
    let node = nullthrows(this.assetGraph.getNode(nodeId));
    switch (node.type) {
      case 'entry_specifier':
        promise = this.runEntryRequest(node.value);
        break;
      case 'entry_file':
        promise = this.runTargetRequest(node.value);
        break;
      case 'dependency':
        promise = this.runPathRequest(node.value);
        break;
      case 'asset_group':
        promise = this.runAssetRequest(node.value);
        break;
      default:
        throw new Error(
          `Can not queue corresponding request of node with type ${node.type}`,
        );
    }
    return this.queue.add(() =>
      promise.then(null, error => errors.push(error)),
    );
  }

  async runEntryRequest(input: ProjectPath) {
    let prevEntries = this.assetGraph.safeToIncrementallyBundle
      ? this.assetGraph
          .getEntryAssets()
          .map(asset => asset)
          .sort()
      : [];

    let request = createEntryRequest(input);
    let result = await this.api.runRequest<ProjectPath, EntryResult>(request, {
      force: true,
    });
    this.assetGraph.resolveEntry(request.input, result.entries, request.id);

    if (this.assetGraph.safeToIncrementallyBundle) {
      let currentEntries = this.assetGraph
        .getEntryAssets()
        .map(asset => asset)
        .sort();
      let didEntriesChange =
        prevEntries.length !== currentEntries.length ||
        prevEntries.every(
          (entryId, index) => entryId === currentEntries[index],
        );

      if (didEntriesChange) {
        this.assetGraph.safeToIncrementallyBundle = false;
      }
    }
  }

  async runTargetRequest(input: Entry) {
    let request = createTargetRequest(input);
    let targets = await this.api.runRequest<Entry, Array<Target>>(request, {
      force: true,
    });
    this.assetGraph.resolveTargets(request.input, targets, request.id);
  }

  async runPathRequest(input: Dependency) {
    let request = createPathRequest({dependency: input, name: this.name});
    let result = await this.api.runRequest<PathRequestInput, ?AssetGroup>(
      request,
      {force: true},
    );
    this.assetGraph.resolveDependency(input, result, request.id);
  }

  async runAssetRequest(input: AssetGroup) {
    this.assetRequests.push(input);
    let request = createAssetRequest({
      ...input,
      name: this.name,
      optionsRef: this.optionsRef,
      isSingleChangeRebuild: this.isSingleChangeRebuild,
    });
    let assets = await this.api.runRequest<AssetRequestInput, Array<AssetRequestResult>>(
      request,
      {force: true},
    );

    if (assets != null) {
      for (let assetWithDeps of assets) {
        if (this.assetGraph.safeToIncrementallyBundle) {
          let otherAsset = this.assetGraph.getNodeByContentKey(assetWithDeps.asset);
          if (otherAsset != null) {
            invariant(otherAsset.type === 'asset');
            // TODO
            if (!this._areDependenciesEqualForAssets(assetWithDeps, {asset: otherAsset.value, dependencies: new Map()})) {
              this.assetGraph.safeToIncrementallyBundle = false;
            }
          } else {
            // adding a new entry or dependency
            this.assetGraph.safeToIncrementallyBundle = false;
          }
        }
        this.changedAssets.set(assetWithDeps.asset, assetWithDeps.asset);
        this.changedAssetsPropagation.add(assetWithDeps.asset);
      }
      this.assetGraph.resolveAssetGroup(input, assets, request.id);
    } else {
      this.assetGraph.safeToIncrementallyBundle = false;
    }

    this.isSingleChangeRebuild = false;
  }

  /**
   * Used for incremental bundling of modified assets
   */
  _areDependenciesEqualForAssets(asset: AssetRequestResult, otherAsset: AssetRequestResult): boolean {
    let assetDependencies = Array.from(asset?.dependencies.keys()).sort();
    let otherAssetDependencies = Array.from(
      otherAsset?.dependencies.keys(),
    ).sort();

    if (assetDependencies.length !== otherAssetDependencies.length) {
      return false;
    }

    return assetDependencies.every((key, index) => {
      if (key !== otherAssetDependencies[index]) {
        return false;
      }

      let depA = DbDependency.get(nullthrows(asset?.dependencies.get(key)));
      let depB = DbDependency.get(nullthrows(otherAsset?.dependencies.get(key)));

      return setEqual(
        new Set([...depA.symbols].map(s => s.exported)),
        new Set([...depB.symbols].map(s => s.exported)),
      );
    });
  }
}<|MERGE_RESOLUTION|>--- conflicted
+++ resolved
@@ -22,11 +22,7 @@
 import invariant from 'assert';
 import nullthrows from 'nullthrows';
 import {PromiseQueue, setEqual} from '@parcel/utils';
-<<<<<<< HEAD
-import {hashString, Dependency as DbDependency, DependencyFlags} from '@parcel/rust';
-=======
-import {hashString} from '@parcel/rust';
->>>>>>> 375a2e51
+import {hashString, Asset as DbAsset, Dependency as DbDependency, DependencyFlags} from '@parcel/rust';
 import ThrowableDiagnostic from '@parcel/diagnostic';
 import AssetGraph from '../AssetGraph';
 import {PARCEL_VERSION} from '../constants';
@@ -44,13 +40,9 @@
   optionsRef: SharedReference,
   name: string,
   shouldBuildLazily?: boolean,
-<<<<<<< HEAD
-  requestedAssetIds?: Set<ContentKey>,
-=======
   lazyIncludes?: RegExp[],
   lazyExcludes?: RegExp[],
-  requestedAssetIds?: Set<string>,
->>>>>>> 375a2e51
+  requestedAssetIds?: Set<ContentKey>,
 |};
 
 type AssetGraphRequestResult = {|
@@ -122,13 +114,9 @@
   name: string;
   cacheKey: string;
   shouldBuildLazily: boolean;
-<<<<<<< HEAD
-  requestedAssetIds: Set<ContentKey>;
-=======
   lazyIncludes: RegExp[];
   lazyExcludes: RegExp[];
-  requestedAssetIds: Set<string>;
->>>>>>> 375a2e51
+  requestedAssetIds: Set<ContentKey>;
   isSingleChangeRebuild: boolean;
   assetGroupsWithRemovedParents: Set<NodeId>;
   previousSymbolPropagationErrors: Map<NodeId, Array<Diagnostic>>;
@@ -329,9 +317,6 @@
       let childNode = nullthrows(this.assetGraph.getNode(childNodeId));
 
       if (node.type === 'asset' && childNode.type === 'dependency') {
-<<<<<<< HEAD
-        if (this.requestedAssetIds.has(node.value)) {
-=======
         // This logic will set `node.requested` to `true` if the node is in the list of requested asset ids
         // (i.e. this is an entry of a (probably) placeholder bundle that wasn't previously requested)
         //
@@ -347,7 +332,8 @@
         // For conditional lazy building - if this node matches the `lazyInclude` globs that means we want
         // only those nodes to be treated as lazy - that means if this node does _NOT_ match that glob, then we
         // also consider it not lazy (so it gets marked as requested).
-        const relativePath = fromProjectPathRelative(node.value.filePath);
+        let asset = DbAsset.get(this.options.db, node.value);
+        const relativePath = fromProjectPathRelative(asset.filePath);
         if (this.lazyIncludes.length > 0) {
           isNodeLazy = this.lazyIncludes.some(lazyIncludeRegex =>
             relativePath.match(lazyIncludeRegex),
@@ -360,8 +346,7 @@
           );
         }
 
-        if (this.requestedAssetIds.has(node.value.id) || !isNodeLazy) {
->>>>>>> 375a2e51
+        if (this.requestedAssetIds.has(node.value) || !isNodeLazy) {
           node.requested = true;
         } else if (!node.requested) {
           let isAsyncChild = this.assetGraph
