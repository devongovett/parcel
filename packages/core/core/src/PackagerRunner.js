// @flow strict-local

import type {
  Blob,
  FilePath,
  BundleResult,
  Bundle as BundleType,
  BundleGraph as BundleGraphType,
  NamedBundle as NamedBundleType,
  Async,
} from '@parcel/types';
import type SourceMap from '@parcel/source-map';
import type {
  Bundle as InternalBundle,
  Config,
  DevDepRequest,
  ParcelOptions,
  ReportFn,
  RequestInvalidation,
} from './types';
import type ParcelConfig, {LoadedPlugin} from './ParcelConfig';
import type InternalBundleGraph from './BundleGraph';
import type {ConfigRequest} from './requests/ConfigRequest';
import type {DevDepSpecifier} from './requests/DevDepRequest';

import invariant from 'assert';
<<<<<<< HEAD
import {
  blobToStream,
  md5FromOrderedObject,
  md5FromString,
  TapStream,
} from '@parcel/utils';
=======
import {blobToStream, TapStream} from '@parcel/utils';
>>>>>>> ff6b7b4e
import {PluginLogger} from '@parcel/logger';
import ThrowableDiagnostic, {errorToDiagnostic} from '@parcel/diagnostic';
import {Readable} from 'stream';
import nullthrows from 'nullthrows';
import path from 'path';
import url from 'url';
import {hashString, hashBuffer, Hash} from '@parcel/hash';

import {NamedBundle, bundleToInternalBundle} from './public/Bundle';
import BundleGraph, {
  bundleGraphToInternalBundleGraph,
} from './public/BundleGraph';
import PluginOptions from './public/PluginOptions';
import {PARCEL_VERSION, HASH_REF_PREFIX, HASH_REF_REGEX} from './constants';
<<<<<<< HEAD
import {serialize} from './serializer';
import {fromProjectPath, joinProjectPath} from './projectPath';
=======
import {createConfig} from './InternalConfig';
import {
  loadPluginConfig,
  getConfigHash,
  getConfigRequests,
  type PluginWithLoadConfig,
} from './requests/ConfigRequest';
import {
  createDevDependency,
  getWorkerDevDepRequests,
} from './requests/DevDepRequest';
import {createBuildCache} from './buildCache';
import {getInvalidationId, getInvalidationHash} from './assetUtils';
import {optionsProxy} from './utils';
import {invalidateDevDeps} from './requests/DevDepRequest';
>>>>>>> ff6b7b4e

type Opts = {|
  config: ParcelConfig,
  options: ParcelOptions,
  report: ReportFn,
  previousDevDeps: Map<string, string>,
  previousInvalidations: Array<RequestInvalidation>,
|};

export type PackageRequestResult = {|
  bundleInfo: BundleInfo,
  configRequests: Array<ConfigRequest>,
  devDepRequests: Array<DevDepRequest>,
  invalidations: Array<RequestInvalidation>,
|};

export type BundleInfo = {|
  +type: string,
  +size: number,
  +hash: string,
  +hashReferences: Array<string>,
  +time?: number,
  +cacheKeys: CacheKeyMap,
|};

type CacheKeyMap = {|
  content: string,
  map: string,
  info: string,
|};

const BOUNDARY_LENGTH = HASH_REF_PREFIX.length + 32 - 1;

// Packager/optimizer configs are not bundle-specific, so we only need to
// load them once per build.
const pluginConfigs = createBuildCache();

export default class PackagerRunner {
  config: ParcelConfig;
  options: ParcelOptions;
  pluginOptions: PluginOptions;
  distDir: FilePath;
  distExists: Set<FilePath>;
  report: ReportFn;
  previousDevDeps: Map<string, string>;
  devDepRequests: Map<string, DevDepRequest>;
  invalidations: Map<string, RequestInvalidation>;
  previousInvalidations: Array<RequestInvalidation>;

  constructor({
    config,
    options,
    report,
    previousDevDeps,
    previousInvalidations,
  }: Opts) {
    this.config = config;
    this.options = options;
    this.report = report;
    this.previousDevDeps = previousDevDeps;
    this.devDepRequests = new Map();
    this.previousInvalidations = previousInvalidations;
    this.invalidations = new Map();
    this.pluginOptions = new PluginOptions(
      optionsProxy(this.options, option => {
        let invalidation: RequestInvalidation = {
          type: 'option',
          key: option,
        };

        this.invalidations.set(getInvalidationId(invalidation), invalidation);
      }),
    );
<<<<<<< HEAD

    let bundleInfoMap: {|
      [string]: {|
        ...BundleInfo,
        cacheKeys: CacheKeyMap,
      |},
    |} = {};
    let writeEarlyPromises = {};
    let hashRefToNameHash = new Map();
    let bundles = bundleGraph.getBundles().filter(bundle => {
      // Do not package and write placeholder bundles to disk. We just
      // need to update the name so other bundles can reference it.
      if (bundle.isPlaceholder) {
        let hash = bundle.id.slice(-8);
        hashRefToNameHash.set(bundle.hashReference, hash);
        let name = nullthrows(bundle.name).replace(bundle.hashReference, hash);
        bundle.filePath = joinProjectPath(bundle.target.distDir, name);
        return false;
      }

      // skip inline bundles, they will be processed via the parent bundle
      return !bundle.isInline;
    });

    try {
      await Promise.all(
        bundles.map(async bundle => {
          let info = await this.processBundle(bundle, bundleGraph, ref);
          bundleInfoMap[bundle.id] = info;
          if (!info.hashReferences.length) {
            hashRefToNameHash.set(
              bundle.hashReference,
              this.options.shouldContentHash
                ? info.hash.slice(-8)
                : bundle.id.slice(-8),
            );
            writeEarlyPromises[bundle.id] = this.writeToDist({
              bundle,
              info,
              hashRefToNameHash,
              bundleGraph,
            });
          }
        }),
      );
      assignComplexNameHashes(
        hashRefToNameHash,
        bundles,
        bundleInfoMap,
        this.options,
      );
      await Promise.all(
        bundles.map(
          bundle =>
            writeEarlyPromises[bundle.id] ??
            this.writeToDist({
              bundle,
              info: bundleInfoMap[bundle.id],
              hashRefToNameHash,
              bundleGraph,
            }),
        ),
      );
    } finally {
      await dispose();
    }
=======
>>>>>>> ff6b7b4e
  }

  async run(
    bundleGraph: InternalBundleGraph,
    bundle: InternalBundle,
    invalidDevDeps: Array<DevDepSpecifier>,
  ): Promise<PackageRequestResult> {
    invalidateDevDeps(invalidDevDeps, this.options, this.config);

    let configs = await this.loadConfigs(bundleGraph, bundle);
    let bundleInfo =
      (await this.getBundleInfoFromCache(bundleGraph, bundle, configs)) ??
      (await this.getBundleInfo(bundle, bundleGraph, configs));

    let configRequests = getConfigRequests([...configs.values()]);
    let devDepRequests = getWorkerDevDepRequests([
      ...this.devDepRequests.values(),
    ]);

    return {
      bundleInfo,
      configRequests,
      devDepRequests,
      invalidations: [...this.invalidations.values()],
    };
  }

  async loadConfigs(
    bundleGraph: InternalBundleGraph,
    bundle: InternalBundle,
  ): Promise<Map<string, Config>> {
    let configs = new Map();

    await this.loadConfig(bundle, configs);
    for (let inlineBundle of bundleGraph.getInlineBundles(bundle)) {
      await this.loadConfig(inlineBundle, configs);
    }

    return configs;
  }

  async loadConfig(
    bundle: InternalBundle,
    configs: Map<string, Config>,
  ): Promise<void> {
    let name = nullthrows(bundle.name);
    let plugin = await this.config.getPackager(name);
    await this.loadPluginConfig(plugin, configs);

<<<<<<< HEAD
    let {plugin} = await this.config.getPackager(nullthrows(bundle.name));
    if (plugin.loadConfig != null) {
      try {
        config = await nullthrows(plugin.loadConfig)({
          bundle: NamedBundle.get(bundle, bundleGraph, this.options),
          options: this.pluginOptions,
          logger: new PluginLogger({origin: this.config.getBundlerName()}),
        });
      } catch (e) {
        throw new ThrowableDiagnostic({
          diagnostic: errorToDiagnostic(e, {
            origin: this.config.getBundlerName(),
            filePath: fromProjectPath(
              this.options.projectRoot,
              bundle.filePath,
            ),
          }),
        });
      }
=======
    let optimizers = await this.config.getOptimizers(name, bundle.pipeline);

    for (let optimizer of optimizers) {
      await this.loadPluginConfig(optimizer, configs);
    }
  }

  async loadPluginConfig<T: PluginWithLoadConfig>(
    plugin: LoadedPlugin<T>,
    configs: Map<string, Config>,
  ): Promise<void> {
    if (configs.has(plugin.name)) {
      return;
>>>>>>> ff6b7b4e
    }

    // Only load config for a plugin once per build.
    let existing = pluginConfigs.get(plugin.name);
    if (existing != null) {
      configs.set(plugin.name, existing);
      return;
    }

    if (plugin.plugin.loadConfig != null) {
      let config = createConfig({
        plugin: plugin.name,
        searchPath: path.join(this.options.projectRoot, 'index'),
      });

      await loadPluginConfig(plugin, config, this.options);

      for (let devDep of config.devDeps) {
        let devDepRequest = await createDevDependency(
          devDep,
          plugin,
          this.previousDevDeps,
          this.options,
        );
        let key = `${devDep.specifier}:${devDep.resolveFrom}`;
        this.devDepRequests.set(key, devDepRequest);
      }

      pluginConfigs.set(plugin.name, config);
      configs.set(plugin.name, config);
    }
  }

  async getBundleInfoFromCache(
    bundleGraph: InternalBundleGraph,
    bundle: InternalBundle,
    configs: Map<string, Config>,
  ): Async<?BundleInfo> {
    if (this.options.shouldDisableCache) {
      return;
    }

    let cacheKey = await this.getCacheKey(
      bundle,
      bundleGraph,
      configs,
      this.previousInvalidations,
    );
    let infoKey = PackagerRunner.getInfoKey(cacheKey);
    return this.options.cache.get<BundleInfo>(infoKey);
  }

  async getBundleInfo(
    bundle: InternalBundle,
    bundleGraph: InternalBundleGraph,
    configs: Map<string, Config>,
  ): Promise<BundleInfo> {
    let {type, contents, map} = await this.getBundleResult(
      bundle,
      bundleGraph,
      configs,
    );

    // Recompute cache keys as they may have changed due to dev dependencies.
    let cacheKey = await this.getCacheKey(bundle, bundleGraph, configs, [
      ...this.invalidations.values(),
    ]);
    let cacheKeys = {
      content: PackagerRunner.getContentKey(cacheKey),
      map: PackagerRunner.getMapKey(cacheKey),
      info: PackagerRunner.getInfoKey(cacheKey),
    };

    return this.writeToCache(cacheKeys, type, contents, map);
  }

  async getBundleResult(
    bundle: InternalBundle,
    bundleGraph: InternalBundleGraph,
    configs: Map<string, Config>,
  ): Promise<{|
    type: string,
    contents: Blob,
    map: ?string,
  |}> {
    let packaged = await this.package(bundle, bundleGraph, configs);
    let type = packaged.type ?? bundle.type;
    let res = await this.optimize(
      bundle,
      bundleGraph,
      type,
      packaged.contents,
      packaged.map,
      configs,
    );

    let map =
      res.map != null ? await this.generateSourceMap(bundle, res.map) : null;
    return {
      type: res.type ?? type,
      contents: res.contents,
      map,
    };
  }

  getSourceMapReference(bundle: NamedBundle, map: ?SourceMap): Async<?string> {
    if (map && bundle.env.sourceMap && !bundle.isInline) {
      if (bundle.env.sourceMap && bundle.env.sourceMap.inline) {
        return this.generateSourceMap(bundleToInternalBundle(bundle), map);
      } else {
        return path.basename(bundle.name) + '.map';
      }
    } else {
      return null;
    }
  }

  async package(
    internalBundle: InternalBundle,
    bundleGraph: InternalBundleGraph,
    configs: Map<string, Config>,
  ): Promise<BundleResult> {
    let bundle = NamedBundle.get(internalBundle, bundleGraph, this.options);
    this.report({
      type: 'buildProgress',
      phase: 'packaging',
      bundle,
    });

    let packager = await this.config.getPackager(bundle.name);
    let {name, resolveFrom, plugin} = packager;
    try {
      return await plugin.package({
        config: configs.get(name)?.result,
        bundle,
        bundleGraph: new BundleGraph<NamedBundleType>(
          bundleGraph,
          NamedBundle.get,
          this.options,
        ),
        getSourceMapReference: map => {
          return this.getSourceMapReference(bundle, map);
        },
        options: this.pluginOptions,
        logger: new PluginLogger({origin: name}),
        getInlineBundleContents: async (
          bundle: BundleType,
          bundleGraph: BundleGraphType<NamedBundleType>,
        ) => {
          if (!bundle.isInline) {
            throw new Error(
              'Bundle is not inline and unable to retrieve contents',
            );
          }

          let res = await this.getBundleResult(
            bundleToInternalBundle(bundle),
            // $FlowFixMe
            bundleGraphToInternalBundleGraph(bundleGraph),
            configs,
          );

          return {contents: res.contents};
        },
      });
    } catch (e) {
      throw new ThrowableDiagnostic({
        diagnostic: errorToDiagnostic(e, {
          origin: name,
          filePath: path.join(bundle.target.distDir, bundle.name),
        }),
      });
    } finally {
      // Add dev dependency for the packager. This must be done AFTER running it due to
      // the potential for lazy require() that aren't executed until the request runs.
      let devDepRequest = await createDevDependency(
        {
          specifier: name,
          resolveFrom,
        },
        packager,
        this.previousDevDeps,
        this.options,
      );
      this.devDepRequests.set(`${name}:${resolveFrom}`, devDepRequest);
    }
  }

  async optimize(
    internalBundle: InternalBundle,
    internalBundleGraph: InternalBundleGraph,
    type: string,
    contents: Blob,
    map?: ?SourceMap,
    configs: Map<string, Config>,
  ): Promise<BundleResult> {
    let bundle = NamedBundle.get(
      internalBundle,
      internalBundleGraph,
      this.options,
    );
    let bundleGraph = new BundleGraph<NamedBundleType>(
      internalBundleGraph,
      NamedBundle.get,
      this.options,
    );
    let optimizers = await this.config.getOptimizers(
      bundle.name,
      internalBundle.pipeline,
    );
    if (!optimizers.length) {
      return {type: bundle.type, contents, map};
    }

    this.report({
      type: 'buildProgress',
      phase: 'optimizing',
      bundle,
    });

    let optimized = {
      type,
      contents,
      map,
    };

    for (let optimizer of optimizers) {
      try {
        let next = await optimizer.plugin.optimize({
          config: configs.get(optimizer.name)?.result,
          bundle,
          bundleGraph,
          contents: optimized.contents,
          map: optimized.map,
          getSourceMapReference: map => {
            return this.getSourceMapReference(bundle, map);
          },
          options: this.pluginOptions,
          logger: new PluginLogger({origin: optimizer.name}),
        });

        optimized.type = next.type ?? optimized.type;
        optimized.contents = next.contents;
        optimized.map = next.map;
      } catch (e) {
        throw new ThrowableDiagnostic({
          diagnostic: errorToDiagnostic(e, {
            origin: optimizer.name,
            filePath: path.join(bundle.target.distDir, bundle.name),
          }),
        });
      } finally {
        // Add dev dependency for the optimizer. This must be done AFTER running it due to
        // the potential for lazy require() that aren't executed until the request runs.
        let devDepRequest = await createDevDependency(
          {
            specifier: optimizer.name,
            resolveFrom: optimizer.resolveFrom,
          },
          optimizer,
          this.previousDevDeps,
          this.options,
        );
        this.devDepRequests.set(
          `${optimizer.name}:${optimizer.resolveFrom}`,
          devDepRequest,
        );
      }
    }

    return optimized;
  }

  async generateSourceMap(
    bundle: InternalBundle,
    map: SourceMap,
  ): Promise<string> {
    // sourceRoot should be a relative path between outDir and rootDir for node.js targets
    let filePath = joinProjectPath(
      bundle.target.distDir,
      nullthrows(bundle.name),
    );
    let fullPath = fromProjectPath(this.options.projectRoot, filePath);
    let sourceRoot: string = path.relative(
      path.dirname(fullPath),
      this.options.projectRoot,
    );
    let inlineSources = false;

    if (bundle.target) {
      if (
        bundle.env.sourceMap &&
        bundle.env.sourceMap.sourceRoot !== undefined
      ) {
        sourceRoot = bundle.env.sourceMap.sourceRoot;
      } else if (
        this.options.serveOptions &&
        bundle.target.env.context === 'browser'
      ) {
        sourceRoot = '/__parcel_source_root';
      }

      if (
        bundle.env.sourceMap &&
        bundle.env.sourceMap.inlineSources !== undefined
      ) {
        inlineSources = bundle.env.sourceMap.inlineSources;
      } else if (bundle.target.env.context !== 'node') {
        // inlining should only happen in production for browser targets by default
        inlineSources = this.options.mode === 'production';
      }
    }

    let mapFilename = fullPath + '.map';
    let isInlineMap = bundle.env.sourceMap && bundle.env.sourceMap.inline;

    let stringified = await map.stringify({
      file: path.basename(mapFilename),
      // $FlowFixMe
      fs: this.options.inputFS,
      rootDir: this.options.projectRoot,
      sourceRoot: !inlineSources
        ? url.format(url.parse(sourceRoot + '/'))
        : undefined,
      inlineSources,
      format: isInlineMap ? 'inline' : 'string',
    });

    invariant(typeof stringified === 'string');
    return stringified;
  }

  async getCacheKey(
    bundle: InternalBundle,
    bundleGraph: InternalBundleGraph,
    configs: Map<string, Config>,
    invalidations: Array<RequestInvalidation>,
  ): Promise<string> {
    let configResults = {};
    for (let [pluginName, config] of configs) {
      if (config) {
        configResults[pluginName] = await getConfigHash(
          config,
          pluginName,
          this.options,
        );
      }
    }

    let devDepHashes = await this.getDevDepHashes(bundle);
    for (let inlineBundle of bundleGraph.getInlineBundles(bundle)) {
      devDepHashes += await this.getDevDepHashes(inlineBundle);
    }

    let invalidationHash = await getInvalidationHash(
      invalidations,
      this.options,
    );

    return hashString(
      PARCEL_VERSION +
        devDepHashes +
        invalidationHash +
        bundle.target.publicUrl +
        bundleGraph.getHash(bundle) +
        JSON.stringify(configResults),
    );
  }

  async getDevDepHashes(bundle: InternalBundle): Promise<string> {
    let name = nullthrows(bundle.name);
    let packager = await this.config.getPackager(name);
    let optimizers = await this.config.getOptimizers(name);

    let key = `${packager.name}:${packager.resolveFrom}`;
    let devDepHashes =
      this.devDepRequests.get(key)?.hash ?? this.previousDevDeps.get(key) ?? '';
    for (let {name, resolveFrom} of optimizers) {
      let key = `${name}:${resolveFrom}`;
      devDepHashes +=
        this.devDepRequests.get(key)?.hash ??
        this.previousDevDeps.get(key) ??
        '';
    }

    return devDepHashes;
  }

  async readFromCache(
    cacheKey: string,
  ): Promise<?{|
    contents: Readable,
    map: ?Readable,
  |}> {
    let contentKey = PackagerRunner.getContentKey(cacheKey);
    let mapKey = PackagerRunner.getMapKey(cacheKey);

    let contentExists = await this.options.cache.has(contentKey);
    if (!contentExists) {
      return null;
    }

    let mapExists = await this.options.cache.has(mapKey);

    return {
      contents: this.options.cache.getStream(contentKey),
      map: mapExists ? this.options.cache.getStream(mapKey) : null,
    };
  }

<<<<<<< HEAD
  async writeToDist({
    bundle,
    bundleGraph,
    info,
    hashRefToNameHash,
  }: {|
    bundle: InternalBundle,
    bundleGraph: InternalBundleGraph,
    info: {|...BundleInfo, cacheKeys: CacheKeyMap|},
    hashRefToNameHash: Map<string, string>,
  |}) {
    let {inputFS, outputFS} = this.options;
    let name = nullthrows(bundle.name);
    let thisHashReference = bundle.hashReference;

    if (info.type !== bundle.type) {
      name = name.slice(0, -path.extname(name).length) + '.' + info.type;
      bundle.type = info.type;
    }

    if (name.includes(thisHashReference)) {
      let thisNameHash = nullthrows(hashRefToNameHash.get(thisHashReference));
      name = name.replace(thisHashReference, thisNameHash);
    }

    let filePath = joinProjectPath(bundle.target.distDir, name);
    bundle.filePath = filePath;

    let fullPath = fromProjectPath(this.options.projectRoot, bundle.filePath);
    let dir = path.dirname(fullPath);
    await outputFS.mkdirp(dir); // ? Got rid of dist exists, is this an expensive operation

    // Use the file mode from the entry asset as the file mode for the bundle.
    // Don't do this for browser builds, as the executable bit in particular is unnecessary.
    let publicBundle = NamedBundle.get(bundle, bundleGraph, this.options);
    let mainEntry = publicBundle.getMainEntry();
    let writeOptions =
      publicBundle.env.isBrowser() || !mainEntry
        ? undefined
        : {
            mode: (await inputFS.stat(mainEntry.filePath)).mode,
          };
    let cacheKeys = info.cacheKeys;
    let contentStream = this.options.cache.getStream(cacheKeys.content);
    let size = await writeFileStream(
      outputFS,
      fullPath,
      contentStream,
      info.hashReferences,
      hashRefToNameHash,
      writeOptions,
    );
    bundle.stats = {
      size,
      time: info.time ?? 0,
    };

    let mapKey = cacheKeys.map;
    if (
      bundle.env.sourceMap &&
      !bundle.env.sourceMap.inline &&
      (await this.options.cache.blobExists(mapKey))
    ) {
      let mapStream = this.options.cache.getStream(mapKey);
      await writeFileStream(
        outputFS,
        fullPath + '.map',
        mapStream,
        info.hashReferences,
        hashRefToNameHash,
      );
    }
  }

=======
>>>>>>> ff6b7b4e
  async writeToCache(
    cacheKeys: CacheKeyMap,
    type: string,
    contents: Blob,
    map: ?string,
  ): Promise<BundleInfo> {
    let size = 0;
    let hash;
    let hashReferences = [];

    // TODO: don't replace hash references in binary files??
    if (contents instanceof Readable) {
      let boundaryStr = '';
      let h = new Hash();
      await this.options.cache.setStream(
        cacheKeys.content,
        blobToStream(contents).pipe(
          new TapStream(buf => {
            let str = boundaryStr + buf.toString();
            hashReferences = hashReferences.concat(
              str.match(HASH_REF_REGEX) ?? [],
            );
            size += buf.length;
            h.writeBuffer(buf);
            boundaryStr = str.slice(str.length - BOUNDARY_LENGTH);
          }),
        ),
      );
      hash = h.finish();
    } else if (typeof contents === 'string') {
      size = Buffer.byteLength(contents);
      hash = hashString(contents);
      hashReferences = contents.match(HASH_REF_REGEX) ?? [];
      await this.options.cache.setBlob(cacheKeys.content, contents);
    } else {
      size = contents.length;
      hash = hashBuffer(contents);
      hashReferences = contents.toString().match(HASH_REF_REGEX) ?? [];
      await this.options.cache.setBlob(cacheKeys.content, contents);
    }

    if (map != null) {
      await this.options.cache.setBlob(cacheKeys.map, map);
    }
    let info = {
      type,
      size,
      hash,
      hashReferences,
      cacheKeys,
    };
    await this.options.cache.set(cacheKeys.info, info);
    return info;
  }

  static getContentKey(cacheKey: string): string {
    return hashString(`${cacheKey}:content`);
  }

  static getMapKey(cacheKey: string): string {
    return hashString(`${cacheKey}:map`);
  }

  static getInfoKey(cacheKey: string): string {
    return hashString(`${cacheKey}:info`);
  }
}<|MERGE_RESOLUTION|>--- conflicted
+++ resolved
@@ -24,16 +24,7 @@
 import type {DevDepSpecifier} from './requests/DevDepRequest';
 
 import invariant from 'assert';
-<<<<<<< HEAD
-import {
-  blobToStream,
-  md5FromOrderedObject,
-  md5FromString,
-  TapStream,
-} from '@parcel/utils';
-=======
 import {blobToStream, TapStream} from '@parcel/utils';
->>>>>>> ff6b7b4e
 import {PluginLogger} from '@parcel/logger';
 import ThrowableDiagnostic, {errorToDiagnostic} from '@parcel/diagnostic';
 import {Readable} from 'stream';
@@ -48,10 +39,7 @@
 } from './public/BundleGraph';
 import PluginOptions from './public/PluginOptions';
 import {PARCEL_VERSION, HASH_REF_PREFIX, HASH_REF_REGEX} from './constants';
-<<<<<<< HEAD
-import {serialize} from './serializer';
 import {fromProjectPath, joinProjectPath} from './projectPath';
-=======
 import {createConfig} from './InternalConfig';
 import {
   loadPluginConfig,
@@ -67,7 +55,6 @@
 import {getInvalidationId, getInvalidationHash} from './assetUtils';
 import {optionsProxy} from './utils';
 import {invalidateDevDeps} from './requests/DevDepRequest';
->>>>>>> ff6b7b4e
 
 type Opts = {|
   config: ParcelConfig,
@@ -141,75 +128,6 @@
         this.invalidations.set(getInvalidationId(invalidation), invalidation);
       }),
     );
-<<<<<<< HEAD
-
-    let bundleInfoMap: {|
-      [string]: {|
-        ...BundleInfo,
-        cacheKeys: CacheKeyMap,
-      |},
-    |} = {};
-    let writeEarlyPromises = {};
-    let hashRefToNameHash = new Map();
-    let bundles = bundleGraph.getBundles().filter(bundle => {
-      // Do not package and write placeholder bundles to disk. We just
-      // need to update the name so other bundles can reference it.
-      if (bundle.isPlaceholder) {
-        let hash = bundle.id.slice(-8);
-        hashRefToNameHash.set(bundle.hashReference, hash);
-        let name = nullthrows(bundle.name).replace(bundle.hashReference, hash);
-        bundle.filePath = joinProjectPath(bundle.target.distDir, name);
-        return false;
-      }
-
-      // skip inline bundles, they will be processed via the parent bundle
-      return !bundle.isInline;
-    });
-
-    try {
-      await Promise.all(
-        bundles.map(async bundle => {
-          let info = await this.processBundle(bundle, bundleGraph, ref);
-          bundleInfoMap[bundle.id] = info;
-          if (!info.hashReferences.length) {
-            hashRefToNameHash.set(
-              bundle.hashReference,
-              this.options.shouldContentHash
-                ? info.hash.slice(-8)
-                : bundle.id.slice(-8),
-            );
-            writeEarlyPromises[bundle.id] = this.writeToDist({
-              bundle,
-              info,
-              hashRefToNameHash,
-              bundleGraph,
-            });
-          }
-        }),
-      );
-      assignComplexNameHashes(
-        hashRefToNameHash,
-        bundles,
-        bundleInfoMap,
-        this.options,
-      );
-      await Promise.all(
-        bundles.map(
-          bundle =>
-            writeEarlyPromises[bundle.id] ??
-            this.writeToDist({
-              bundle,
-              info: bundleInfoMap[bundle.id],
-              hashRefToNameHash,
-              bundleGraph,
-            }),
-        ),
-      );
-    } finally {
-      await dispose();
-    }
-=======
->>>>>>> ff6b7b4e
   }
 
   async run(
@@ -259,27 +177,6 @@
     let plugin = await this.config.getPackager(name);
     await this.loadPluginConfig(plugin, configs);
 
-<<<<<<< HEAD
-    let {plugin} = await this.config.getPackager(nullthrows(bundle.name));
-    if (plugin.loadConfig != null) {
-      try {
-        config = await nullthrows(plugin.loadConfig)({
-          bundle: NamedBundle.get(bundle, bundleGraph, this.options),
-          options: this.pluginOptions,
-          logger: new PluginLogger({origin: this.config.getBundlerName()}),
-        });
-      } catch (e) {
-        throw new ThrowableDiagnostic({
-          diagnostic: errorToDiagnostic(e, {
-            origin: this.config.getBundlerName(),
-            filePath: fromProjectPath(
-              this.options.projectRoot,
-              bundle.filePath,
-            ),
-          }),
-        });
-      }
-=======
     let optimizers = await this.config.getOptimizers(name, bundle.pipeline);
 
     for (let optimizer of optimizers) {
@@ -293,7 +190,6 @@
   ): Promise<void> {
     if (configs.has(plugin.name)) {
       return;
->>>>>>> ff6b7b4e
     }
 
     // Only load config for a plugin once per build.
@@ -704,83 +600,6 @@
     };
   }
 
-<<<<<<< HEAD
-  async writeToDist({
-    bundle,
-    bundleGraph,
-    info,
-    hashRefToNameHash,
-  }: {|
-    bundle: InternalBundle,
-    bundleGraph: InternalBundleGraph,
-    info: {|...BundleInfo, cacheKeys: CacheKeyMap|},
-    hashRefToNameHash: Map<string, string>,
-  |}) {
-    let {inputFS, outputFS} = this.options;
-    let name = nullthrows(bundle.name);
-    let thisHashReference = bundle.hashReference;
-
-    if (info.type !== bundle.type) {
-      name = name.slice(0, -path.extname(name).length) + '.' + info.type;
-      bundle.type = info.type;
-    }
-
-    if (name.includes(thisHashReference)) {
-      let thisNameHash = nullthrows(hashRefToNameHash.get(thisHashReference));
-      name = name.replace(thisHashReference, thisNameHash);
-    }
-
-    let filePath = joinProjectPath(bundle.target.distDir, name);
-    bundle.filePath = filePath;
-
-    let fullPath = fromProjectPath(this.options.projectRoot, bundle.filePath);
-    let dir = path.dirname(fullPath);
-    await outputFS.mkdirp(dir); // ? Got rid of dist exists, is this an expensive operation
-
-    // Use the file mode from the entry asset as the file mode for the bundle.
-    // Don't do this for browser builds, as the executable bit in particular is unnecessary.
-    let publicBundle = NamedBundle.get(bundle, bundleGraph, this.options);
-    let mainEntry = publicBundle.getMainEntry();
-    let writeOptions =
-      publicBundle.env.isBrowser() || !mainEntry
-        ? undefined
-        : {
-            mode: (await inputFS.stat(mainEntry.filePath)).mode,
-          };
-    let cacheKeys = info.cacheKeys;
-    let contentStream = this.options.cache.getStream(cacheKeys.content);
-    let size = await writeFileStream(
-      outputFS,
-      fullPath,
-      contentStream,
-      info.hashReferences,
-      hashRefToNameHash,
-      writeOptions,
-    );
-    bundle.stats = {
-      size,
-      time: info.time ?? 0,
-    };
-
-    let mapKey = cacheKeys.map;
-    if (
-      bundle.env.sourceMap &&
-      !bundle.env.sourceMap.inline &&
-      (await this.options.cache.blobExists(mapKey))
-    ) {
-      let mapStream = this.options.cache.getStream(mapKey);
-      await writeFileStream(
-        outputFS,
-        fullPath + '.map',
-        mapStream,
-        info.hashReferences,
-        hashRefToNameHash,
-      );
-    }
-  }
-
-=======
->>>>>>> ff6b7b4e
   async writeToCache(
     cacheKeys: CacheKeyMap,
     type: string,
