--- conflicted
+++ resolved
@@ -45,19 +45,11 @@
     }
 
     let size;
-<<<<<<< HEAD
-    if (contents.code instanceof Readable) {
-      size = 0;
-      await writeFileStream(
-        filePath,
-        contents.code.pipe(new TapStream(chunk => (size += chunk.length)))
-      );
-=======
-    if (contents instanceof Readable) {
-      size = await writeFileStream(filePath, contents);
->>>>>>> 1b383a97
+    let code = contents.code;
+    if (code instanceof Readable) {
+      size = await writeFileStream(filePath, code);
     } else {
-      await writeFile(filePath, contents.code);
+      await writeFile(filePath, code);
       size = contents.code.length;
     }
 
