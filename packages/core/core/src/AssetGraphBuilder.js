// @flow strict-local

import type {AbortSignal} from 'abortcontroller-polyfill/dist/cjs-ponyfill';
import type WorkerFarm, {Handle} from '@parcel/workers';
import type {Event} from '@parcel/watcher';
import type {
  Asset,
  AssetGraphNode,
  AssetRequestDesc,
  ParcelOptions,
  ValidationOpts,
} from './types';
import type {RunRequestOpts} from './RequestTracker';
import type {EntryRequest} from './requests/EntryRequestRunner';
import type {TargetRequest} from './requests/TargetRequestRunner';
import type {AssetRequest} from './requests/AssetRequestRunner';
import type {DepPathRequest} from './requests/DepPathRequestRunner';

import EventEmitter from 'events';
import nullthrows from 'nullthrows';
import path from 'path';
import {md5FromObject, md5FromString, PromiseQueue} from '@parcel/utils';
import AssetGraph from './AssetGraph';
import RequestTracker, {
  RequestGraph,
  generateRequestId,
} from './RequestTracker';
import {PARCEL_VERSION} from './constants';
import ParcelConfig from './ParcelConfig';

import ParcelConfigRequestRunner from './requests/ParcelConfigRequestRunner';
import EntryRequestRunner from './requests/EntryRequestRunner';
import TargetRequestRunner from './requests/TargetRequestRunner';
import AssetRequestRunner from './requests/AssetRequestRunner';
import DepPathRequestRunner from './requests/DepPathRequestRunner';

import Validation from './Validation';
import {report} from './ReporterRunner';

import dumpToGraphViz from './dumpGraphToGraphViz';

type Opts = {|
  options: ParcelOptions,
  optionsRef: number,
  name: string,
  entries?: Array<string>,
  assetRequests?: Array<AssetRequestDesc>,
  workerFarm: WorkerFarm,
|};

const requestPriorities: $ReadOnlyArray<$ReadOnlyArray<string>> = [
  ['entry_request'],
  ['target_request'],
  ['dep_path_request', 'asset_request'],
];

type AssetGraphBuildRequest =
  | EntryRequest
  | TargetRequest
  | AssetRequest
  | DepPathRequest;

export default class AssetGraphBuilder extends EventEmitter {
  assetGraph: AssetGraph;
  requestGraph: RequestGraph;
  requestTracker: RequestTracker;
  entryRequestRunner: EntryRequestRunner;
  targetRequestRunner: TargetRequestRunner;
  depPathRequestRunner: DepPathRequestRunner;
  assetRequestRunner: AssetRequestRunner;
  configRequestRunner: ParcelConfigRequestRunner;
  assetRequests: Array<AssetRequest>;
  runValidate: ValidationOpts => Promise<void>;
  queue: PromiseQueue<mixed>;
  rejected: Map<string, mixed>;

  changedAssets: Map<string, Asset> = new Map();
  options: ParcelOptions;
  optionsRef: number;
  config: ParcelConfig;
  configRef: number;
  workerFarm: WorkerFarm;
  cacheKey: string;

  handle: Handle;

  async init({
    options,
    optionsRef,
    entries,
    name,
    assetRequests,
    workerFarm,
  }: Opts) {
    this.options = options;
    this.optionsRef = optionsRef;
    this.workerFarm = workerFarm;
    this.assetRequests = [];

    // TODO: changing these should not throw away the entire graph.
    // We just need to re-run target resolution.
    let {hot, publicUrl, distDir, minify, scopeHoist} = options;
    this.cacheKey = md5FromObject({
      parcelVersion: PARCEL_VERSION,
      name,
      options: {hot, publicUrl, distDir, minify, scopeHoist},
      entries,
    });

    this.queue = new PromiseQueue();

    this.runValidate = workerFarm.createHandle('runValidate');
    this.handle = workerFarm.createReverseHandle(() => {
      // Do nothing, this is here because there is a bug in `@parcel/workers`
    });

    let changes = await this.readFromCache();
    if (!changes) {
      this.assetGraph = new AssetGraph();
      this.requestGraph = new RequestGraph();
    }

    this.assetGraph.initOptions({
      onNodeRemoved: node => this.handleNodeRemovedFromAssetGraph(node),
      onIncompleteNode: node => this.handleIncompleteNode(node),
    });

    let assetGraph = this.assetGraph;
    this.requestTracker = new RequestTracker({
      graph: this.requestGraph,
    });
    let tracker = this.requestTracker;
    this.entryRequestRunner = new EntryRequestRunner({
      tracker,
      options,
      assetGraph,
    });
    this.targetRequestRunner = new TargetRequestRunner({
      tracker,
      options,
      assetGraph,
    });
    this.configRequestRunner = new ParcelConfigRequestRunner({
      tracker,
      options,
      workerFarm,
    });

    if (changes) {
      this.requestGraph.invalidateUnpredictableNodes();
      this.requestTracker.respondToFSEvents(changes);
    } else {
      this.assetGraph.initialize({
        entries,
        assetGroups: assetRequests,
      });
    }
  }

  async build(
    signal?: AbortSignal,
  ): Promise<{|
    assetGraph: AssetGraph,
    changedAssets: Map<string, Asset>,
  |}> {
    let {config, configRef} = nullthrows(
      await this.configRequestRunner.runRequest(null, {
        signal,
      }),
    );

    // This should not be necessary once sub requests are supported
    if (configRef !== this.configRef) {
      this.configRef = configRef;
      this.config = new ParcelConfig(config, this.options.packageManager);
      let {
        requestTracker: tracker,
        options,
        optionsRef,
        workerFarm,
        assetGraph,
      } = this;
      this.assetRequestRunner = new AssetRequestRunner({
        tracker,
        options,
        optionsRef,
        configRef,
        workerFarm,
        assetGraph,
      });
      this.depPathRequestRunner = new DepPathRequestRunner({
        tracker,
        options,
        assetGraph,
        config: this.config,
      });
    }

    this.rejected = new Map();
    let lastQueueError;
    for (let currPriorities of requestPriorities) {
      if (!this.requestTracker.hasInvalidRequests()) {
        break;
      }

      let promises = [];
      for (let request of this.requestTracker.getInvalidRequests()) {
        // $FlowFixMe
        let assetGraphBuildRequest: AssetGraphBuildRequest = (request: any);
        if (currPriorities.includes(request.type)) {
          promises.push(this.queueRequest(assetGraphBuildRequest, {signal}));
        }
      }
      if (lastQueueError) {
        throw lastQueueError;
      }
      this.queue.run().catch(e => {
        lastQueueError = e;
      });
      await Promise.all(promises);
    }

    if (this.assetGraph.hasIncompleteNodes()) {
      for (let id of this.assetGraph.incompleteNodeIds) {
        this.processIncompleteAssetGraphNode(
          nullthrows(this.assetGraph.getNode(id)),
          signal,
        );
      }
    }

    await this.queue.run();

    let errors = [];
    for (let [requestId, error] of this.rejected) {
      if (this.requestTracker.isTracked(requestId)) {
        errors.push(error);
      }
    }

    if (errors.length) {
      throw errors[0]; // TODO: eventually support multiple errors since requests could reject in parallel
    }

    dumpToGraphViz(this.assetGraph, 'AssetGraph');
    dumpToGraphViz(this.requestGraph, 'RequestGraph');

    let changedAssets = this.changedAssets;
    this.changedAssets = new Map();

    return {assetGraph: this.assetGraph, changedAssets: changedAssets};
  }

  async validate(): Promise<void> {
<<<<<<< HEAD
    // Schedule validations on workers for all plugins that implement the one-asset-at-a-time "validate" method.
    let promises = this.assetRequests.map(request =>
      this.runValidate({
        requests: [request],
        optionsRef: this.optionsRef,
        configRef: this.configRef,
      }),
    );
    // Schedule validations on the main thread for all validation plugins that implement "validateAll".
    promises.push(
      new Validation({
        requests: this.assetRequests,
        options: this.options,
        config: this.config,
        report,
        dedicatedThread: true,
      }).run(),
    );
=======
    let promises = this.assetRequests
      .filter(request => this.requestTracker.isTracked(request.id))
      .map(({request}) =>
        this.runValidate({
          request,
          optionsRef: this.optionsRef,
          configRef: this.configRef,
        }),
      );
>>>>>>> d50a170d
    this.assetRequests = [];
    await Promise.all(promises);
  }

  queueRequest(request: AssetGraphBuildRequest, runOpts: RunRequestOpts) {
    return this.queue.add(async () => {
      if (this.rejected.size > 0) {
        return;
      }
      try {
        await this.runRequest(request, runOpts);
      } catch (e) {
        this.rejected.set(request.id, e);
      }
    });
  }

  async runRequest(request: AssetGraphBuildRequest, runOpts: RunRequestOpts) {
    switch (request.type) {
      case 'entry_request':
        return this.entryRequestRunner.runRequest(request.request, runOpts);
      case 'target_request':
        return this.targetRequestRunner.runRequest(request.request, runOpts);
      case 'dep_path_request':
        return this.depPathRequestRunner.runRequest(request.request, runOpts);
      case 'asset_request': {
        this.assetRequests.push(request);
        let result = await this.assetRequestRunner.runRequest(
          request.request,
          runOpts,
        );
        if (result != null) {
          for (let asset of result.assets) {
            this.changedAssets.set(asset.id, asset);
          }
        }
        return result;
      }
    }
  }

  getCorrespondingRequest(node: AssetGraphNode) {
    switch (node.type) {
      case 'entry_specifier': {
        let type = 'entry_request';
        return {
          type,
          request: node.value,
          id: generateRequestId(type, node.value),
        };
      }
      case 'entry_file': {
        let type = 'target_request';
        return {
          type,
          request: node.value,
          id: generateRequestId(type, node.value),
        };
      }
      case 'dependency': {
        let type = 'dep_path_request';
        return {
          type,
          request: node.value,
          id: generateRequestId(type, node.value),
        };
      }
      case 'asset_group': {
        let type = 'asset_request';
        return {
          type,
          request: node.value,
          id: generateRequestId(type, node.value),
        };
      }
    }
  }

  processIncompleteAssetGraphNode(node: AssetGraphNode, signal: ?AbortSignal) {
    let request = nullthrows(this.getCorrespondingRequest(node));
    if (!this.requestTracker.hasValidResult(request.id)) {
      this.queueRequest(request, {
        signal,
      });
    }
  }

  handleIncompleteNode(node: AssetGraphNode) {
    this.processIncompleteAssetGraphNode(node);
  }

  handleNodeRemovedFromAssetGraph(node: AssetGraphNode) {
    let request = this.getCorrespondingRequest(node);
    if (request != null) {
      this.requestTracker.untrackRequest(request.id);
    }
  }

  respondToFSEvents(events: Array<Event>) {
    return this.requestGraph.respondToFSEvents(events);
  }

  getWatcherOptions() {
    let vcsDirs = ['.git', '.hg'].map(dir =>
      path.join(this.options.projectRoot, dir),
    );
    let ignore = [this.options.cacheDir, ...vcsDirs];
    return {ignore};
  }

  getCacheKeys() {
    let assetGraphKey = md5FromString(`${this.cacheKey}:assetGraph`);
    let requestGraphKey = md5FromString(`${this.cacheKey}:requestGraph`);
    let snapshotKey = md5FromString(`${this.cacheKey}:snapshot`);
    return {assetGraphKey, requestGraphKey, snapshotKey};
  }

  async readFromCache(): Promise<?Array<Event>> {
    if (this.options.disableCache) {
      return null;
    }

    let {assetGraphKey, requestGraphKey, snapshotKey} = this.getCacheKeys();
    let assetGraph = await this.options.cache.get(assetGraphKey);
    let requestGraph = await this.options.cache.get(requestGraphKey);

    if (assetGraph && requestGraph) {
      this.assetGraph = assetGraph;
      this.requestGraph = requestGraph;

      let opts = this.getWatcherOptions();
      let snapshotPath = this.options.cache._getCachePath(snapshotKey, '.txt');
      return this.options.inputFS.getEventsSince(
        this.options.projectRoot,
        snapshotPath,
        opts,
      );
    }

    return null;
  }

  async writeToCache() {
    if (this.options.disableCache) {
      return;
    }

    let {assetGraphKey, requestGraphKey, snapshotKey} = this.getCacheKeys();
    await this.options.cache.set(assetGraphKey, this.assetGraph);
    await this.options.cache.set(requestGraphKey, this.requestGraph);

    let opts = this.getWatcherOptions();
    let snapshotPath = this.options.cache._getCachePath(snapshotKey, '.txt');
    await this.options.inputFS.writeSnapshot(
      this.options.projectRoot,
      snapshotPath,
      opts,
    );
  }
}<|MERGE_RESOLUTION|>--- conflicted
+++ resolved
@@ -252,36 +252,30 @@
   }
 
   async validate(): Promise<void> {
-<<<<<<< HEAD
+    let trackedRequestsDesc = this.assetRequests
+      .filter(request => this.requestTracker.isTracked(request.id))
+      .map(({request}) => request);
+
     // Schedule validations on workers for all plugins that implement the one-asset-at-a-time "validate" method.
-    let promises = this.assetRequests.map(request =>
+    let promises = trackedRequestsDesc.map(request =>
       this.runValidate({
         requests: [request],
         optionsRef: this.optionsRef,
         configRef: this.configRef,
       }),
     );
+
     // Schedule validations on the main thread for all validation plugins that implement "validateAll".
     promises.push(
       new Validation({
-        requests: this.assetRequests,
+        requests: trackedRequestsDesc,
         options: this.options,
         config: this.config,
         report,
         dedicatedThread: true,
       }).run(),
     );
-=======
-    let promises = this.assetRequests
-      .filter(request => this.requestTracker.isTracked(request.id))
-      .map(({request}) =>
-        this.runValidate({
-          request,
-          optionsRef: this.optionsRef,
-          configRef: this.configRef,
-        }),
-      );
->>>>>>> d50a170d
+
     this.assetRequests = [];
     await Promise.all(promises);
   }
