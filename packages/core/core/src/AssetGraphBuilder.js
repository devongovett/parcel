// @flow strict-local

import type {AbortSignal} from 'abortcontroller-polyfill/dist/cjs-ponyfill';
import type WorkerFarm, {Handle} from '@parcel/workers';
import type {Event} from '@parcel/watcher';
import type {
  Asset,
  AssetGraphNode,
  AssetRequestDesc,
  ParcelOptions,
  ValidationOpts,
} from './types';
import type {RunRequestOpts} from './RequestTracker';
import type {EntryRequest} from './requests/EntryRequestRunner';
import type {TargetRequest} from './requests/TargetRequestRunner';
import type {AssetRequest} from './requests/AssetRequestRunner';
import type {DepPathRequest} from './requests/DepPathRequestRunner';

import EventEmitter from 'events';
import nullthrows from 'nullthrows';
import path from 'path';
import {md5FromObject, md5FromString, PromiseQueue} from '@parcel/utils';
import AssetGraph from './AssetGraph';
import RequestTracker, {
  RequestGraph,
  generateRequestId,
} from './RequestTracker';
import {PARCEL_VERSION} from './constants';
import ParcelConfig from './ParcelConfig';

import ParcelConfigRequestRunner from './requests/ParcelConfigRequestRunner';
import EntryRequestRunner from './requests/EntryRequestRunner';
import TargetRequestRunner from './requests/TargetRequestRunner';
import AssetRequestRunner from './requests/AssetRequestRunner';
import DepPathRequestRunner from './requests/DepPathRequestRunner';

import Validation from './Validation';
import {report} from './ReporterRunner';

import dumpToGraphViz from './dumpGraphToGraphViz';

type Opts = {|
  options: ParcelOptions,
  optionsRef: number,
  name: string,
  entries?: Array<string>,
  assetRequests?: Array<AssetRequestDesc>,
  workerFarm: WorkerFarm,
|};

const requestPriorities: $ReadOnlyArray<$ReadOnlyArray<string>> = [
  ['entry_request'],
  ['target_request'],
  ['dep_path_request', 'asset_request'],
];

type AssetGraphBuildRequest =
  | EntryRequest
  | TargetRequest
  | AssetRequest
  | DepPathRequest;

export default class AssetGraphBuilder extends EventEmitter {
  assetGraph: AssetGraph;
  requestGraph: RequestGraph;
  requestTracker: RequestTracker;
  entryRequestRunner: EntryRequestRunner;
  targetRequestRunner: TargetRequestRunner;
  depPathRequestRunner: DepPathRequestRunner;
  assetRequestRunner: AssetRequestRunner;
  configRequestRunner: ParcelConfigRequestRunner;
  assetRequests: Array<AssetRequest>;
  runValidate: ValidationOpts => Promise<void>;
  queue: PromiseQueue<mixed>;
  rejected: Map<string, mixed>;

  changedAssets: Map<string, Asset> = new Map();
  options: ParcelOptions;
  optionsRef: number;
  config: ParcelConfig;
  configRef: number;
  workerFarm: WorkerFarm;
  cacheKey: string;

  handle: Handle;

  async init({
    options,
    optionsRef,
    entries,
    name,
    assetRequests,
    workerFarm,
  }: Opts) {
    this.options = options;
    this.optionsRef = optionsRef;
    this.workerFarm = workerFarm;
    this.assetRequests = [];

    // TODO: changing these should not throw away the entire graph.
    // We just need to re-run target resolution.
    let {hot, publicUrl, distDir, minify, scopeHoist} = options;
    this.cacheKey = md5FromObject({
      parcelVersion: PARCEL_VERSION,
      name,
      options: {hot, publicUrl, distDir, minify, scopeHoist},
      entries,
    });

    this.queue = new PromiseQueue();

    this.runValidate = workerFarm.createHandle('runValidate');
    this.handle = workerFarm.createReverseHandle(() => {
      // Do nothing, this is here because there is a bug in `@parcel/workers`
    });

    let changes = await this.readFromCache();
    if (!changes) {
      this.assetGraph = new AssetGraph();
      this.requestGraph = new RequestGraph();
    }

    this.assetGraph.initOptions({
      onNodeRemoved: node => this.handleNodeRemovedFromAssetGraph(node),
      onIncompleteNode: node => this.handleIncompleteNode(node),
    });

    let assetGraph = this.assetGraph;
    this.requestTracker = new RequestTracker({
      graph: this.requestGraph,
    });
    let tracker = this.requestTracker;
    this.entryRequestRunner = new EntryRequestRunner({
      tracker,
      options,
      assetGraph,
    });
    this.targetRequestRunner = new TargetRequestRunner({
      tracker,
      options,
      assetGraph,
    });
    this.configRequestRunner = new ParcelConfigRequestRunner({
      tracker,
      options,
      workerFarm,
    });

    if (changes) {
      this.requestGraph.invalidateUnpredictableNodes();
      this.requestTracker.respondToFSEvents(changes);
    } else {
      this.assetGraph.initialize({
        entries,
        assetGroups: assetRequests,
      });
    }
  }

  async build(
    signal?: AbortSignal,
  ): Promise<{|
    assetGraph: AssetGraph,
    changedAssets: Map<string, Asset>,
  |}> {
    let {config, configRef} = nullthrows(
      await this.configRequestRunner.runRequest(null, {
        signal,
      }),
    );

    // This should not be necessary once sub requests are supported
    if (configRef !== this.configRef) {
      this.configRef = configRef;
      this.config = new ParcelConfig(config, this.options.packageManager);
      let {
        requestTracker: tracker,
        options,
        optionsRef,
        workerFarm,
        assetGraph,
      } = this;
      this.assetRequestRunner = new AssetRequestRunner({
        tracker,
        options,
        optionsRef,
        configRef,
        workerFarm,
        assetGraph,
      });
      this.depPathRequestRunner = new DepPathRequestRunner({
        tracker,
        options,
        assetGraph,
        config: this.config,
      });
    }

    this.rejected = new Map();
    let lastQueueError;
    for (let currPriorities of requestPriorities) {
      if (!this.requestTracker.hasInvalidRequests()) {
        break;
      }

      let promises = [];
      for (let request of this.requestTracker.getInvalidRequests()) {
        // $FlowFixMe
        let assetGraphBuildRequest: AssetGraphBuildRequest = (request: any);
        if (currPriorities.includes(request.type)) {
          promises.push(this.queueRequest(assetGraphBuildRequest, {signal}));
        }
      }
      if (lastQueueError) {
        throw lastQueueError;
      }
      this.queue.run().catch(e => {
        lastQueueError = e;
      });
      await Promise.all(promises);
    }

    if (this.assetGraph.hasIncompleteNodes()) {
      for (let id of this.assetGraph.incompleteNodeIds) {
        this.processIncompleteAssetGraphNode(
          nullthrows(this.assetGraph.getNode(id)),
          signal,
        );
      }
    }

    await this.queue.run();

    let errors = [];
    for (let [requestId, error] of this.rejected) {
      if (this.requestTracker.isTracked(requestId)) {
        errors.push(error);
      }
    }

    if (errors.length) {
      throw errors[0]; // TODO: eventually support multiple errors since requests could reject in parallel
    }

    dumpToGraphViz(this.assetGraph, 'AssetGraph');
    // $FlowFixMe Added in Flow 0.121.0 upgrade in #4381
    dumpToGraphViz(this.requestGraph, 'RequestGraph');

    let changedAssets = this.changedAssets;
    this.changedAssets = new Map();

    return {assetGraph: this.assetGraph, changedAssets: changedAssets};
  }

  async validate(): Promise<void> {
<<<<<<< HEAD
    // Schedule validations on workers for all plugins that implement the one-asset-at-a-time "validate" method.
    let promises = this.assetRequests.map(request =>
=======
    let trackedRequestsDesc = this.assetRequests
      .filter(request => this.requestTracker.isTracked(request.id))
      .map(({request}) => request);

    // Schedule validations on workers for all plugins that implement the one-asset-at-a-time "validate" method.
    let promises = trackedRequestsDesc.map(request =>
>>>>>>> 790a2469
      this.runValidate({
        requests: [request],
        optionsRef: this.optionsRef,
        configRef: this.configRef,
      }),
    );
<<<<<<< HEAD
    // Schedule validations on the main thread for all validation plugins that implement "validateAll".
    promises.push(
      new Validation({
        requests: this.assetRequests,
=======

    // Schedule validations on the main thread for all validation plugins that implement "validateAll".
    promises.push(
      new Validation({
        requests: trackedRequestsDesc,
>>>>>>> 790a2469
        options: this.options,
        config: this.config,
        report,
        dedicatedThread: true,
      }).run(),
    );
<<<<<<< HEAD
=======

>>>>>>> 790a2469
    this.assetRequests = [];
    await Promise.all(promises);
  }

  queueRequest(request: AssetGraphBuildRequest, runOpts: RunRequestOpts) {
    return this.queue.add(async () => {
      if (this.rejected.size > 0) {
        return;
      }
      try {
        await this.runRequest(request, runOpts);
      } catch (e) {
        this.rejected.set(request.id, e);
      }
    });
  }

  async runRequest(request: AssetGraphBuildRequest, runOpts: RunRequestOpts) {
    switch (request.type) {
      case 'entry_request':
        return this.entryRequestRunner.runRequest(request.request, runOpts);
      case 'target_request':
        return this.targetRequestRunner.runRequest(request.request, runOpts);
      case 'dep_path_request':
        return this.depPathRequestRunner.runRequest(request.request, runOpts);
      case 'asset_request': {
        this.assetRequests.push(request);
        let result = await this.assetRequestRunner.runRequest(
          request.request,
          runOpts,
        );
        if (result != null) {
          for (let asset of result.assets) {
            this.changedAssets.set(asset.id, asset);
          }
        }
        return result;
      }
    }
  }

  getCorrespondingRequest(node: AssetGraphNode) {
    switch (node.type) {
      case 'entry_specifier': {
        let type = 'entry_request';
        return {
          type,
          request: node.value,
          id: generateRequestId(type, node.value),
        };
      }
      case 'entry_file': {
        let type = 'target_request';
        return {
          type,
          request: node.value,
          id: generateRequestId(type, node.value),
        };
      }
      case 'dependency': {
        let type = 'dep_path_request';
        return {
          type,
          request: node.value,
          id: generateRequestId(type, node.value),
        };
      }
      case 'asset_group': {
        let type = 'asset_request';
        return {
          type,
          request: node.value,
          id: generateRequestId(type, node.value),
        };
      }
    }
  }

  processIncompleteAssetGraphNode(node: AssetGraphNode, signal: ?AbortSignal) {
    let request = nullthrows(this.getCorrespondingRequest(node));
    if (!this.requestTracker.hasValidResult(request.id)) {
      this.queueRequest(request, {
        signal,
      });
    }
  }

  handleIncompleteNode(node: AssetGraphNode) {
    this.processIncompleteAssetGraphNode(node);
  }

  handleNodeRemovedFromAssetGraph(node: AssetGraphNode) {
    let request = this.getCorrespondingRequest(node);
    if (request != null) {
      this.requestTracker.untrackRequest(request.id);
    }
  }

  respondToFSEvents(events: Array<Event>) {
    return this.requestGraph.respondToFSEvents(events);
  }

  getWatcherOptions() {
    let vcsDirs = ['.git', '.hg'].map(dir =>
      path.join(this.options.projectRoot, dir),
    );
    let ignore = [this.options.cacheDir, ...vcsDirs];
    return {ignore};
  }

  getCacheKeys() {
    let assetGraphKey = md5FromString(`${this.cacheKey}:assetGraph`);
    let requestGraphKey = md5FromString(`${this.cacheKey}:requestGraph`);
    let snapshotKey = md5FromString(`${this.cacheKey}:snapshot`);
    return {assetGraphKey, requestGraphKey, snapshotKey};
  }

  async readFromCache(): Promise<?Array<Event>> {
    if (this.options.disableCache) {
      return null;
    }

    let {assetGraphKey, requestGraphKey, snapshotKey} = this.getCacheKeys();
    let assetGraph = await this.options.cache.get(assetGraphKey);
    let requestGraph = await this.options.cache.get(requestGraphKey);

    if (assetGraph && requestGraph) {
      this.assetGraph = assetGraph;
      this.requestGraph = requestGraph;

      let opts = this.getWatcherOptions();
      let snapshotPath = this.options.cache._getCachePath(snapshotKey, '.txt');
      return this.options.inputFS.getEventsSince(
        this.options.projectRoot,
        snapshotPath,
        opts,
      );
    }

    return null;
  }

  async writeToCache() {
    if (this.options.disableCache) {
      return;
    }

    let {assetGraphKey, requestGraphKey, snapshotKey} = this.getCacheKeys();
    await this.options.cache.set(assetGraphKey, this.assetGraph);
    await this.options.cache.set(requestGraphKey, this.requestGraph);

    let opts = this.getWatcherOptions();
    let snapshotPath = this.options.cache._getCachePath(snapshotKey, '.txt');
    await this.options.inputFS.writeSnapshot(
      this.options.projectRoot,
      snapshotPath,
      opts,
    );
  }
}<|MERGE_RESOLUTION|>--- conflicted
+++ resolved
@@ -253,45 +253,29 @@
   }
 
   async validate(): Promise<void> {
-<<<<<<< HEAD
-    // Schedule validations on workers for all plugins that implement the one-asset-at-a-time "validate" method.
-    let promises = this.assetRequests.map(request =>
-=======
     let trackedRequestsDesc = this.assetRequests
       .filter(request => this.requestTracker.isTracked(request.id))
       .map(({request}) => request);
 
     // Schedule validations on workers for all plugins that implement the one-asset-at-a-time "validate" method.
     let promises = trackedRequestsDesc.map(request =>
->>>>>>> 790a2469
       this.runValidate({
         requests: [request],
         optionsRef: this.optionsRef,
         configRef: this.configRef,
       }),
     );
-<<<<<<< HEAD
-    // Schedule validations on the main thread for all validation plugins that implement "validateAll".
-    promises.push(
-      new Validation({
-        requests: this.assetRequests,
-=======
 
     // Schedule validations on the main thread for all validation plugins that implement "validateAll".
     promises.push(
       new Validation({
         requests: trackedRequestsDesc,
->>>>>>> 790a2469
         options: this.options,
         config: this.config,
         report,
         dedicatedThread: true,
       }).run(),
     );
-<<<<<<< HEAD
-=======
-
->>>>>>> 790a2469
     this.assetRequests = [];
     await Promise.all(promises);
   }
