--- conflicted
+++ resolved
@@ -68,12 +68,8 @@
   isASTDirty: boolean;
   idBase: ?string;
   invalidations: Map<string, RequestInvalidation>;
-<<<<<<< HEAD
   fileCreateInvalidations: Array<InternalFileCreateInvalidation>;
-=======
-  fileCreateInvalidations: Array<FileCreateInvalidation>;
   generate: ?() => Promise<GenerateOutput>;
->>>>>>> ba57b650
 
   constructor({
     value,
