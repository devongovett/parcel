--- conflicted
+++ resolved
@@ -24,13 +24,7 @@
 import {
   blobToStream,
   bufferStream,
-<<<<<<< HEAD
-  loadSourceMap,
-  md5FromString,
-  SOURCEMAP_RE,
-=======
   blobToStream,
->>>>>>> ff6b7b4e
   streamFromPromise,
   TapStream,
 } from '@parcel/utils';
@@ -45,12 +39,9 @@
   getInvalidationId,
   getInvalidationHash,
 } from './assetUtils';
-<<<<<<< HEAD
+import {BundleBehaviorNames} from './types';
 import {invalidateOnFileCreateToInternal} from './utils';
 import {type ProjectPath, fromProjectPath, toProjectPath} from './projectPath';
-=======
-import {BundleBehaviorNames} from './types';
->>>>>>> ff6b7b4e
 
 type UncommittedAssetOptions = {|
   value: Asset,
@@ -318,13 +309,8 @@
 
   addDependency(opts: DependencyOptions): string {
     // eslint-disable-next-line no-unused-vars
-<<<<<<< HEAD
-    let {env, symbols, resolveFrom, ...rest} = opts;
+    let {env, symbols, ...rest} = opts;
     let dep = createDependency(this.options.projectRoot, {
-=======
-    let {env, symbols, ...rest} = opts;
-    let dep = createDependency({
->>>>>>> ff6b7b4e
       ...rest,
       resolveFrom: resolveFrom,
       // $FlowFixMe "convert" the $ReadOnlyMaps to the interal mutable one
@@ -345,11 +331,7 @@
     return dep.id;
   }
 
-<<<<<<< HEAD
-  addIncludedFile(filePath: ProjectPath) {
-=======
-  invalidateOnFileChange(filePath: FilePath) {
->>>>>>> ff6b7b4e
+  invalidateOnFileChange(filePath: ProjectPath) {
     let invalidation: RequestInvalidation = {
       type: 'file',
       filePath,
@@ -450,34 +432,6 @@
     return asset;
   }
 
-<<<<<<< HEAD
-  async getConfig(
-    filePaths: Array<FilePath>,
-    options: ?{|
-      packageKey?: string,
-      parse?: boolean,
-    |},
-  ): Promise<ConfigResult | null> {
-    let conf = await getConfig(this, filePaths, options);
-    if (conf == null) {
-      return null;
-    }
-
-    for (let file of conf.files) {
-      this.addIncludedFile(
-        toProjectPath(this.options.projectRoot, file.filePath),
-      );
-    }
-
-    return conf.config;
-  }
-
-  getPackage(): Promise<PackageJSON | null> {
-    return this.getConfig(['package.json']);
-  }
-
-=======
->>>>>>> ff6b7b4e
   updateId() {
     // $FlowFixMe - this is fine
     this.value.id = createAssetIdFromOptions(this.value);
