// @flow strict-local

import type {Dependency, NamedBundle as INamedBundle} from '@parcel/types';
import type {SharedReference} from '@parcel/workers';
import type {
  AssetGroup,
  Bundle as InternalBundle,
  ContentKey,
  Config,
  DevDepRequest,
  ParcelOptions,
} from './types';
import type ParcelConfig from './ParcelConfig';
import type PluginOptions from './public/PluginOptions';
import type {RunAPI} from './RequestTracker';

import path from 'path';
import assert from 'assert';
import invariant from 'assert';
import nullthrows from 'nullthrows';
import AssetGraph, {nodeFromAssetGroup} from './AssetGraph';
import BundleGraph from './public/BundleGraph';
import InternalBundleGraph from './BundleGraph';
import {NamedBundle} from './public/Bundle';
import {PluginLogger} from '@parcel/logger';
import {hashString} from '@parcel/hash';
import ThrowableDiagnostic, {errorToDiagnostic} from '@parcel/diagnostic';
import {dependencyToInternalDependency} from './public/Dependency';
import {mergeEnvironments} from './Environment';
import createAssetGraphRequest from './requests/AssetGraphRequest';
import {createDevDependency, runDevDepRequest} from './requests/DevDepRequest';
import {toProjectPath, fromProjectPathRelative} from './projectPath';

type RuntimeConnection = {|
  bundle: InternalBundle,
  assetGroup: AssetGroup,
  dependency: ?Dependency,
  isEntry: ?boolean,
|};

export default async function applyRuntimes({
  bundleGraph,
  config,
  options,
  pluginOptions,
  api,
  optionsRef,
  previousDevDeps,
  devDepRequests,
  configs,
}: {|
  bundleGraph: InternalBundleGraph,
  config: ParcelConfig,
  options: ParcelOptions,
  optionsRef: SharedReference,
  pluginOptions: PluginOptions,
  api: RunAPI,
  previousDevDeps: Map<string, string>,
  devDepRequests: Map<string, DevDepRequest>,
  configs: Map<string, Config>,
|}): Promise<void> {
  let runtimes = await config.getRuntimes();
  let connections: Array<RuntimeConnection> = [];

  for (let bundle of bundleGraph.getBundles()) {
    for (let runtime of runtimes) {
      try {
        let applied = await runtime.plugin.apply({
          bundle: NamedBundle.get(bundle, bundleGraph, options),
          bundleGraph: new BundleGraph<INamedBundle>(
            bundleGraph,
            NamedBundle.get,
            options,
          ),
          config: configs.get(runtime.name)?.result,
          options: pluginOptions,
          logger: new PluginLogger({origin: runtime.name}),
        });

        if (applied) {
          let runtimeAssets = Array.isArray(applied) ? applied : [applied];
          for (let {
            code,
            dependency,
            filePath,
            isEntry,
            env,
          } of runtimeAssets) {
            let sourceName = path.join(
              path.dirname(filePath),
              `runtime-${hashString(code)}.${bundle.type}`,
            );

            let assetGroup = {
              code,
<<<<<<< HEAD
              filePath: toProjectPath(options.projectRoot, sourceName),
              env: bundle.env,
=======
              filePath: sourceName,
              env: mergeEnvironments(bundle.env, env),
>>>>>>> dfb179bd
              // Runtime assets should be considered source, as they should be
              // e.g. compiled to run in the target environment
              isSource: true,
            };

            connections.push({
              bundle,
              assetGroup,
              dependency: dependency,
              isEntry,
            });
          }
        }
      } catch (e) {
        throw new ThrowableDiagnostic({
          diagnostic: errorToDiagnostic(e, {
            origin: runtime.name,
          }),
        });
      }
    }
  }

  // Add dev deps for runtime plugins AFTER running them, to account for lazy require().
  for (let runtime of runtimes) {
    let devDepRequest = await createDevDependency(
      {
        specifier: runtime.name,
        resolveFrom: runtime.resolveFrom,
      },
      runtime,
      previousDevDeps,
      options,
    );
    devDepRequests.set(
      `${devDepRequest.specifier}:${fromProjectPathRelative(
        devDepRequest.resolveFrom,
      )}`,
      devDepRequest,
    );
    await runDevDepRequest(api, devDepRequest);
  }

  let runtimesAssetGraph = await reconcileNewRuntimes(
    api,
    connections,
    optionsRef,
  );

  let runtimesGraph = InternalBundleGraph.fromAssetGraph(
    runtimesAssetGraph,
    bundleGraph._publicIdByAssetId,
    bundleGraph._assetPublicIds,
  );

  // Merge the runtimes graph into the main bundle graph.
  bundleGraph.merge(runtimesGraph);
  for (let [assetId, publicId] of runtimesGraph._publicIdByAssetId) {
    bundleGraph._publicIdByAssetId.set(assetId, publicId);
    bundleGraph._assetPublicIds.add(publicId);
  }

  for (let {bundle, assetGroup, dependency, isEntry} of connections) {
    let assetGroupNode = nodeFromAssetGroup(assetGroup);
    let assetGroupAssetNodeIds = runtimesAssetGraph.getNodeIdsConnectedFrom(
      runtimesAssetGraph.getNodeIdByContentKey(assetGroupNode.id),
    );
    invariant(assetGroupAssetNodeIds.length === 1);
    let runtimeNodeId = assetGroupAssetNodeIds[0];
    let runtimeNode = nullthrows(runtimesAssetGraph.getNode(runtimeNodeId));
    invariant(runtimeNode.type === 'asset');

    let resolution =
      dependency &&
      bundleGraph.getDependencyResolution(
        dependencyToInternalDependency(dependency),
        bundle,
      );

    let runtimesGraphRuntimeNodeId = runtimesGraph._graph.getNodeIdByContentKey(
      runtimeNode.id,
    );
    let duplicatedContentKeys: Set<ContentKey> = new Set();
    runtimesGraph._graph.traverse((nodeId, _, actions) => {
      let node = nullthrows(runtimesGraph._graph.getNode(nodeId));
      if (node.type !== 'dependency') {
        return;
      }

      let assets = runtimesGraph._graph
        .getNodeIdsConnectedFrom(nodeId)
        .map(assetNodeId => {
          let assetNode = nullthrows(runtimesGraph._graph.getNode(assetNodeId));
          invariant(assetNode.type === 'asset');
          return assetNode.value;
        });

      for (let asset of assets) {
        if (
          bundleGraph.isAssetReachableFromBundle(asset, bundle) ||
          resolution?.id === asset.id
        ) {
          duplicatedContentKeys.add(asset.id);
          actions.skipChildren();
        }
      }
    }, runtimesGraphRuntimeNodeId);

    let bundleNodeId = bundleGraph._graph.getNodeIdByContentKey(bundle.id);
    let bundleGraphRuntimeNodeId = bundleGraph._graph.getNodeIdByContentKey(
      runtimeNode.id,
    ); // the node id is not constant between graphs

    runtimesGraph._graph.traverse((nodeId, _, actions) => {
      let node = nullthrows(runtimesGraph._graph.getNode(nodeId));
      if (node.type === 'asset' || node.type === 'dependency') {
        if (duplicatedContentKeys.has(node.id)) {
          actions.skipChildren();
          return;
        }

        const bundleGraphNodeId = bundleGraph._graph.getNodeIdByContentKey(
          node.id,
        ); // the node id is not constant between graphs
        bundleGraph._graph.addEdge(bundleNodeId, bundleGraphNodeId, 'contains');
      }
    }, runtimesGraphRuntimeNodeId);

    if (isEntry) {
      bundleGraph._graph.addEdge(bundleNodeId, bundleGraphRuntimeNodeId);
      bundle.entryAssetIds.unshift(runtimeNode.id);
    }

    if (dependency == null) {
      // Verify this asset won't become an island
      assert(
        bundleGraph._graph.getNodeIdsConnectedTo(bundleGraphRuntimeNodeId)
          .length > 0,
        'Runtime must have an inbound dependency or be an entry',
      );
    } else {
      let dependencyNodeId = bundleGraph._graph.getNodeIdByContentKey(
        dependency.id,
      );
      bundleGraph._graph.addEdge(dependencyNodeId, bundleGraphRuntimeNodeId);
    }
  }
}

async function reconcileNewRuntimes(
  api: RunAPI,
  connections: Array<RuntimeConnection>,
  optionsRef: SharedReference,
): Promise<AssetGraph> {
  let assetGroups = connections.map(t => t.assetGroup);
  let request = createAssetGraphRequest({
    name: 'Runtimes',
    assetGroups,
    optionsRef,
  });

  // rebuild the graph
  return (await api.runRequest(request, {force: true})).assetGraph;
}<|MERGE_RESOLUTION|>--- conflicted
+++ resolved
@@ -93,13 +93,8 @@
 
             let assetGroup = {
               code,
-<<<<<<< HEAD
               filePath: toProjectPath(options.projectRoot, sourceName),
-              env: bundle.env,
-=======
-              filePath: sourceName,
               env: mergeEnvironments(bundle.env, env),
->>>>>>> dfb179bd
               // Runtime assets should be considered source, as they should be
               // e.g. compiled to run in the target environment
               isSource: true,
