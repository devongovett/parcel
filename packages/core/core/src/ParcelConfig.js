--- conflicted
+++ resolved
@@ -117,7 +117,6 @@
     return plugin;
   }
 
-<<<<<<< HEAD
   async loadPlugin<T>(node: ParcelPluginNode): Promise<LoadedPlugin<T>> {
     let plugin = await this._loadPlugin(node);
     return {
@@ -127,8 +126,6 @@
     };
   }
 
-=======
->>>>>>> a3aa8681
   invalidatePlugin(packageName: PackageName) {
     this.pluginCache.delete(packageName);
   }
@@ -136,22 +133,7 @@
   loadPlugins<T>(
     plugins: PureParcelConfigPipeline,
   ): Promise<Array<LoadedPlugin<T>>> {
-<<<<<<< HEAD
     return Promise.all(plugins.map(p => this.loadPlugin<T>(p)));
-=======
-    return Promise.all(
-      plugins.map(async p => {
-        let {plugin, version, resolveFrom} = await this.loadPlugin<T>(p);
-        return {
-          name: p.packageName,
-          plugin,
-          version,
-          keyPath: p.keyPath,
-          resolveFrom,
-        };
-      }),
-    );
->>>>>>> a3aa8681
   }
 
   _getResolverNodes(): PureParcelConfigPipeline {
@@ -251,15 +233,7 @@
     return this.bundler.packageName;
   }
 
-<<<<<<< HEAD
   getBundler(): Promise<LoadedPlugin<Bundler>> {
-=======
-  getBundler(): Promise<{|
-    version: Semver,
-    plugin: Bundler,
-    resolveFrom: FilePath,
-  |}> {
->>>>>>> a3aa8681
     if (!this.bundler) {
       throw new Error('No bundler specified in .parcelrc config');
     }
