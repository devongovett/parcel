--- conflicted
+++ resolved
@@ -109,16 +109,12 @@
 
   _loadPlugin<T>(
     node: ParcelPluginNode,
-<<<<<<< HEAD
-  ): Promise<{|plugin: T, version: Semver, resolveFrom: ProjectPath|}> {
-=======
   ): Promise<{|
     plugin: T,
     version: Semver,
-    resolveFrom: FilePath,
+    resolveFrom: ProjectPath,
     range: ?SemverRange,
   |}> {
->>>>>>> ff6b7b4e
     let plugin = this.pluginCache.get(node.packageName);
     if (plugin) {
       return plugin;
