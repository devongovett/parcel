// @flow strict-local

import type {
  ASTGenerator,
  BuildMode,
  BundleGroup,
  Engines,
  EnvironmentContext,
  EnvMap,
  FileCreateInvalidation,
  FilePath,
  Glob,
  LogLevel,
  Meta,
  DependencySpecifier,
  PackageName,
  ReporterEvent,
  ServerOptions,
  SourceLocation,
  SourceType,
  Stats,
  Symbol,
  TargetSourceMapOptions,
  ConfigResult,
  OutputFormat,
  TargetDescriptor,
  HMROptions,
  QueryParameters,
  DetailedReportOptions,
  DevDepOptions,
} from '@parcel/types';
import type {SharedReference} from '@parcel/workers';
import type {FileSystem} from '@parcel/fs';
import type {Cache} from '@parcel/cache';
import type {PackageManager} from '@parcel/package-manager';

export type ParcelPluginNode = {|
  packageName: PackageName,
  resolveFrom: FilePath,
  keyPath?: string,
|};

export type PureParcelConfigPipeline = $ReadOnlyArray<ParcelPluginNode>;
export type ExtendableParcelConfigPipeline = $ReadOnlyArray<
  ParcelPluginNode | '...',
>;

export type ProcessedParcelConfig = {|
  extends?: PackageName | FilePath | Array<PackageName | FilePath>,
  resolvers?: PureParcelConfigPipeline,
  transformers?: {[Glob]: ExtendableParcelConfigPipeline, ...},
  bundler: ?ParcelPluginNode,
  namers?: PureParcelConfigPipeline,
  runtimes?: PureParcelConfigPipeline,
  packagers?: {[Glob]: ParcelPluginNode, ...},
  optimizers?: {[Glob]: ExtendableParcelConfigPipeline, ...},
  reporters?: PureParcelConfigPipeline,
  validators?: {[Glob]: ExtendableParcelConfigPipeline, ...},
  filePath: FilePath,
  resolveFrom?: FilePath,
|};

export type Environment = {|
  id: string,
  context: EnvironmentContext,
  engines: Engines,
  includeNodeModules:
    | boolean
    | Array<PackageName>
    | {[PackageName]: boolean, ...},
  outputFormat: OutputFormat,
  sourceType: SourceType,
  isLibrary: boolean,
  shouldOptimize: boolean,
  shouldScopeHoist: boolean,
  sourceMap: ?TargetSourceMapOptions,
  loc: ?SourceLocation,
|};

export type Target = {|
  distEntry?: ?FilePath,
  distDir: FilePath,
  env: Environment,
  name: string,
  publicUrl: string,
  loc?: ?SourceLocation,
  pipeline?: string,
  source?: FilePath | Array<FilePath>,
|};

export const SpecifierType = {
  esm: 0,
  commonjs: 1,
  url: 2,
  custom: 3,
};

export const Priority = {
  sync: 0,
  parallel: 1,
  lazy: 2,
};

export type Dependency = {|
  id: string,
  specifier: DependencySpecifier,
  specifierType: $Values<typeof SpecifierType>,
  priority: $Values<typeof Priority>,
  needsStableName: boolean,
  bundleBehavior: ?$Values<typeof BundleBehavior>,
  isEntry: boolean,
  isOptional: boolean,
  loc: ?SourceLocation,
  env: Environment,
  meta: Meta,
  target: ?Target,
  sourceAssetId: ?string,
  sourcePath: ?string,
  sourceAssetType?: ?string,
  resolveFrom: ?string,
  symbols: ?Map<
    Symbol,
    {|local: Symbol, loc: ?SourceLocation, isWeak: boolean, meta?: ?Meta|},
  >,
  pipeline?: ?string,
|};

export const BundleBehavior = {
  inline: 0,
  isolated: 1,
};

export const BundleBehaviorNames: Array<
  $Keys<typeof BundleBehavior>,
> = Object.keys(BundleBehavior);

export type Asset = {|
  id: ContentKey,
  committed: boolean,
  hash: ?string,
  filePath: FilePath,
  query: ?QueryParameters,
  type: string,
  dependencies: Map<string, Dependency>,
  bundleBehavior: ?$Values<typeof BundleBehavior>,
  isBundleSplittable: boolean,
  isSource: boolean,
  env: Environment,
  meta: Meta,
  stats: Stats,
  contentKey: ?string,
  mapKey: ?string,
  outputHash: ?string,
  pipeline: ?string,
  astKey: ?string,
  astGenerator: ?ASTGenerator,
  symbols: ?Map<Symbol, {|local: Symbol, loc: ?SourceLocation, meta?: ?Meta|}>,
  sideEffects: boolean,
  uniqueKey: ?string,
  configPath?: FilePath,
  plugin: ?PackageName,
  configKeyPath?: string,
|};

export type FileInvalidation = {|
  type: 'file',
  filePath: FilePath,
|};

export type EnvInvalidation = {|
  type: 'env',
  key: string,
|};

export type OptionInvalidation = {|
  type: 'option',
  key: string,
|};

export type RequestInvalidation =
  | FileInvalidation
  | EnvInvalidation
  | OptionInvalidation;

export type DevDepRequest = {|
  specifier: DependencySpecifier,
  resolveFrom: FilePath,
  hash: string,
  invalidateOnFileCreate?: Array<FileCreateInvalidation>,
  invalidateOnFileChange?: Set<FilePath>,
  additionalInvalidations?: Array<{|
    specifier: DependencySpecifier,
    resolveFrom: FilePath,
  |}>,
|};

export type ParcelOptions = {|
  entries: Array<FilePath>,
  entryRoot: FilePath,
  config?: DependencySpecifier,
  defaultConfig?: DependencySpecifier,
  env: EnvMap,
  targets: ?(Array<string> | {+[string]: TargetDescriptor, ...}),

  shouldDisableCache: boolean,
  cacheDir: FilePath,
  mode: BuildMode,
  hmrOptions: ?HMROptions,
  shouldContentHash: boolean,
  serveOptions: ServerOptions | false,
  shouldBuildLazily: boolean,
  shouldAutoInstall: boolean,
  logLevel: LogLevel,
  projectRoot: FilePath,
  lockFile: ?FilePath,
  shouldProfile: boolean,
  shouldPatchConsole: boolean,
  detailedReport?: ?DetailedReportOptions,

  inputFS: FileSystem,
  outputFS: FileSystem,
  cache: Cache,
  packageManager: PackageManager,
  additionalReporters: Array<{|
    packageName: DependencySpecifier,
    resolveFrom: FilePath,
  |}>,

  instanceId: string,

  +defaultTargetOptions: {|
    +shouldOptimize: boolean,
    +shouldScopeHoist: boolean,
    +sourceMaps: boolean,
    +publicUrl: string,
    +distDir?: FilePath,
    +engines?: Engines,
  |},
|};

// forcing NodeId to be opaque as it should only be created once
export opaque type NodeId = number;
export function toNodeId(x: number): NodeId {
  return x;
}
export function fromNodeId(x: NodeId): number {
  return x;
}

export type ContentKey = string;

export type Edge<TEdgeType: string | null> = {|
  from: NodeId,
  to: NodeId,
  type: TEdgeType,
|};

export interface Node {
  id: ContentKey;
  +type: string;
  // $FlowFixMe
  value: any;
}

export type AssetNode = {|
  id: ContentKey,
  +type: 'asset',
  value: Asset,
  usedSymbols: Set<Symbol>,
  hasDeferred?: boolean,
  usedSymbolsDownDirty: boolean,
  usedSymbolsUpDirty: boolean,
  requested?: boolean,
|};

export type DependencyNode = {|
  id: ContentKey,
  type: 'dependency',
  value: Dependency,
  complete?: boolean,
  correspondingRequest?: string,
  deferred: boolean,
  /** dependency was deferred (= no used symbols (in immediate parents) & side-effect free) */
  hasDeferred?: boolean,
  usedSymbolsDown: Set<Symbol>,
  usedSymbolsUp: Set<Symbol>,
  usedSymbolsDownDirty: boolean,
  /** for the "up" pass, the parent asset needs to be updated */
  usedSymbolsUpDirtyUp: boolean,
  /** for the "up" pass, the dependency resolution asset needs to be updated */
  usedSymbolsUpDirtyDown: boolean,
  /** dependency was excluded (= no used symbols (globally) & side-effect free) */
  excluded: boolean,
|};

export type RootNode = {|id: ContentKey, +type: 'root', value: string | null|};

export type AssetRequestInput = {|
  name?: string, // AssetGraph name, needed so that different graphs can isolated requests since the results are not stored
  filePath: FilePath,
  env: Environment,
  isSource?: boolean,
  canDefer?: boolean,
  sideEffects?: boolean,
  code?: string,
  pipeline?: ?string,
  optionsRef: SharedReference,
  isURL?: boolean,
  query?: ?QueryParameters,
|};

export type AssetRequestResult = Array<Asset>;
// Asset group nodes are essentially used as placeholders for the results of an asset request
export type AssetGroup = $Rest<
  AssetRequestInput,
  {|optionsRef: SharedReference|},
>;
export type AssetGroupNode = {|
  id: ContentKey,
  +type: 'asset_group',
  value: AssetGroup,
  correspondingRequest?: string,
  /** this node was deferred (= no used symbols (in immediate parents) & side-effect free) */
  deferred?: boolean,
  hasDeferred?: boolean,
  usedSymbolsDownDirty: boolean,
|};

export type TransformationRequest = {|
  ...AssetGroup,
  invalidations: Array<RequestInvalidation>,
  invalidateReason: number,
  devDeps: Map<PackageName, string>,
  invalidDevDeps: Array<{|
    specifier: DependencySpecifier,
    resolveFrom: FilePath,
  |}>,
|};

export type DepPathRequestNode = {|
  id: ContentKey,
  +type: 'dep_path_request',
  value: Dependency,
|};

export type AssetRequestNode = {|
  id: ContentKey,
  +type: 'asset_request',
  value: AssetRequestInput,
|};

export type EntrySpecifierNode = {|
  id: ContentKey,
  +type: 'entry_specifier',
  value: DependencySpecifier,
  correspondingRequest?: string,
|};

export type Entry = {|
  filePath: FilePath,
  packagePath: FilePath,
  target?: string,
|};

export type EntryFileNode = {|
  id: ContentKey,
  +type: 'entry_file',
  value: Entry,
  correspondingRequest?: string,
|};

export type AssetGraphNode =
  | AssetGroupNode
  | AssetNode
  | DependencyNode
  | EntrySpecifierNode
  | EntryFileNode
  | RootNode;

export type BundleGraphNode =
  | AssetNode
  | DependencyNode
  | EntrySpecifierNode
  | EntryFileNode
  | RootNode
  | BundleGroupNode
  | BundleNode;

export type Config = {|
  id: string,
  isSource: boolean,
  searchPath: FilePath,
  env: Environment,
  cacheKey: ?string,
  result: ConfigResult,
  invalidateOnFileChange: Set<FilePath>,
  invalidateOnFileCreate: Array<FileCreateInvalidation>,
  invalidateOnEnvChange: Set<string>,
  invalidateOnOptionChange: Set<string>,
  devDeps: Array<DevDepOptions>,
  invalidateOnStartup: boolean,
|};

export type EntryRequest = {|
  specifier: DependencySpecifier,
  result?: FilePath,
|};

export type EntryRequestNode = {|
  id: ContentKey,
  +type: 'entry_request',
  value: string,
|};

export type TargetRequestNode = {|
  id: ContentKey,
  +type: 'target_request',
  value: FilePath,
|};

export type CacheEntry = {|
  filePath: FilePath,
  env: Environment,
  hash: string,
  assets: Array<Asset>,
  // Initial assets, pre-post processing
  initialAssets: ?Array<Asset>,
|};

export type Bundle = {|
  id: ContentKey,
  publicId: ?string,
  hashReference: string,
  type: string,
  env: Environment,
  entryAssetIds: Array<ContentKey>,
  mainEntryId: ?ContentKey,
<<<<<<< HEAD
  isEntry: ?boolean,
  bundleBehavior: ?$Values<typeof BundleBehavior>,
=======
  needsStableName: ?boolean,
  isInline: ?boolean,
>>>>>>> 41a9a11a
  isSplittable: ?boolean,
  isPlaceholder?: boolean,
  target: Target,
  name: ?string,
  displayName: ?string,
  pipeline: ?string,
|};

export type BundleNode = {|
  id: ContentKey,
  +type: 'bundle',
  value: Bundle,
|};

export type BundleGroupNode = {|
  id: ContentKey,
  +type: 'bundle_group',
  value: BundleGroup,
|};

export type PackagedBundleInfo = {|
  filePath: FilePath,
  stats: Stats,
|};

export type TransformationOpts = {|
  request: AssetGroup,
  optionsRef: SharedReference,
  configCachePath: string,
|};

export type ValidationOpts = {|
  requests: AssetGroup[],
  optionsRef: SharedReference,
  configCachePath: string,
|};

export type ReportFn = (event: ReporterEvent) => void;<|MERGE_RESOLUTION|>--- conflicted
+++ resolved
@@ -435,13 +435,8 @@
   env: Environment,
   entryAssetIds: Array<ContentKey>,
   mainEntryId: ?ContentKey,
-<<<<<<< HEAD
-  isEntry: ?boolean,
+  needsStableName: ?boolean,
   bundleBehavior: ?$Values<typeof BundleBehavior>,
-=======
-  needsStableName: ?boolean,
-  isInline: ?boolean,
->>>>>>> 41a9a11a
   isSplittable: ?boolean,
   isPlaceholder?: boolean,
   target: Target,
