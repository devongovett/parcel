// @flow strict-local

import type {ContentKey} from '@parcel/graph';
import type {
  BuildMode,
  Engines,
  EnvMap,
  FilePath,
  Glob,
  LogLevel,
  DependencySpecifier,
  PackageName,
  ReporterEvent,
  SemverRange,
  ServerOptions,
  Stats,
  ConfigResult,
  OutputFormat,
  TargetDescriptor,
  HMROptions,
  DetailedReportOptions,
} from '@parcel/types';
import type {SharedReference} from '@parcel/workers';
import type {FileSystem} from '@parcel/fs';
import type {Cache} from '@parcel/cache';
import type {PackageManager} from '@parcel/package-manager';
import type {ProjectPath} from './projectPath';
<<<<<<< HEAD
import type {
  ParcelDb,
  EnvironmentAddr,
  AssetAddr,
  DependencyAddr,
  TargetAddr,
} from '@parcel/rust';
=======
import type {EventType} from '@parcel/watcher';
>>>>>>> cf5e1293

export type ParcelPluginNode = {|
  packageName: PackageName,
  resolveFrom: ProjectPath,
  keyPath?: string,
|};

export type PureParcelConfigPipeline = $ReadOnlyArray<ParcelPluginNode>;
export type ExtendableParcelConfigPipeline = $ReadOnlyArray<
  ParcelPluginNode | '...',
>;

export type ProcessedParcelConfig = {|
  resolvers?: PureParcelConfigPipeline,
  transformers?: {[Glob]: ExtendableParcelConfigPipeline, ...},
  bundler: ?ParcelPluginNode,
  namers?: PureParcelConfigPipeline,
  runtimes?: PureParcelConfigPipeline,
  packagers?: {[Glob]: ParcelPluginNode, ...},
  optimizers?: {[Glob]: ExtendableParcelConfigPipeline, ...},
  compressors?: {[Glob]: ExtendableParcelConfigPipeline, ...},
  reporters?: PureParcelConfigPipeline,
  validators?: {[Glob]: ExtendableParcelConfigPipeline, ...},
  filePath: ProjectPath,
  resolveFrom?: ProjectPath,
|};

// export type Environment = {|
//   id: string,
//   context: EnvironmentContext,
//   engines: Engines,
//   includeNodeModules:
//     | boolean
//     | Array<PackageName>
//     | {[PackageName]: boolean, ...},
//   outputFormat: OutputFormat,
//   sourceType: SourceType,
//   isLibrary: boolean,
//   shouldOptimize: boolean,
//   shouldScopeHoist: boolean,
//   sourceMap: ?TargetSourceMapOptions,
//   loc: ?InternalSourceLocation,
// |};

export interface InternalSourceLocation {
  +filePath: ProjectPath;
  /** inclusive */
  +start: Location;
  /** exclusive */
  +end: Location;
}

interface Location {
  +line: number;
  +column: number;
}

export type TargetValue = {|
  distEntry?: ?FilePath,
  distDir: ProjectPath,
  env: EnvironmentAddr,
  name: string,
  publicUrl: string,
  loc?: ?InternalSourceLocation,
  pipeline?: string,
  source?: FilePath | Array<FilePath>,
|};

export const SpecifierType = {
  esm: 0,
  commonjs: 1,
  url: 2,
  custom: 3,
};

export const Priority = {
  sync: 0,
  parallel: 1,
  lazy: 2,
};

// Must match package_json.rs in node-resolver-rs.
export const ExportsCondition = {
  import: 1 << 0,
  require: 1 << 1,
  module: 1 << 2,
  style: 1 << 12,
  sass: 1 << 13,
  less: 1 << 14,
  stylus: 1 << 15,
};

// export type Dependency = {|
//   id: string,
//   specifier: DependencySpecifier,
//   specifierType: $Values<typeof SpecifierType>,
//   priority: $Values<typeof Priority>,
//   needsStableName: boolean,
//   bundleBehavior: ?$Values<typeof BundleBehavior>,
//   isEntry: boolean,
//   isOptional: boolean,
//   loc: ?InternalSourceLocation,
//   env: Environment,
//   packageConditions?: number,
//   customPackageConditions?: Array<string>,
//   meta: Meta,
//   resolverMeta?: ?Meta,
//   target: ?Target,
//   sourceAssetId: ?string,
//   sourcePath: ?ProjectPath,
//   sourceAssetType?: ?string,
//   resolveFrom: ?ProjectPath,
//   range: ?SemverRange,
//   symbols: ?Map<
//     Symbol,
//     {|
//       local: Symbol,
//       loc: ?InternalSourceLocation,
//       isWeak: boolean,
//       meta?: ?Meta,
//     |},
//   >,
//   pipeline?: ?string,
// |};

export const BundleBehavior = {
  inline: 0,
  isolated: 1,
};

export const BundleBehaviorNames: Array<$Keys<typeof BundleBehavior>> =
  Object.keys(BundleBehavior);

// export type Asset = {|
//   id: string,
//   committed: boolean,
//   hash: ?string,
//   filePath: ProjectPath,
//   query: ?string,
//   type: string,
//   dependencies: Map<string, DependencyAddr>,
//   bundleBehavior: ?$Values<typeof BundleBehavior>,
//   isBundleSplittable: boolean,
//   isSource: boolean,
//   env: EnvironmentAddr,
//   meta: Meta,
//   stats: Stats,
//   contentKey: ?string,
//   mapKey: ?string,
//   outputHash: ?string,
//   pipeline: ?string,
//   astKey: ?string,
//   astGenerator: ?ASTGenerator,
//   symbols: ?Map<
//     Symbol,
//     {|local: Symbol, loc: ?InternalSourceLocation, meta?: ?Meta|},
//   >,
//   sideEffects: boolean,
//   uniqueKey: ?string,
//   configPath?: ProjectPath,
//   plugin: ?PackageName,
//   configKeyPath?: string,
//   isLargeBlob?: boolean,
// |};

export type InternalGlob = ProjectPath;

export type InternalFile = {|
  +filePath: ProjectPath,
  +hash?: string,
|};

export type FileInvalidation = {|
  type: 'file',
  filePath: ProjectPath,
|};

export type EnvInvalidation = {|
  type: 'env',
  key: string,
|};

export type OptionInvalidation = {|
  type: 'option',
  key: string,
|};

export type RequestInvalidation =
  | FileInvalidation
  | EnvInvalidation
  | OptionInvalidation;

export type InternalFileInvalidation = {|
  filePath: ProjectPath,
|};

export type InternalGlobInvalidation = {|
  glob: InternalGlob,
|};

export type InternalFileAboveInvalidation = {|
  fileName: string,
  aboveFilePath: ProjectPath,
|};

export type InternalFileCreateInvalidation =
  | InternalFileInvalidation
  | InternalGlobInvalidation
  | InternalFileAboveInvalidation;

export type DevDepRequest = {|
  specifier: DependencySpecifier,
  resolveFrom: ProjectPath,
  hash: string,
  invalidateOnFileCreate?: Array<InternalFileCreateInvalidation>,
  invalidateOnFileChange?: Set<ProjectPath>,
  invalidateOnStartup?: boolean,
  additionalInvalidations?: Array<{|
    specifier: DependencySpecifier,
    resolveFrom: ProjectPath,
    range?: ?SemverRange,
  |}>,
|};

export type ParcelOptions = {|
  entries: Array<ProjectPath>,
  config?: DependencySpecifier,
  defaultConfig?: DependencySpecifier,
  env: EnvMap,
  targets: ?(Array<string> | {+[string]: TargetDescriptor, ...}),

  shouldDisableCache: boolean,
  cacheDir: FilePath,
  watchDir: FilePath,
  mode: BuildMode,
  hmrOptions: ?HMROptions,
  shouldContentHash: boolean,
  serveOptions: ServerOptions | false,
  shouldBuildLazily: boolean,
  lazyIncludes: RegExp[],
  lazyExcludes: RegExp[],
  shouldBundleIncrementally: boolean,
  shouldAutoInstall: boolean,
  logLevel: LogLevel,
  projectRoot: FilePath,
  shouldProfile: boolean,
  shouldTrace: boolean,
  shouldPatchConsole: boolean,
  detailedReport?: ?DetailedReportOptions,
  unstableFileInvalidations?: Array<{|
    path: FilePath,
    type: EventType,
  |}>,

  inputFS: FileSystem,
  outputFS: FileSystem,
  cache: Cache,
  packageManager: PackageManager,
  db: ParcelDb,
  additionalReporters: Array<{|
    packageName: DependencySpecifier,
    resolveFrom: ProjectPath,
  |}>,

  instanceId: string,

  +defaultTargetOptions: {|
    +shouldOptimize: boolean,
    +shouldScopeHoist?: boolean,
    +sourceMaps: boolean,
    +publicUrl: string,
    +distDir?: ProjectPath,
    +engines?: Engines,
    +outputFormat?: OutputFormat,
    +isLibrary?: boolean,
  |},
|};

export type AssetNode = {|
  id: ContentKey,
  +type: 'asset',
  value: AssetAddr,
  usedSymbols: Set<number>,
  hasDeferred?: boolean,
  usedSymbolsDownDirty: boolean,
  usedSymbolsUpDirty: boolean,
  requested?: boolean,
|};

export type DependencyNode = {|
  id: ContentKey,
  type: 'dependency',
  value: DependencyAddr,
  complete?: boolean,
  correspondingRequest?: string,
  deferred: boolean,
  /** dependency was deferred (= no used symbols (in immediate parents) & side-effect free) */
  hasDeferred?: boolean,
  usedSymbolsDown: Set<number>,
  /**
   * a requested symbol -> either
   *  - if ambiguous (e.g. dependency to asset group with both CSS modules and JS asset): undefined
   *  - if external: null
   *  - the asset it resolved to, and the potentially renamed export name
   */
  usedSymbolsUp: Map<
    number,
    {|asset: ContentKey, symbol: ?number|} | void | null,
  >,
  /*
   * For the "down" pass, the resolutionAsset needs to be updated.
   * This is set when the AssetGraphBuilder adds/removes/updates nodes.
   */
  usedSymbolsDownDirty: boolean,
  /**
   * In the down pass, `usedSymbolsDown` changed. This needs to be propagated to the resolutionAsset
   * in the up pass.
   */
  usedSymbolsUpDirtyDown: boolean,
  /**
   * In the up pass, `usedSymbolsUp` changed. This needs to be propagated to the sourceAsset in the
   * up pass.
   */
  usedSymbolsUpDirtyUp: boolean,
  /** dependency was excluded (= no used symbols (globally) & side-effect free) */
  excluded: boolean,
|};

export type RootNode = {|id: ContentKey, +type: 'root', value: string | null|};

export type AssetRequestInput = {|
  name?: string, // AssetGraph name, needed so that different graphs can isolated requests since the results are not stored
  filePath: ProjectPath,
  env: EnvironmentAddr,
  isSource?: boolean,
  canDefer?: boolean,
  sideEffects?: boolean,
  code?: string,
  pipeline?: ?string,
  optionsRef: SharedReference,
  isURL?: boolean,
  query?: ?string,
  isSingleChangeRebuild?: boolean,
|};

export type AssetRequestResult = Array<{|
  asset: AssetAddr,
  dependencies: Array<DependencyAddr>,
|}>;
// Asset group nodes are essentially used as placeholders for the results of an asset request
export type AssetGroup = $Rest<
  AssetRequestInput,
  {|optionsRef: SharedReference|},
>;
export type AssetGroupNode = {|
  id: ContentKey,
  +type: 'asset_group',
  value: AssetGroup,
  correspondingRequest?: ContentKey,
  /** this node was deferred (= no used symbols (in immediate parents) & side-effect free) */
  deferred?: boolean,
  hasDeferred?: boolean,
  usedSymbolsDownDirty: boolean,
|};

export type TransformationRequest = {|
  ...AssetGroup,
  // invalidations: Array<RequestInvalidation>,
  invalidateReason: number,
  devDeps: Map<PackageName, string>,
  invalidDevDeps: Array<{|
    specifier: DependencySpecifier,
    resolveFrom: ProjectPath,
  |}>,
|};

export type DepPathRequestNode = {|
  id: ContentKey,
  +type: 'dep_path_request',
  value: DependencyAddr,
|};

export type AssetRequestNode = {|
  id: ContentKey,
  +type: 'asset_request',
  value: AssetRequestInput,
|};

export type EntrySpecifierNode = {|
  id: ContentKey,
  +type: 'entry_specifier',
  value: ProjectPath,
  correspondingRequest?: ContentKey,
|};

export type Entry = {|
  filePath: ProjectPath,
  packagePath: ProjectPath,
  target?: string,
  loc?: ?InternalSourceLocation,
|};

export type EntryFileNode = {|
  id: ContentKey,
  +type: 'entry_file',
  value: Entry,
  correspondingRequest?: string,
|};

export type AssetGraphNode =
  | AssetGroupNode
  | AssetNode
  | DependencyNode
  | EntrySpecifierNode
  | EntryFileNode
  | RootNode;

export type BundleGraphNode =
  | AssetNode
  | DependencyNode
  | EntrySpecifierNode
  | EntryFileNode
  | RootNode
  | BundleGroupNode
  | BundleNode;

export type InternalDevDepOptions = {|
  specifier: DependencySpecifier,
  resolveFrom: ProjectPath,
  range?: ?SemverRange,
  additionalInvalidations?: Array<{|
    specifier: DependencySpecifier,
    resolveFrom: ProjectPath,
    range?: ?SemverRange,
  |}>,
|};

export type Config = {|
  id: string,
  isSource: boolean,
  searchPath: ProjectPath,
  env: EnvironmentAddr,
  cacheKey: ?string,
  result: ConfigResult,
  invalidateOnFileChange: Set<ProjectPath>,
  invalidateOnFileCreate: Array<InternalFileCreateInvalidation>,
  invalidateOnEnvChange: Set<string>,
  invalidateOnOptionChange: Set<string>,
  devDeps: Array<InternalDevDepOptions>,
  invalidateOnStartup: boolean,
  invalidateOnBuild: boolean,
|};

export type EntryRequest = {|
  specifier: DependencySpecifier,
  result?: ProjectPath,
|};

export type EntryRequestNode = {|
  id: ContentKey,
  +type: 'entry_request',
  value: string,
|};

export type TargetRequestNode = {|
  id: ContentKey,
  +type: 'target_request',
  value: ProjectPath,
|};

export type CacheEntry = {|
  filePath: ProjectPath,
  env: EnvironmentAddr,
  hash: string,
  assets: Array<AssetAddr>,
  // Initial assets, pre-post processing
  initialAssets: ?Array<AssetAddr>,
|};

export type Bundle = {|
  id: string,
  publicId: ?string,
  hashReference: string,
  type: string,
  env: EnvironmentAddr,
  entryAssetIds: Array<ContentKey>,
  mainEntryId: ?ContentKey,
  needsStableName: ?boolean,
  bundleBehavior: ?$Values<typeof BundleBehavior>,
  isSplittable: ?boolean,
  isPlaceholder?: boolean,
  target: TargetAddr,
  name: ?string,
  displayName: ?string,
  pipeline: ?string,
  manualSharedBundle?: ?string,
|};

export type BundleNode = {|
  id: ContentKey,
  +type: 'bundle',
  value: Bundle,
|};

export type BundleGroup = {|
  target: TargetAddr,
  entryAssetId: number,
|};

export type BundleGroupNode = {|
  id: ContentKey,
  +type: 'bundle_group',
  value: BundleGroup,
|};

export type PackagedBundleInfo = {|
  filePath: ProjectPath,
  type: string,
  stats: Stats,
|};

export type TransformationOpts = {|
  request: AssetGroup,
  optionsRef: SharedReference,
  configCachePath: string,
|};

export type ValidationOpts = {|
  requests: AssetGroup[],
  optionsRef: SharedReference,
  configCachePath: string,
|};

export type ReportFn = (event: ReporterEvent) => void | Promise<void>;<|MERGE_RESOLUTION|>--- conflicted
+++ resolved
@@ -25,17 +25,14 @@
 import type {Cache} from '@parcel/cache';
 import type {PackageManager} from '@parcel/package-manager';
 import type {ProjectPath} from './projectPath';
-<<<<<<< HEAD
 import type {
+  EventType,
   ParcelDb,
   EnvironmentAddr,
   AssetAddr,
   DependencyAddr,
   TargetAddr,
 } from '@parcel/rust';
-=======
-import type {EventType} from '@parcel/watcher';
->>>>>>> cf5e1293
 
 export type ParcelPluginNode = {|
   packageName: PackageName,
