// @flow
import {fromNodeId, toNodeId} from './types';
import type {NodeId} from './types';
import {digraph} from 'graphviz';
import {spawn} from 'child_process';
<<<<<<< HEAD
import type {NullEdgeType} from './Graph';
=======
import type {NullEdgeType, AllEdgeTypes} from './Graph';
>>>>>>> a18022e7

/**
 * Each node is represented with 2 4-byte chunks:
 * The first 4 bytes are the hash of the node's first incoming edge.
 * The second 4 bytes are the hash of the node's first outgoing edge.
 *
 * struct Node {
 *   int firstIn;
 *   int firstOut;
 * }
 *
 * ┌─────────────────────────┐
 * │        NODE_SIZE        │
 * ├────────────┬────────────┤
 * │  FIRST_IN  │ FIRST_OUT  │
 * └────────────┴────────────┘
 */
export const NODE_SIZE = 2;
/**
 * Each edge is represented with 5 4-byte chunks:
 * The first 4 bytes are the edge type.
 * The second 4 bytes are the id of the 'from' node.
 * The third 4 bytes are the id of the 'to' node.
 * The fourth 4 bytes are the hash of the 'to' node's incoming edge.
 * The fifth 4 bytes are the hash of the 'from' node's outgoing edge.
 *
 * struct Edge {
 *   int type;
 *   int from;
 *   int to;
 *   int nextIn;
 *   int nextOut
 * }
 *
 * ┌────────────────────────────────────────────────────────────────┐
 * │                           EDGE_SIZE                            │
 * ├────────────┬────────────┬────────────┬────────────┬────────────┤
 * │    TYPE    │    FROM    │     TO     │  NEXT_IN   │  NEXT_OUT  │
 * └────────────┴────────────┴────────────┴────────────┴────────────┘
 */
export const EDGE_SIZE = 5;

/** The offset to `EDGE_SIZE` at which the edge type is stored. */
const TYPE: 0 = 0;
/** The offset to `EDGE_SIZE` at which the 'from' node id is stored. */
const FROM: 1 = 1;
/** The offset to `EDGE_SIZE` at which the 'to' node id is stored. */
const TO: 2 = 2;
/** The offset to `EDGE_SIZE` at which the hash of the 'to' node's incoming edge is stored. */
const NEXT_IN: 3 = 3;
/** The offset to `EDGE_SIZE` at which the hash of the 'from' node's incoming edge is stored. */
const NEXT_OUT: 4 = 4;

/** The offset to `NODE_SIZE` at which the hash of the first incoming edge is stored. */
const FIRST_IN: 0 = 0;
/** The offset to `NODE_SIZE` at which the hash of the first outgoing edge is stored. */
const FIRST_OUT: 1 = 1;

export const ALL_EDGE_TYPES: AllEdgeTypes = '@@all_edge_types';

type EfficientGraphOpts = {|
  nodes: Uint32Array,
  edges: Uint32Array,
  numNodes: number,
  numEdges: number,
|};

type EdgeAttr =
  | typeof TYPE
  | typeof FROM
  | typeof TO
  | typeof NEXT_IN
  | typeof NEXT_OUT;

type Edge<TEdgeType> = {|
  from: NodeId,
  to: NodeId,
  type: TEdgeType,
|};

type NodeAttr = typeof FIRST_IN | typeof FIRST_OUT;

opaque type EdgeHash = number;
/** Get the hash of the edge at the given index in the edges array. */
const edgeAt = (index: number): EdgeHash => index - (index % EDGE_SIZE) + 1;
/** Get the index in the edges array of the given edge. */
const indexOfEdge = (hash: EdgeHash) => Math.max(0, hash - 1);

opaque type EdgeType = number;
/** remove these for now in favor of preventing 0 edge types in Graph */
/** `1` is added to the type to allow a type value of `0`. */
// const fromEdgeType = (type: EdgeType): number => type + 1;
// const toEdgeType = (id: number) => Math.max(0, id - 1);

<<<<<<< HEAD
=======
/** Get the id of the node at the given index in the nodes array. */
const nodeAt = (index: number): NodeId =>
  toNodeId((index - (index % NODE_SIZE)) / NODE_SIZE);
/** Get the index in the nodes array of the given node. */
const indexOfNode = (id: NodeId): number => fromNodeId(id) * NODE_SIZE;

>>>>>>> a18022e7
export default class EfficientGraph<TEdgeType: number = 1> {
  /** An array of nodes, which each node occupying `NODE_SIZE` adjacent indices. */
  nodes: Uint32Array;
  /** An array of edges, which each edge occupying `EDGE_SIZE` adjacent indices. */
  edges: Uint32Array;
  /** The count of the number of nodes in the graph. */
  numNodes: number;
  /** The count of the number of edges in the graph. */
  numEdges: number;

  constructor(nodeCapacity: number = 128, edgeCapacity: number = 256) {
    // Allocate two TypedArrays, one for nodes, and one for edges.
    // These are created with reasonable initial sizes,
    // but will be resized as necessary.
    this.nodes = new Uint32Array(nodeCapacity * NODE_SIZE);
    this.edges = new Uint32Array(edgeCapacity * EDGE_SIZE);
    this.numNodes = 0;
    this.numEdges = 0;
  }

  /**
   * Create a new `EfficientGraph` from the given options.
   *
   * The options should match the format returned by the `serialize` method.
   */
  static deserialize(opts: EfficientGraphOpts): EfficientGraph<TEdgeType> {
    let res = Object.create(EfficientGraph.prototype);
    res.nodes = opts.nodes;
    res.edges = opts.edges;
    res.numNodes = opts.numNodes;
    res.numEdges = opts.numEdges;
    return res;
  }

  /**
   * Returns a JSON-serializable object of the nodes and edges in the graph.
   */
  serialize(): EfficientGraphOpts {
    return {
      nodes: this.nodes,
      edges: this.edges,
      numNodes: this.numNodes,
      numEdges: this.numEdges,
    };
  }

  /**
   * Resize the internal nodes array.
   *
   * This is used in `addNode` when the `numNodes` meets or exceeds
   * the allocated size of the `nodes` array.
   */
  resizeNodes(size: number) {
    let nodes = this.nodes;
    // Allocate the required space for a `nodes` array of the given `size`.
    this.nodes = new Uint32Array(size * NODE_SIZE);
    // Copy the existing nodes into the new array.
    this.nodes.set(nodes);
  }

  /**
   * Resize the internal edges array.
   *
   * This is used in `addEdge` when the `numEdges` meets or exceeds
   * the allocated size of the `edges` array.
   */
  resizeEdges(size: number) {
    /** The edge list to be copied to the resized list. */
    let edges = this.edges;
    // Allocate the required space for an `edges` array of the given `size`.
    this.edges = new Uint32Array(size * EDGE_SIZE);

    // For each node in the graph, copy the existing edges into the new array.
    for (
      /** The next node with edges to copy. */
      let from = 0;
      from < this.nodes.length;
      from += NODE_SIZE
    ) {
      /** The last edge copied. */
      let lastIndex = null;
      for (
        /** The next edge to be copied. */
        let hash = this.nodes[from + FIRST_OUT];
        hash;
        hash = edges[indexOfEdge(hash) + NEXT_OUT]
      ) {
        /** The node that the next outgoing edge connects to. */
        let to = edges[indexOfEdge(hash) + TO];
        /** The index at which to copy this edge. */
        let index = this.index(toNodeId(from), toNodeId(to));
        if (index === -1) {
          // Edge already copied?
          continue;
        }

        // Copy the details of the edge into the new edge list.
        this.edges[index + TYPE] = edges[indexOfEdge(hash) + TYPE];
        this.edges[index + FROM] = from;
        this.edges[index + TO] = to;
        if (lastIndex != null) {
          // If this edge is not the first outgoing edge from the current node,
          // link this edge to the last outgoing edge copied.
          this.edges[lastIndex + NEXT_OUT] = edgeAt(index);
        } else {
          // If this edge is the first outgoing edge from the current node,
          // link this edge to the current node.
          this.nodes[from + FIRST_OUT] = edgeAt(index);
        }
        // Keep track of the last outgoing edge copied.
        lastIndex = index;
      }

      // Reset lastHash for use while copying incoming edges.
      lastIndex = undefined;
      for (
        /** The next incoming edge to be copied. */
        let hash = this.nodes[from + FIRST_IN];
        hash;
        hash = edges[indexOfEdge(hash) + NEXT_IN]
      ) {
        /** The node that the next incoming edge connects from. */
<<<<<<< HEAD
        let from = edges[hash - 1 + FROM];
        let type = edges[hash - 1 + TYPE];
=======
        let from = edges[indexOfEdge(hash) + FROM];
>>>>>>> a18022e7
        /** The index at which to copy this edge. */
        let index = this.hash(toNodeId(from), toNodeId(from), type);
        // If there is a hash collision,
        // scan the edges array for a space to copy the edge.
        while (this.edges[index + TYPE]) {
          if (
            this.edges[index + FROM] === from &&
            this.edges[index + TO] === from
          ) {
            break;
          } else {
            index = (index + EDGE_SIZE) % this.edges.length;
          }
        }

        // Copy the details of the edge into the new edge list.
        this.edges[index + TYPE] = edges[indexOfEdge(hash) + TYPE];
        this.edges[index + FROM] = from;
        this.edges[index + TO] = from;
        if (lastIndex != null) {
          // If this edge is not the first incoming edge to the current node,
          // link this edge to the last incoming edge copied.
          this.edges[lastIndex + NEXT_IN] = edgeAt(index);
        } else {
          // If this edge is the first incoming edge from the current node,
          // link this edge to the current node.
          this.nodes[from + FIRST_IN] = edgeAt(index);
        }

        // Keep track of the last edge copied.
        lastIndex = index;
      }
    }
  }

  /**
   * Adds a node to the graph.
   *
   * Returns the id of the added node.
   */
  addNode(): NodeId {
    let id = this.numNodes;
    this.numNodes++;
    // If we're in danger of overflowing the `nodes` array, resize it.
    if (this.numNodes >= this.nodes.length / NODE_SIZE) {
      // The size of `nodes` doubles every time we reach the current capacity.
      // This means in the worst case, we will have `O(n - 1)` _extra_
      // space allocated where `n` is a number nodes that is 1 more
      // than the previous capacity.
      this.resizeNodes((this.nodes.length / NODE_SIZE) * 2);
    }
    return toNodeId(id);
  }

  /**
   * Adds an edge to the graph.
   *
   * Returns a `true` if the edge was added,
   * or `false` if the edge already exists.
   */
  addEdge(
    from: NodeId,
    to: NodeId,
    type: TEdgeType | NullEdgeType = 1,
  ): boolean {
    // The percentage of utilization of the total capacity of `edges`.
    let load = this.numEdges / (this.edges.length / EDGE_SIZE);
    // If we're in danger of overflowing the `edges` array, resize it.
    if (load > 0.7) {
      // The size of `edges` doubles every time we reach the current capacity.
      // This means in the worst case, we will have `O(n - 1)` _extra_
      // space allocated where `n` is a number edges that is 1 more
      // than the previous capacity.
      this.resizeEdges((this.edges.length / EDGE_SIZE) * 2);
    }

    // We use the hash of the edge as the index for the edge.
    let index = this.index(from, to, type);

    if (index === -1) {
      // The edge is already in the graph; do nothing.
      return false;
    }

    this.numEdges++;

    // Each edge takes up `EDGE_SIZE` space in the `edges` array.
    // `[type, from, to, nextIncoming, nextOutgoing]`
    this.edges[index + TYPE] = type;
    this.edges[index + FROM] = fromNodeId(from);
    this.edges[index + TO] = fromNodeId(to);
    this.edges[index + NEXT_IN] = this.nodes[indexOfNode(to) + FIRST_IN];
    this.edges[index + NEXT_OUT] = this.nodes[indexOfNode(from) + FIRST_OUT];
    // We store the hash of this edge as the `to` node's incoming edge
    // and as the `from` node's outgoing edge.
    this.nodes[indexOfNode(to) + FIRST_IN] = edgeAt(index);
    this.nodes[indexOfNode(from) + FIRST_OUT] = edgeAt(index);
    return true;
  }

  /**
   * Get the index at which to add an edge connecting the `from` and `to` nodes.
   *
   * If an edge connecting `from` and `to` already exists, returns `-1`,
   * otherwise, returns the index at which the edge should be added.
   *
   */
<<<<<<< HEAD
  index(from: NodeId, to: NodeId, type: TEdgeType | NullEdgeType = 1): number {
    // The index is most often simply the hash of edge.
    let hash = indexOfEdge(this.hash(from, to, type));
    // we scan the `edges` array for the next empty slot after the `hash` offset.
    // We do this instead of simply using the `hash` as the index because
    // it is possible for multiple edges to have the same hash.
    while (this.edges[hash + TYPE]) {
=======
  index(
    from: NodeId,
    to: NodeId,
    type: AllEdgeTypes | TEdgeType | NullEdgeType = 1,
  ): number {
    let index = indexOfEdge(this.hash(from, to));
    // we scan the `edges` array for the next empty slot after the `index`.
    // We do this instead of simply using the `index` because it is possible
    // for multiple edges to have the same hash.
    while (this.edges[index + TYPE]) {
>>>>>>> a18022e7
      if (
        this.edges[index + FROM] === from &&
        this.edges[index + TO] === to &&
        // if type === ALL_EDGE_TYPES, return all edges
        (type === ALL_EDGE_TYPES || this.edges[index + TYPE] === type)
      ) {
        // If this edge is already in the graph, bail out.
        return -1;
      } else {
        // There is already an edge at `hash`,
        // so scan forward for the next open slot to use as the the `hash`.
        // Note that each 'slot' is of size `EDGE_SIZE`.
        // Also note that we handle overflow of `edges` by wrapping
        // back to the beginning of the `edges` array.
        index = (index + EDGE_SIZE) % this.edges.length;
      }
    }

    return index;
  }

  // Probably not the best way to do this
  // Doesn't work if you add multiple edges between the same nodes
  // ex:
  // graph.addEdge(1, 2, 2)
  // graph.addEdge(1, 2, 3)
  // graph.getAllEdges() only returns [{from: 1, to: 2, type: 2}]
  getAllEdges(): Array<Edge<TEdgeType | NullEdgeType>> {
    let edgeObjs = [];
    let i = 0;
    while (i < this.edges.length) {
      if (this.edges[i + TYPE]) {
        edgeObjs.push({
          from: toNodeId(this.edges[i + FROM]),
          to: toNodeId(this.edges[i + TO]),
          type: (this.edges[i + TYPE]: any),
        });
        i += EDGE_SIZE;
      }
      i++;
    }
    return edgeObjs;
  }

  /**
   * Check if the graph has an edge connecting the `from` and `to` nodes.
   */
  hasEdge(
    from: NodeId,
    to: NodeId,
    type: TEdgeType | NullEdgeType = 1,
  ): boolean {
    return this.index(from, to, type) === -1;
  }

  /**
   *
   */
  removeEdge(
    from: NodeId,
    to: NodeId,
    type: TEdgeType | NullEdgeType = 1,
  ): void {
    if (this.index(from, to, type) !== -1) {
      // The edge is not in the graph; do nothing.
      return;
    }

<<<<<<< HEAD
    let index = this.hash(from, to, type);
=======
    let index = indexOfEdge(this.hash(from, to /*, type*/));
>>>>>>> a18022e7

    // Remove outgoing ref to this edge from incoming node.
    let nextOut = this.edges[index + NEXT_OUT];
    let outIndex = indexOfEdge(this.nodes[indexOfNode(from) + FIRST_OUT]);
    if (outIndex === index) {
      this.nodes[indexOfNode(from) + FIRST_OUT] = nextOut;
    } else {
      let prevOut = outIndex;
      do {
        outIndex = indexOfEdge(this.edges[outIndex + NEXT_OUT]);
        if (outIndex === index) {
          this.edges[prevOut + NEXT_OUT] = nextOut;
          break;
        }
      } while (outIndex);
    }

    // Remove incoming ref to this edge from to outgoing node.
    let nextIn = this.edges[index + NEXT_IN];
    let inIndex = indexOfEdge(this.nodes[indexOfNode(to) + FIRST_IN]);
    if (inIndex === index) {
      this.nodes[indexOfNode(to) + FIRST_IN] = nextIn;
    } else {
      let prevIn = inIndex;
      do {
        inIndex = indexOfEdge(this.edges[inIndex + NEXT_IN]);
        if (inIndex === index) {
          this.edges[prevIn + NEXT_IN] = nextIn;
          break;
        }
      } while (inIndex);
    }

    // Free up this space in the edges list.
    this.edges[index + TYPE] = 0;
    this.edges[index + FROM] = 0;
    this.edges[index + TO] = 0;
    this.edges[index + NEXT_IN] = 0;
    this.edges[index + NEXT_OUT] = 0;

    this.numEdges--;
  }

  *getInboundEdgesByType(
    to: NodeId,
  ): Iterable<{|type: TEdgeType, from: NodeId|}> {
    for (
      let i = indexOfEdge(this.nodes[fromNodeId(to) + FIRST_IN]);
      i;
      i = indexOfEdge(this.edges[i + NEXT_IN])
    ) {
      yield {
        type: (this.edges[i + TYPE]: any),
        from: toNodeId(this.edges[i + FROM]),
      };
    }
  }

  *getOutboundEdgesByType(
    from: NodeId,
  ): Iterable<{|type: TEdgeType, to: NodeId|}> {
    for (
      let i = indexOfEdge(this.nodes[fromNodeId(from) + FIRST_OUT]);
      i;
      i = indexOfEdge(this.edges[i + NEXT_OUT])
    ) {
      yield {
        type: (this.edges[i + TYPE]: any),
        to: toNodeId(this.edges[i + TO]),
      };
    }
  }

  /**
   *
   */
  getEdges(
    from: NodeId,
    type:
      | AllEdgeTypes
      | TEdgeType
      | NullEdgeType
      | Array<TEdgeType | NullEdgeType> = 1,
  ): $ReadOnlySet<NodeId> {
    return new Set(this.getNodesConnectedFrom(from, type));
  }

  /**
   *
   */
  // getEdgesByType(from: NodeId): $ReadOnlyMap<number, $ReadOnlySet<NodeId>> {
  //   let typeMap = new Map();
  //   for (
  //     let i = this.nodes[indexOfNode(from) + FIRST_OUT];
  //     i;
  //     i = this.edges[indexOfEdge(i) + NEXT_OUT]
  //   ) {
  //     let type = this.edges[indexOfEdge(i) + TYPE];
  //     let nodeSet = typeMap.get(type) || new Set();
  //     nodeSet.add(toNodeId(i));
  //     typeMap.set(type, nodeSet);
  //   }
  //   return typeMap;
  // }
  /**
   * Get the list of nodes connected from this node.
   */
  *getNodesConnectedFrom(
    from: NodeId,
<<<<<<< HEAD
    type: TEdgeType | NullEdgeType | Array<TEdgeType | NullEdgeType> = 1,
  ): Iterable<NodeId> {
=======
    type:
      | AllEdgeTypes
      | TEdgeType
      | NullEdgeType
      | Array<TEdgeType | NullEdgeType> = 1,
  ): Iterator<NodeId> {
>>>>>>> a18022e7
    for (
      let i = indexOfEdge(this.nodes[indexOfNode(from) + FIRST_OUT]);
      i;
      i = indexOfEdge(this.edges[i + NEXT_OUT])
    ) {
      if (Array.isArray(type)) {
        for (let typeNum of type) {
          if (typeNum === ALL_EDGE_TYPES || this.edges[i + TYPE] === typeNum) {
            yield toNodeId(this.edges[i + TO]);
          }
        }
      } else {
        if (type === ALL_EDGE_TYPES || this.edges[i + TYPE] === type) {
          yield toNodeId(this.edges[i + TO]);
        }
      }
    }
  }

  /**
   * Get the list of nodes connected to this node.
   */
  *getNodesConnectedTo(
    to: NodeId,
<<<<<<< HEAD
    type: TEdgeType | NullEdgeType | Array<TEdgeType | NullEdgeType> = 1,
  ): Iterable<NodeId> {
=======
    type:
      | AllEdgeTypes
      | TEdgeType
      | NullEdgeType
      | Array<TEdgeType | NullEdgeType> = 1,
  ): Iterator<NodeId> {
>>>>>>> a18022e7
    for (
      let i = indexOfEdge(this.nodes[indexOfNode(to) + FIRST_IN]);
      i;
      i = indexOfEdge(this.edges[i + NEXT_IN])
    ) {
      if (Array.isArray(type)) {
        for (let typeNum of type) {
          if (typeNum === ALL_EDGE_TYPES || this.edges[i + TYPE] === typeNum) {
            yield toNodeId(this.edges[i + FROM]);
          }
        }
      } else {
        if (type === ALL_EDGE_TYPES || this.edges[i + TYPE] === type) {
          yield toNodeId(this.edges[i + FROM]);
        }
      }
    }
  }

  /**
   * Create a hash of the edge connecting the `from` and `to` nodes.
   *
   * This hash is used to index the edge in the `edges` array.
   *
   */
<<<<<<< HEAD
  hash(from: NodeId, to: NodeId, type: TEdgeType | NullEdgeType = 1): number {
=======
  hash(from: NodeId, to: NodeId): EdgeHash {
>>>>>>> a18022e7
    return (
      1 + // 1 is added to every hash to guarantee a truthy result.
      Math.abs(
        // TODO: Look more into how this hash function works
        ((type + 555555) *
          (fromNodeId(from) + 111111) *
          (fromNodeId(to) - 333333) *
          EDGE_SIZE) %
          this.edges.length,
      )
    );
  }

  toDot(type: 'graph' | 'edges' | 'nodes' = 'graph'): string {
    switch (type) {
      case 'edges':
        return edgesToDot(this);
      case 'nodes':
        return nodesToDot(this);
      default:
        return toDot(this);
    }
  }

  // Need to be updated to support `type`
  // TODO: hasEdge(from: NodeId, to: NodeId, type?: TEdgeType | NullEdgeType = 0): boolean {
  // TODO: getNodesConnectedFrom()
  // TODO: getNodesConnectedTo()

  // AdjacencyList
  // removeEdge(from: NodeId, to: NodeId, type: TEdgeType): void {
  // getEdges(from: NodeId, type: TEdgeType): $ReadOnlySet<NodeId> {
  // getEdgesByType(from: NodeId): $ReadOnlyMap<TEdgeType, $ReadOnlySet<NodeId>> {
}

let nodeColor = {color: 'black', fontcolor: 'black'};
let emptyColor = {color: 'darkgray', fontcolor: 'darkgray'};
let edgeColor = {color: 'brown', fontcolor: 'brown'};

function toDot<TEdgeType: number>(data: EfficientGraph<TEdgeType>): string {
  let g = digraph('G');
  g.set('rankdir', 'LR');
  g.setNodeAttribut('fontsize', 8);
  g.setNodeAttribut('height', 0);
  g.setNodeAttribut('shape', 'square');
  g.setEdgeAttribut('fontsize', 8);
  g.setEdgeAttribut('arrowhead', 'open');

  let graph = g.addCluster('clusterGraph');
  graph.set('label', 'Graph');
  graph.setEdgeAttribut('color', edgeColor.color);
  graph.setEdgeAttribut('fontcolor', edgeColor.fontcolor);

  let adjacencyList = g.addCluster('clusterAdjacencyList');
  adjacencyList.set('label', 'AdjacencyList');
  adjacencyList.setNodeAttribut('shape', 'record');
  adjacencyList.setNodeAttribut('color', edgeColor.color);
  adjacencyList.setNodeAttribut('fontcolor', edgeColor.color);
  adjacencyList.setEdgeAttribut('color', edgeColor.color);
  adjacencyList.setEdgeAttribut('fontcolor', edgeColor.color);
  adjacencyList.setEdgeAttribut('fontsize', 6);

  for (let i = 0; i < data.nodes.length; i += NODE_SIZE) {
    let firstIn = data.nodes[i + FIRST_IN];
    let firstOut = data.nodes[i + FIRST_OUT];

    if (!firstIn && !firstOut) continue;

    adjacencyList.addNode(`node${String(nodeAt(i))}`, {
      label: `node ${String(
        nodeAt(i),
      )} | { <FIRST_IN> ${firstIn} | <FIRST_OUT> ${firstOut} }`,
      ...nodeColor,
    });

    if (firstIn) {
      adjacencyList.addEdge(`node${String(nodeAt(i))}`, `edge${firstIn}`, {
        tailport: 'FIRST_IN',
        label: 'FIRST_IN',
        ...nodeColor,
      });
    }

    if (firstOut) {
      adjacencyList.addEdge(`node${String(nodeAt(i))}`, `edge${firstOut}`, {
        tailport: 'FIRST_OUT',
        label: 'FIRST_OUT',
        ...nodeColor,
      });
    }

    let nextEdge = firstOut;
    while (nextEdge) {
      let index = indexOfEdge(nextEdge);
      let type = data.edges[index + TYPE];
      let from = data.edges[index + FROM];
      let to = data.edges[index + TO];
      let nextIn = data.edges[index + NEXT_IN];
      let nextOut = data.edges[index + NEXT_OUT];
      // TODO: add type to label?
      let label = String(nextEdge);

      graph.addEdge(
        String(nodeAt(i)),
        String(data.edges[indexOfEdge(nextEdge) + TO]),
        {label},
      );

      adjacencyList.addNode(`edge${label}`, {
        label: `edge ${label} | { <TYPE> ${type} | <FROM> ${from} | <TO> ${to} | <NEXT_IN> ${nextIn} | <NEXT_OUT> ${nextOut} }`,
      });

      adjacencyList.addEdge(`edge${label}`, `node${from}`, {
        tailport: 'FROM',
        label: 'FROM',
        style: 'dashed',
      });

      adjacencyList.addEdge(`edge${label}`, `node${to}`, {
        label: 'TO',
        tailport: 'TO',
      });

      if (nextIn) {
        adjacencyList.addEdge(`edge${label}`, `edge${nextIn}`, {
          tailport: 'NEXT_IN',
          label: 'NEXT_IN',
          style: 'dashed',
        });
      }

      if (nextOut) {
        adjacencyList.addEdge(`edge${label}`, `edge${nextOut}`, {
          label: 'NEXT_OUT',
          tailport: 'NEXT_OUT',
        });
      }

      nextEdge = nextOut;
    }
  }

  return g.to_dot();
}

function nodesToDot<TEdgeType: number>(
  data: EfficientGraph<TEdgeType>,
): string {
  let g = digraph('G');
  g.set('rankdir', 'LR');
  g.set('nodesep', 0);
  g.set('ranksep', 0);
  g.setNodeAttribut('fontsize', 8);
  g.setNodeAttribut('height', 0);
  g.setNodeAttribut('shape', 'square');
  g.setEdgeAttribut('fontsize', 8);
  g.setEdgeAttribut('arrowhead', 'open');

  let nodes = g.addCluster('clusterNodes');
  nodes.set('label', 'Nodes');
  nodes.setNodeAttribut('shape', 'record');
  nodes.setEdgeAttribut('fontsize', 6);
  nodes.setEdgeAttribut('style', 'invis');

  let lastOut = 0;
  for (let i = 0; i < data.nodes.length; i += NODE_SIZE) {
    let firstIn = data.nodes[i + FIRST_IN];
    let firstOut = data.nodes[i + FIRST_OUT];
    if (firstIn || firstOut) {
      if (lastOut < i - NODE_SIZE) {
        if (lastOut === 0) {
          nodes.addNode(`node${lastOut}`, {
            label: `${lastOut}…${i - NODE_SIZE} | `,
            ...emptyColor,
          });
        } else {
          nodes.addNode(`node${lastOut + NODE_SIZE}`, {
            label: `${lastOut + NODE_SIZE}…${i - NODE_SIZE} | `,
            ...emptyColor,
          });
          nodes.addEdge(`node${lastOut}`, `node${lastOut + NODE_SIZE}`);
          lastOut += NODE_SIZE;
        }
      }

      nodes.addNode(`node${i}`, {
        label: `${fromNodeId(nodeAt(i))} | {${firstIn} | ${firstOut}}`,
      });

      nodes.addEdge(`node${lastOut}`, `node${i}`);
      lastOut = i;
    } else if (i === data.nodes.length - NODE_SIZE) {
      if (lastOut < i - NODE_SIZE) {
        if (lastOut === 0) {
          nodes.addNode(`node${lastOut}`, {
            label: `${lastOut}…${i - NODE_SIZE} | `,
            ...emptyColor,
          });
        } else {
          nodes.addNode(`node${lastOut + NODE_SIZE}`, {
            label: `${lastOut + NODE_SIZE}…${i - NODE_SIZE} | `,
            ...emptyColor,
          });
          nodes.addEdge(`node${lastOut}`, `node${lastOut + NODE_SIZE}`);
        }
      }
    }
  }

  return g.to_dot();
}

function edgesToDot<TEdgeType: number>(
  data: EfficientGraph<TEdgeType>,
): string {
  let g = digraph('G');
  g.set('rankdir', 'LR');
  g.set('nodesep', 0);
  g.set('ranksep', 0);
  g.setNodeAttribut('fontsize', 8);
  g.setNodeAttribut('height', 0);
  g.setNodeAttribut('shape', 'square');
  g.setEdgeAttribut('fontsize', 8);
  g.setEdgeAttribut('arrowhead', 'open');

  let edges = g.addCluster('clusterEdges');
  edges.set('label', 'Edges');
  edges.setNodeAttribut('shape', 'record');
  edges.setEdgeAttribut('fontsize', 6);
  edges.setEdgeAttribut('style', 'invis');

  let lastOut = 0;
  for (let i = 0; i < data.edges.length; i += EDGE_SIZE) {
    let type = data.edges[i + TYPE];
    if (type) {
      let from = data.edges[i + FROM];
      let to = data.edges[i + TO];
      let nextIn = data.edges[i + NEXT_IN];
      let nextOut = data.edges[i + NEXT_OUT];

      if (lastOut < i - EDGE_SIZE) {
        if (lastOut === 0) {
          edges.addNode(`edge${lastOut}`, {
            label: `${lastOut}…${i - EDGE_SIZE} | `,
            ...emptyColor,
          });
        } else {
          edges.addNode(`edge${lastOut + EDGE_SIZE}`, {
            label: `${lastOut + EDGE_SIZE}…${i - EDGE_SIZE} | `,
            ...emptyColor,
          });
          edges.addEdge(`edge${lastOut}`, `edge${lastOut + EDGE_SIZE}`);
          lastOut += EDGE_SIZE;
        }
      }

      edges.addNode(`edge${i}`, {
        label: `${edgeAt(
          i,
        )} | {${type} | ${from} | ${to} | ${nextIn} | ${nextOut}}`,
      });

      edges.addEdge(`edge${lastOut}`, `edge${i}`);
      lastOut = i;
    } else if (i === data.edges.length - EDGE_SIZE) {
      if (lastOut < i - EDGE_SIZE) {
        if (lastOut === 0) {
          edges.addNode(`edge${lastOut}`, {
            label: `${lastOut}…${i - EDGE_SIZE} | `,
            ...emptyColor,
          });
        } else {
          edges.addNode(`edge${lastOut + EDGE_SIZE}`, {
            label: `${lastOut + EDGE_SIZE}…${i - EDGE_SIZE} | `,
            ...emptyColor,
          });
          edges.addEdge(`edge${lastOut}`, `edge${lastOut + EDGE_SIZE}`);
        }
      }
    }
  }

  return g.to_dot();
}

export function openGraphViz<TEdgeType: number>(
  data: EfficientGraph<TEdgeType>,
  type?: 'graph' | 'nodes' | 'edges',
): Promise<void> {
  if (!type) {
    return Promise.all([
      openGraphViz(data, 'nodes'),
      openGraphViz(data, 'edges'),
      openGraphViz(data, 'graph'),
    ]).then(() => void 0);
  }
  let preview = spawn('open', ['-a', 'Preview.app', '-f'], {stdio: ['pipe']});
  let result = new Promise((resolve, reject) => {
    preview.on('close', code => {
      if (code) reject(`process exited with code ${code}`);
      else resolve();
    });
  });

  let dot = spawn('dot', ['-T', 'png'], {stdio: ['pipe']});
  dot.stdout.pipe(preview.stdin);
  dot.stdin.write(data.toDot(type));
  dot.stdin.end();
  return result;
}<|MERGE_RESOLUTION|>--- conflicted
+++ resolved
@@ -3,11 +3,7 @@
 import type {NodeId} from './types';
 import {digraph} from 'graphviz';
 import {spawn} from 'child_process';
-<<<<<<< HEAD
-import type {NullEdgeType} from './Graph';
-=======
 import type {NullEdgeType, AllEdgeTypes} from './Graph';
->>>>>>> a18022e7
 
 /**
  * Each node is represented with 2 4-byte chunks:
@@ -92,7 +88,7 @@
 
 opaque type EdgeHash = number;
 /** Get the hash of the edge at the given index in the edges array. */
-const edgeAt = (index: number): EdgeHash => index - (index % EDGE_SIZE) + 1;
+const edgeAt = (index: number): EdgeHash => index + 1;
 /** Get the index in the edges array of the given edge. */
 const indexOfEdge = (hash: EdgeHash) => Math.max(0, hash - 1);
 
@@ -102,15 +98,12 @@
 // const fromEdgeType = (type: EdgeType): number => type + 1;
 // const toEdgeType = (id: number) => Math.max(0, id - 1);
 
-<<<<<<< HEAD
-=======
 /** Get the id of the node at the given index in the nodes array. */
 const nodeAt = (index: number): NodeId =>
   toNodeId((index - (index % NODE_SIZE)) / NODE_SIZE);
 /** Get the index in the nodes array of the given node. */
 const indexOfNode = (id: NodeId): number => fromNodeId(id) * NODE_SIZE;
 
->>>>>>> a18022e7
 export default class EfficientGraph<TEdgeType: number = 1> {
   /** An array of nodes, which each node occupying `NODE_SIZE` adjacent indices. */
   nodes: Uint32Array;
@@ -200,15 +193,16 @@
       ) {
         /** The node that the next outgoing edge connects to. */
         let to = edges[indexOfEdge(hash) + TO];
+        let type = edges[indexOfEdge(hash) + TYPE];
         /** The index at which to copy this edge. */
-        let index = this.index(toNodeId(from), toNodeId(to));
+        let index = this.index(toNodeId(from), toNodeId(to), type);
         if (index === -1) {
           // Edge already copied?
           continue;
         }
 
         // Copy the details of the edge into the new edge list.
-        this.edges[index + TYPE] = edges[indexOfEdge(hash) + TYPE];
+        this.edges[index + TYPE] = type;
         this.edges[index + FROM] = from;
         this.edges[index + TO] = to;
         if (lastIndex != null) {
@@ -233,12 +227,8 @@
         hash = edges[indexOfEdge(hash) + NEXT_IN]
       ) {
         /** The node that the next incoming edge connects from. */
-<<<<<<< HEAD
-        let from = edges[hash - 1 + FROM];
-        let type = edges[hash - 1 + TYPE];
-=======
         let from = edges[indexOfEdge(hash) + FROM];
->>>>>>> a18022e7
+        let type = edges[indexOfEdge(hash) + TYPE];
         /** The index at which to copy this edge. */
         let index = this.hash(toNodeId(from), toNodeId(from), type);
         // If there is a hash collision,
@@ -255,7 +245,7 @@
         }
 
         // Copy the details of the edge into the new edge list.
-        this.edges[index + TYPE] = edges[indexOfEdge(hash) + TYPE];
+        this.edges[index + TYPE] = type;
         this.edges[index + FROM] = from;
         this.edges[index + TO] = from;
         if (lastIndex != null) {
@@ -336,6 +326,7 @@
     // and as the `from` node's outgoing edge.
     this.nodes[indexOfNode(to) + FIRST_IN] = edgeAt(index);
     this.nodes[indexOfNode(from) + FIRST_OUT] = edgeAt(index);
+
     return true;
   }
 
@@ -346,26 +337,12 @@
    * otherwise, returns the index at which the edge should be added.
    *
    */
-<<<<<<< HEAD
-  index(from: NodeId, to: NodeId, type: TEdgeType | NullEdgeType = 1): number {
-    // The index is most often simply the hash of edge.
-    let hash = indexOfEdge(this.hash(from, to, type));
-    // we scan the `edges` array for the next empty slot after the `hash` offset.
-    // We do this instead of simply using the `hash` as the index because
-    // it is possible for multiple edges to have the same hash.
-    while (this.edges[hash + TYPE]) {
-=======
-  index(
-    from: NodeId,
-    to: NodeId,
-    type: AllEdgeTypes | TEdgeType | NullEdgeType = 1,
-  ): number {
-    let index = indexOfEdge(this.hash(from, to));
+  index(from: NodeId, to: NodeId, type: TEdgeType | NullEdgeType): number {
+    let index = indexOfEdge(this.hash(from, to, type));
     // we scan the `edges` array for the next empty slot after the `index`.
     // We do this instead of simply using the `index` because it is possible
     // for multiple edges to have the same hash.
     while (this.edges[index + TYPE]) {
->>>>>>> a18022e7
       if (
         this.edges[index + FROM] === from &&
         this.edges[index + TO] === to &&
@@ -434,11 +411,7 @@
       return;
     }
 
-<<<<<<< HEAD
-    let index = this.hash(from, to, type);
-=======
-    let index = indexOfEdge(this.hash(from, to /*, type*/));
->>>>>>> a18022e7
+    let index = indexOfEdge(this.hash(from, to, type));
 
     // Remove outgoing ref to this edge from incoming node.
     let nextOut = this.edges[index + NEXT_OUT];
@@ -486,7 +459,7 @@
     to: NodeId,
   ): Iterable<{|type: TEdgeType, from: NodeId|}> {
     for (
-      let i = indexOfEdge(this.nodes[fromNodeId(to) + FIRST_IN]);
+      let i = indexOfEdge(this.nodes[indexOfNode(to) + FIRST_IN]);
       i;
       i = indexOfEdge(this.edges[i + NEXT_IN])
     ) {
@@ -501,7 +474,7 @@
     from: NodeId,
   ): Iterable<{|type: TEdgeType, to: NodeId|}> {
     for (
-      let i = indexOfEdge(this.nodes[fromNodeId(from) + FIRST_OUT]);
+      let i = indexOfEdge(this.nodes[indexOfNode(from) + FIRST_OUT]);
       i;
       i = indexOfEdge(this.edges[i + NEXT_OUT])
     ) {
@@ -548,17 +521,12 @@
    */
   *getNodesConnectedFrom(
     from: NodeId,
-<<<<<<< HEAD
-    type: TEdgeType | NullEdgeType | Array<TEdgeType | NullEdgeType> = 1,
-  ): Iterable<NodeId> {
-=======
     type:
       | AllEdgeTypes
       | TEdgeType
       | NullEdgeType
       | Array<TEdgeType | NullEdgeType> = 1,
   ): Iterator<NodeId> {
->>>>>>> a18022e7
     for (
       let i = indexOfEdge(this.nodes[indexOfNode(from) + FIRST_OUT]);
       i;
@@ -583,17 +551,12 @@
    */
   *getNodesConnectedTo(
     to: NodeId,
-<<<<<<< HEAD
-    type: TEdgeType | NullEdgeType | Array<TEdgeType | NullEdgeType> = 1,
-  ): Iterable<NodeId> {
-=======
     type:
       | AllEdgeTypes
       | TEdgeType
       | NullEdgeType
       | Array<TEdgeType | NullEdgeType> = 1,
   ): Iterator<NodeId> {
->>>>>>> a18022e7
     for (
       let i = indexOfEdge(this.nodes[indexOfNode(to) + FIRST_IN]);
       i;
@@ -619,11 +582,7 @@
    * This hash is used to index the edge in the `edges` array.
    *
    */
-<<<<<<< HEAD
-  hash(from: NodeId, to: NodeId, type: TEdgeType | NullEdgeType = 1): number {
-=======
-  hash(from: NodeId, to: NodeId): EdgeHash {
->>>>>>> a18022e7
+  hash(from: NodeId, to: NodeId, type: TEdgeType | NullEdgeType): number {
     return (
       1 + // 1 is added to every hash to guarantee a truthy result.
       Math.abs(
