--- conflicted
+++ resolved
@@ -285,20 +285,9 @@
 
       this.#requestedAssetIds.clear();
 
-<<<<<<< HEAD
-      dumpGraphToGraphViz(assetGraph, 'MainAssetGraph');
-
       let bundleGraphRequest = createBundleGraphRequest({
         assetGraph,
         optionsRef: this.#optionsRef,
-=======
-      let [
-        bundleGraph,
-        serializedBundleGraph,
-        // $FlowFixMe[incompatible-call] Due to dumpGraphToGraphViz usage below
-      ] = await this.#bundlerRunner.bundle(assetGraph, {
-        signal,
->>>>>>> a3aa8681
       });
 
       // $FlowFixMe Added in Flow 0.121.0 upgrade in #4381
