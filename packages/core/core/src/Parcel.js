// @flow strict-local

import type {
  AsyncSubscription,
  BuildEvent,
  BuildSuccessEvent,
  InitialParcelOptions,
  PackagedBundle as IPackagedBundle,
} from '@parcel/types';
import type {ParcelOptions} from './types';
// eslint-disable-next-line no-unused-vars
import type {FarmOptions, SharedReference} from '@parcel/workers';
import type {Diagnostic} from '@parcel/diagnostic';
import type {AbortSignal} from 'abortcontroller-polyfill/dist/cjs-ponyfill';

import invariant from 'assert';
import ThrowableDiagnostic, {anyToDiagnostic} from '@parcel/diagnostic';
import {assetFromValue} from './public/Asset';
import {PackagedBundle} from './public/Bundle';
import BundleGraph from './public/BundleGraph';
import WorkerFarm from '@parcel/workers';
import nullthrows from 'nullthrows';
import {BuildAbortError} from './utils';
import {loadParcelConfig} from './requests/ParcelConfigRequest';
import ReporterRunner from './ReporterRunner';
import dumpGraphToGraphViz from './dumpGraphToGraphViz';
import resolveOptions from './resolveOptions';
import {ValueEmitter} from '@parcel/events';
import {registerCoreWithSerializer} from './utils';
import {AbortController} from 'abortcontroller-polyfill/dist/cjs-ponyfill';
import {PromiseQueue} from '@parcel/utils';
import ParcelConfig from './ParcelConfig';
import logger from '@parcel/logger';
import RequestTracker, {getWatcherOptions} from './RequestTracker';
import createValidationRequest from './requests/ValidationRequest';
import createParcelBuildRequest from './requests/ParcelBuildRequest';
import {Disposable} from '@parcel/events';
import {init as initSourcemaps} from '@parcel/source-map';
import {init as initHash} from '@parcel/hash';

registerCoreWithSerializer();

export const INTERNAL_TRANSFORM: symbol = Symbol('internal_transform');
export const INTERNAL_RESOLVE: symbol = Symbol('internal_resolve');

export default class Parcel {
  #requestTracker /*: RequestTracker*/;
  #config /*: ParcelConfig*/;
  #farm /*: WorkerFarm*/;
  #initialized /*: boolean*/ = false;
  #disposable /*: Disposable */;
  #initialOptions /*: InitialParcelOptions*/;
  #reporterRunner /*: ReporterRunner*/;
  #resolvedOptions /*: ?ParcelOptions*/ = null;
  #optionsRef /*: SharedReference */;
  #watchAbortController /*: AbortController*/;
  #watchQueue /*: PromiseQueue<?BuildEvent>*/ = new PromiseQueue<?BuildEvent>({
    maxConcurrent: 1,
  });
  #watchEvents /*: ValueEmitter<
    | {|
        +error: Error,
        +buildEvent?: void,
      |}
    | {|
        +buildEvent: BuildEvent,
        +error?: void,
      |},
  > */;
  #watcherSubscription /*: ?AsyncSubscription*/;
  #watcherCount /*: number*/ = 0;
  #requestedAssetIds /*: Set<string>*/ = new Set();

  isProfiling /*: boolean */;

  constructor(options: InitialParcelOptions) {
    this.#initialOptions = options;
  }

  async _init(): Promise<void> {
    if (this.#initialized) {
      return;
    }

    await initSourcemaps;
    await initHash;

    let resolvedOptions: ParcelOptions = await resolveOptions(
      this.#initialOptions,
    );
    this.#resolvedOptions = resolvedOptions;
    let {config} = await loadParcelConfig(resolvedOptions);
    this.#config = new ParcelConfig(config, resolvedOptions);

    if (this.#initialOptions.workerFarm) {
      if (this.#initialOptions.workerFarm.ending) {
        throw new Error('Supplied WorkerFarm is ending');
      }
      this.#farm = this.#initialOptions.workerFarm;
    } else {
      this.#farm = createWorkerFarm({
        shouldPatchConsole: resolvedOptions.shouldPatchConsole,
      });
    }

    if (resolvedOptions.cache.ensure) {
      await resolvedOptions.cache.ensure();
    }

    let {
      dispose: disposeOptions,
      ref: optionsRef,
    } = await this.#farm.createSharedReference(resolvedOptions);
    this.#optionsRef = optionsRef;

    this.#disposable = new Disposable();
    if (this.#initialOptions.workerFarm) {
      // If we don't own the farm, dispose of only these references when
      // Parcel ends.
      this.#disposable.add(disposeOptions);
    } else {
      // Otherwise, when shutting down, end the entire farm we created.
      this.#disposable.add(() => this.#farm.end());
    }

    this.#watchEvents = new ValueEmitter();
    this.#disposable.add(() => this.#watchEvents.dispose());

    this.#requestTracker = await RequestTracker.init({
      farm: this.#farm,
      options: resolvedOptions,
    });

    this.#reporterRunner = new ReporterRunner({
      config: this.#config,
      options: resolvedOptions,
      workerFarm: this.#farm,
    });
    this.#disposable.add(this.#reporterRunner);

    this.#initialized = true;
  }

  async run(): Promise<BuildSuccessEvent> {
    let startTime = Date.now();
    if (!this.#initialized) {
      await this._init();
    }

    let result = await this._build({startTime});
    await this._end();

    if (result.type === 'buildFailure') {
      throw new BuildError(result.diagnostics);
    }

    return result;
  }

  async _end(): Promise<void> {
    this.#initialized = false;

    await Promise.all([
      this.#disposable.dispose(),
      await this.#requestTracker.writeToCache(),
    ]);
    await this.#farm.callAllWorkers('clearConfigCache', []);
  }

  async _startNextBuild(): Promise<?BuildEvent> {
    this.#watchAbortController = new AbortController();
    await this.#farm.callAllWorkers('clearConfigCache', []);

    try {
      let buildEvent = await this._build({
        signal: this.#watchAbortController.signal,
      });

      this.#watchEvents.emit({
        buildEvent,
      });

      return buildEvent;
    } catch (err) {
      // Ignore BuildAbortErrors and only emit critical errors.
      if (!(err instanceof BuildAbortError)) {
        throw err;
      }
    }
  }

  async watch(
    cb?: (err: ?Error, buildEvent?: BuildEvent) => mixed,
  ): Promise<AsyncSubscription> {
    if (!this.#initialized) {
      await this._init();
    }

    let watchEventsDisposable;
    if (cb) {
      watchEventsDisposable = this.#watchEvents.addListener(
        ({error, buildEvent}) => cb(error, buildEvent),
      );
    }

    if (this.#watcherCount === 0) {
      this.#watcherSubscription = await this._getWatcherSubscription();
      await this.#reporterRunner.report({type: 'watchStart'});

      // Kick off a first build, but don't await its results. Its results will
      // be provided to the callback.
      this.#watchQueue.add(() => this._startNextBuild());
      this.#watchQueue.run();
    }

    this.#watcherCount++;

    let unsubscribePromise;
    const unsubscribe = async () => {
      if (watchEventsDisposable) {
        watchEventsDisposable.dispose();
      }

      this.#watcherCount--;
      if (this.#watcherCount === 0) {
        await nullthrows(this.#watcherSubscription).unsubscribe();
        this.#watcherSubscription = null;
        await this.#reporterRunner.report({type: 'watchEnd'});
        this.#watchAbortController.abort();
        await this.#watchQueue.run();
        await this._end();
      }
    };

    return {
      unsubscribe() {
        if (unsubscribePromise == null) {
          unsubscribePromise = unsubscribe();
        }

        return unsubscribePromise;
      },
    };
  }

  async _build({
    signal,
    startTime = Date.now(),
  }: {|
    signal?: AbortSignal,
    startTime?: number,
  |} = {}): Promise<BuildEvent> {
    this.#requestTracker.setSignal(signal);
    let options = nullthrows(this.#resolvedOptions);
    try {
      if (options.shouldProfile) {
        await this.startProfiling();
      }
      this.#reporterRunner.report({
        type: 'buildStart',
      });

      let request = createParcelBuildRequest({
        optionsRef: this.#optionsRef,
        requestedAssetIds: this.#requestedAssetIds,
<<<<<<< HEAD
      }); // ? should we create this on every build?
=======
        signal,
      });
>>>>>>> 05865d99

      let {
        bundleGraph,
        bundleInfo,
        changedAssets,
        assetRequests,
<<<<<<< HEAD
        previousAssetGraphHash,
        shouldBundle,
        assetGraphTransformationSubGraph,
      } = await this.#requestTracker.runRequest(request, {
        force: options.shouldBuildLazily && this.#requestedAssetIds.size > 0,
      });

      this.#requestedAssetIds.clear();

      let bundleGraphRequest = createBundleGraphRequest({
        assetGraph,
        changedAssets,
        previousAssetGraphHash,
        assetGraphTransformationSubGraph,
        shouldBundle,
        optionsRef: this.#optionsRef,
      });

      let {bundleGraph} = await this.#requestTracker.runRequest(
        bundleGraphRequest,
      );

      dumpGraphToGraphViz(bundleGraph._graph, 'BundleGraph');

      await this.#packagerRunner.writeBundles(bundleGraph);
      assertSignalNotAborted(signal);

=======
        previousAssetGraphHash, // for debugging purposes
        assetGraphTransformationSubGraph, //for debugging purposes
      } = await this.#requestTracker.runRequest(request, {force: true});
      // console.log(
      //   'After run request transformation subgraph:',
      //   assetGraphTransformationSubGraph,
      // );
      // console.log('After run request changed assets:', changedAssets);
      // console.log('After run request prev hash:', previousAssetGraphHash);
      this.#requestedAssetIds.clear();

>>>>>>> 05865d99
      dumpGraphToGraphViz(this.#requestTracker.graph, 'RequestGraph');

      let event = {
        type: 'buildSuccess',
        changedAssets: new Map(
          Array.from(changedAssets).map(([id, asset]) => [
            id,
            assetFromValue(asset, options),
          ]),
        ),
        bundleGraph: new BundleGraph<IPackagedBundle>(
          bundleGraph,
          (bundle, bundleGraph, options) =>
            PackagedBundle.getWithInfo(
              bundle,
              bundleGraph,
              options,
              bundleInfo.get(bundle.id),
            ),
          options,
        ),
        buildTime: Date.now() - startTime,
        requestBundle: async bundle => {
          let bundleNode = bundleGraph._graph.getNodeByContentKey(bundle.id);
          invariant(bundleNode?.type === 'bundle', 'Bundle does not exist');

          if (!bundleNode.value.isPlaceholder) {
            // Nothing to do.
            return {
              type: 'buildSuccess',
              changedAssets: new Map(),
              bundleGraph: event.bundleGraph,
              buildTime: 0,
              requestBundle: event.requestBundle,
            };
          }

          for (let assetId of bundleNode.value.entryAssetIds) {
            this.#requestedAssetIds.add(assetId);
          }

          if (this.#watchQueue.getNumWaiting() === 0) {
            if (this.#watchAbortController) {
              this.#watchAbortController.abort();
            }

            this.#watchQueue.add(() => this._startNextBuild());
          }

          let results = await this.#watchQueue.run();
          let result = results.filter(Boolean).pop();
          if (result.type === 'buildFailure') {
            throw new BuildError(result.diagnostics);
          }

          return result;
        },
      };

      await this.#reporterRunner.report(event);
      await this.#requestTracker.runRequest(
        createValidationRequest({optionsRef: this.#optionsRef, assetRequests}),
        {force: assetRequests.length > 0},
      );
      return event;
    } catch (e) {
      if (e instanceof BuildAbortError) {
        throw e;
      }

      let diagnostic = anyToDiagnostic(e);
      let event = {
        type: 'buildFailure',
        diagnostics: Array.isArray(diagnostic) ? diagnostic : [diagnostic],
      };

      await this.#reporterRunner.report(event);

      return event;
    } finally {
      if (this.isProfiling) {
        await this.stopProfiling();
      }
    }
  }

  _getWatcherSubscription(): Promise<AsyncSubscription> {
    invariant(this.#watcherSubscription == null);

    let resolvedOptions = nullthrows(this.#resolvedOptions);
    let opts = getWatcherOptions(resolvedOptions);
    return resolvedOptions.inputFS.watch(
      resolvedOptions.projectRoot,
      (err, events) => {
        if (err) {
          this.#watchEvents.emit({error: err});
          return;
        }

        let isInvalid = this.#requestTracker.respondToFSEvents(events);
        if (isInvalid && this.#watchQueue.getNumWaiting() === 0) {
          if (this.#watchAbortController) {
            this.#watchAbortController.abort();
          }

          this.#watchQueue.add(() => this._startNextBuild());
          this.#watchQueue.run();
        }
      },
      opts,
    );
  }

  // This is mainly for integration tests and it not public api!
  _getResolvedParcelOptions(): ParcelOptions {
    return nullthrows(
      this.#resolvedOptions,
      'Resolved options is null, please let parcel initialise before accessing this.',
    );
  }

  async startProfiling(): Promise<void> {
    if (this.isProfiling) {
      throw new Error('Parcel is already profiling');
    }

    logger.info({origin: '@parcel/core', message: 'Starting profiling...'});
    this.isProfiling = true;
    await this.#farm.startProfile();
  }

  stopProfiling(): Promise<void> {
    if (!this.isProfiling) {
      throw new Error('Parcel is not profiling');
    }

    logger.info({origin: '@parcel/core', message: 'Stopping profiling...'});
    this.isProfiling = false;
    return this.#farm.endProfile();
  }

  takeHeapSnapshot(): Promise<void> {
    logger.info({origin: '@parcel/core', message: 'Taking heap snapshot...'});
    return this.#farm.takeHeapSnapshot();
  }
}

export class BuildError extends ThrowableDiagnostic {
  constructor(diagnostic: Array<Diagnostic> | Diagnostic) {
    super({diagnostic});
    this.name = 'BuildError';
  }
}

export function createWorkerFarm(
  options: $Shape<FarmOptions> = {},
): WorkerFarm {
  return new WorkerFarm({
    ...options,
    workerPath: require.resolve('./worker'),
  });
}<|MERGE_RESOLUTION|>--- conflicted
+++ resolved
@@ -263,47 +263,14 @@
       let request = createParcelBuildRequest({
         optionsRef: this.#optionsRef,
         requestedAssetIds: this.#requestedAssetIds,
-<<<<<<< HEAD
-      }); // ? should we create this on every build?
-=======
         signal,
       });
->>>>>>> 05865d99
 
       let {
         bundleGraph,
         bundleInfo,
         changedAssets,
         assetRequests,
-<<<<<<< HEAD
-        previousAssetGraphHash,
-        shouldBundle,
-        assetGraphTransformationSubGraph,
-      } = await this.#requestTracker.runRequest(request, {
-        force: options.shouldBuildLazily && this.#requestedAssetIds.size > 0,
-      });
-
-      this.#requestedAssetIds.clear();
-
-      let bundleGraphRequest = createBundleGraphRequest({
-        assetGraph,
-        changedAssets,
-        previousAssetGraphHash,
-        assetGraphTransformationSubGraph,
-        shouldBundle,
-        optionsRef: this.#optionsRef,
-      });
-
-      let {bundleGraph} = await this.#requestTracker.runRequest(
-        bundleGraphRequest,
-      );
-
-      dumpGraphToGraphViz(bundleGraph._graph, 'BundleGraph');
-
-      await this.#packagerRunner.writeBundles(bundleGraph);
-      assertSignalNotAborted(signal);
-
-=======
         previousAssetGraphHash, // for debugging purposes
         assetGraphTransformationSubGraph, //for debugging purposes
       } = await this.#requestTracker.runRequest(request, {force: true});
@@ -315,7 +282,6 @@
       // console.log('After run request prev hash:', previousAssetGraphHash);
       this.#requestedAssetIds.clear();
 
->>>>>>> 05865d99
       dumpGraphToGraphViz(this.#requestTracker.graph, 'RequestGraph');
 
       let event = {
