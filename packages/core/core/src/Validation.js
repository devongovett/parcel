--- conflicted
+++ resolved
@@ -73,12 +73,14 @@
     let localRequire = localRequireFromWorker.bind(null, this.workerApi);
 
     let validators = await parcelConfig.getValidators(this.request.filePath);
+    let pluginOptions = new PluginOptions(this.options);
+
     for (let validator of validators) {
       let config = null;
       if (validator.getConfig) {
         config = await validator.getConfig({
           asset: new Asset(asset),
-          options: this.options,
+          options: pluginOptions,
           resolveConfig: (configNames: Array<string>) =>
             resolveConfig(
               this.options.inputFS,
@@ -90,19 +92,9 @@
 
       await validator.validate({
         asset: new Asset(asset),
-<<<<<<< HEAD
-        options: this.options,
+        options: pluginOptions,
+        localRequire,
         config
-=======
-        options: new PluginOptions(this.options),
-        resolveConfig: (configNames: Array<string>) =>
-          resolveConfig(
-            this.options.inputFS,
-            asset.value.filePath,
-            configNames
-          ),
-        localRequire
->>>>>>> 14fc0068
       });
     }
   }
