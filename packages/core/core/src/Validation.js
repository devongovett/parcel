// @flow strict-local

import type {WorkerApi} from '@parcel/workers';
import type {
  AssetRequestDesc,
  ConfigRequestDesc,
  ParcelOptions,
  ReportFn,
} from './types';
import type {Validator, ValidateResult} from '@parcel/types';

import path from 'path';
import {resolveConfig} from '@parcel/utils';
import logger, {PluginLogger} from '@parcel/logger';
import ThrowableDiagnostic, {errorToDiagnostic} from '@parcel/diagnostic';
import ParcelConfig from './ParcelConfig';
import ConfigLoader from './ConfigLoader';
import InternalAsset, {createAsset} from './InternalAsset';
import {Asset} from './public/Asset';
import PluginOptions from './public/PluginOptions';
import summarizeRequest from './summarizeRequest';

export type ValidationOpts = {|
  options: ParcelOptions,
<<<<<<< HEAD
  requests: AssetRequestDesc[],
=======
  config: ParcelConfig,
  request: AssetRequestDesc,
>>>>>>> 8ffd5916
  report: ReportFn,
  workerApi?: WorkerApi,
  dedicatedThread?: boolean,
|};

export default class Validation {
  requests: AssetRequestDesc[];
  configRequests: Array<ConfigRequestDesc>;
  configLoader: ConfigLoader;
  options: ParcelOptions;
  impactfulOptions: $Shape<ParcelOptions>;
  report: ReportFn;
<<<<<<< HEAD
  workerApi: ?WorkerApi;
  /** If true, this Validation instance will run all validators that implement the single-threaded "validateAll" method.
  If false, it will run validators that implement the one-asset-at-a-time "validate" method. */
  dedicatedThread: boolean;
  allAssets: {[validatorName: string]: InternalAsset[], ...} = {};
  allValidators: {[validatorName: string]: Validator, ...} = {};

  constructor({
    requests,
    report,
    options,
    workerApi,
    dedicatedThread,
  }: ValidationOpts) {
    this.configLoader = new ConfigLoader(options);
=======
  workerApi: WorkerApi;
  parcelConfig: ParcelConfig;

  constructor({request, report, options, config, workerApi}: ValidationOpts) {
    this.configLoader = new ConfigLoader({options, config});
    this.parcelConfig = config;
>>>>>>> 8ffd5916
    this.options = options;
    this.report = report;
    this.requests = requests;
    this.workerApi = workerApi;
    this.dedicatedThread = dedicatedThread ?? false;
  }

  async run(): Promise<void> {
<<<<<<< HEAD
=======
    this.report({
      type: 'validation',
      filePath: this.request.filePath,
    });

    let asset = await this.loadAsset();

    let validators = await this.parcelConfig.getValidators(
      this.request.filePath,
    );
>>>>>>> 8ffd5916
    let pluginOptions = new PluginOptions(this.options);
    await this.buildAssetsAndValidators();
    await Promise.all(
      Object.keys(this.allValidators).map(async validatorName => {
        let assets = this.allAssets[validatorName];
        if (assets) {
          let plugin = this.allValidators[validatorName];
          let validatorLogger = new PluginLogger({origin: validatorName});
          try {
            // If the plugin supports the single-threading validateAll method, pass all assets to it.
            if (plugin.validateAll && this.dedicatedThread) {
              let validatorResults = await plugin.validateAll({
                assets: assets.map(asset => new Asset(asset)),
                options: pluginOptions,
                logger: validatorLogger,
                resolveConfigWithPath: (
                  configNames: Array<string>,
                  assetFilePath: string,
                ) =>
                  resolveConfig(
                    this.options.inputFS,
                    assetFilePath,
                    configNames,
                  ),
              });
              for (let validatorResult of validatorResults) {
                this.handleResult(validatorResult);
              }
            }

            // Otherwise, pass the assets one-at-a-time
            else if (plugin.validate && !this.dedicatedThread) {
              await Promise.all(
                assets.map(async asset => {
                  let config = null;
                  if (plugin.getConfig) {
                    config = await plugin.getConfig({
                      asset: new Asset(asset),
                      options: pluginOptions,
                      logger: validatorLogger,
                      resolveConfig: (configNames: Array<string>) =>
                        resolveConfig(
                          this.options.inputFS,
                          asset.value.filePath,
                          configNames,
                        ),
                    });
                  }

                  let validatorResult = await plugin.validate({
                    asset: new Asset(asset),
                    options: pluginOptions,
                    config,
                    logger: validatorLogger,
                  });
                  this.handleResult(validatorResult);
                }),
              );
            }
          } catch (e) {
            throw new ThrowableDiagnostic({
              diagnostic: errorToDiagnostic(e, validatorName),
            });
          }
        }
      }),
    );
  }

  async buildAssetsAndValidators() {
    // Figure out what validators need to be run, and group the assets by the relevant validators.
    await Promise.all(
      this.requests.map(async request => {
        this.report({
          type: 'validation',
          filePath: request.filePath,
        });

        let asset = await this.loadAsset(request);

        let configRequest = {
          filePath: request.filePath,
          isSource: asset.value.isSource,
          meta: {
            actionType: 'validation',
          },
          env: request.env,
        };

        let config = await this.configLoader.load(configRequest);
        nullthrows(config.result);

        let parcelConfig = new ParcelConfig(
          config.result,
          this.options.packageManager,
        );
        let validators = await parcelConfig.getValidators(request.filePath);

        for (let validator of validators) {
          this.allValidators[validator.name] = validator.plugin;
          if (this.allAssets[validator.name]) {
            this.allAssets[validator.name].push(asset);
          } else {
            this.allAssets[validator.name] = [asset];
          }
        }
      }),
    );
  }

  handleResult(validatorResult: ?ValidateResult) {
    if (validatorResult) {
      let {warnings, errors} = validatorResult;

      if (errors.length > 0) {
        throw new ThrowableDiagnostic({
          diagnostic: errors,
        });
      }

      if (warnings.length > 0) {
        logger.warn(warnings);
      }
    }
  }

  async loadAsset(request: AssetRequestDesc): Promise<InternalAsset> {
    let {filePath, env, code, sideEffects} = request;
    let {content, size, hash, isSource} = await summarizeRequest(
      this.options.inputFS,
      request,
    );

    // If the transformer request passed code rather than a filename,
    // use a hash as the base for the id to ensure it is unique.
    let idBase =
      code != null
        ? hash
        : path
            .relative(this.options.projectRoot, filePath)
            .replace(/[\\/]+/g, '/');
    return new InternalAsset({
      idBase,
      value: createAsset({
        idBase,
        filePath: filePath,
        isSource,
        type: path.extname(filePath).slice(1),
        hash,
        env: env,
        stats: {
          time: 0,
          size,
        },
        sideEffects: sideEffects,
      }),
      options: this.options,
      content,
    });
  }
}<|MERGE_RESOLUTION|>--- conflicted
+++ resolved
@@ -21,70 +21,49 @@
 import summarizeRequest from './summarizeRequest';
 
 export type ValidationOpts = {|
+  config: ParcelConfig,
+  /**
+   * If true, this Validation instance will run all validators that implement the single-threaded "validateAll" method.
+   * If falsy, it will run validators that implement the one-asset-at-a-time "validate" method.
+   */
+  dedicatedThread?: boolean,
   options: ParcelOptions,
-<<<<<<< HEAD
   requests: AssetRequestDesc[],
-=======
-  config: ParcelConfig,
-  request: AssetRequestDesc,
->>>>>>> 8ffd5916
   report: ReportFn,
   workerApi?: WorkerApi,
-  dedicatedThread?: boolean,
 |};
 
 export default class Validation {
-  requests: AssetRequestDesc[];
+  allAssets: {[validatorName: string]: InternalAsset[], ...} = {};
+  allValidators: {[validatorName: string]: Validator, ...} = {};
+  dedicatedThread: boolean;
   configRequests: Array<ConfigRequestDesc>;
   configLoader: ConfigLoader;
+  impactfulOptions: $Shape<ParcelOptions>;
   options: ParcelOptions;
-  impactfulOptions: $Shape<ParcelOptions>;
+  parcelConfig: ParcelConfig;
   report: ReportFn;
-<<<<<<< HEAD
+  requests: AssetRequestDesc[];
   workerApi: ?WorkerApi;
-  /** If true, this Validation instance will run all validators that implement the single-threaded "validateAll" method.
-  If false, it will run validators that implement the one-asset-at-a-time "validate" method. */
-  dedicatedThread: boolean;
-  allAssets: {[validatorName: string]: InternalAsset[], ...} = {};
-  allValidators: {[validatorName: string]: Validator, ...} = {};
 
   constructor({
+    config,
+    dedicatedThread,
+    options,
     requests,
     report,
-    options,
     workerApi,
-    dedicatedThread,
   }: ValidationOpts) {
-    this.configLoader = new ConfigLoader(options);
-=======
-  workerApi: WorkerApi;
-  parcelConfig: ParcelConfig;
-
-  constructor({request, report, options, config, workerApi}: ValidationOpts) {
     this.configLoader = new ConfigLoader({options, config});
+    this.dedicatedThread = dedicatedThread ?? false;
+    this.options = options;
     this.parcelConfig = config;
->>>>>>> 8ffd5916
-    this.options = options;
     this.report = report;
     this.requests = requests;
     this.workerApi = workerApi;
-    this.dedicatedThread = dedicatedThread ?? false;
   }
 
   async run(): Promise<void> {
-<<<<<<< HEAD
-=======
-    this.report({
-      type: 'validation',
-      filePath: this.request.filePath,
-    });
-
-    let asset = await this.loadAsset();
-
-    let validators = await this.parcelConfig.getValidators(
-      this.request.filePath,
-    );
->>>>>>> 8ffd5916
     let pluginOptions = new PluginOptions(this.options);
     await this.buildAssetsAndValidators();
     await Promise.all(
@@ -165,23 +144,9 @@
 
         let asset = await this.loadAsset(request);
 
-        let configRequest = {
-          filePath: request.filePath,
-          isSource: asset.value.isSource,
-          meta: {
-            actionType: 'validation',
-          },
-          env: request.env,
-        };
-
-        let config = await this.configLoader.load(configRequest);
-        nullthrows(config.result);
-
-        let parcelConfig = new ParcelConfig(
-          config.result,
-          this.options.packageManager,
+        let validators = await this.parcelConfig.getValidators(
+          request.filePath,
         );
-        let validators = await parcelConfig.getValidators(request.filePath);
 
         for (let validator of validators) {
           this.allValidators[validator.name] = validator.plugin;
