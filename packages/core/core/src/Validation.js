// @flow strict-local

import type {WorkerApi} from '@parcel/workers';
import type {
  AssetRequestDesc,
  ConfigRequestDesc,
  ParcelOptions,
  ReportFn,
} from './types';
import type {Validator, ValidateResult} from '@parcel/types';

import path from 'path';
import {resolveConfig} from '@parcel/utils';
import logger, {PluginLogger} from '@parcel/logger';
import ThrowableDiagnostic, {errorToDiagnostic} from '@parcel/diagnostic';
import ParcelConfig from './ParcelConfig';
import ConfigLoader from './ConfigLoader';
import UncommittedAsset from './UncommittedAsset';
import {createAsset} from './assetUtils';
import {Asset} from './public/Asset';
import PluginOptions from './public/PluginOptions';
import summarizeRequest from './summarizeRequest';

export type ValidationOpts = {|
  config: ParcelConfig,
  /**
   * If true, this Validation instance will run all validators that implement the single-threaded "validateAll" method.
   * If falsy, it will run validators that implement the one-asset-at-a-time "validate" method.
   */
  dedicatedThread?: boolean,
  options: ParcelOptions,
  requests: AssetRequestDesc[],
  report: ReportFn,
  workerApi?: WorkerApi,
|};

export default class Validation {
<<<<<<< HEAD
  allAssets: {[validatorName: string]: InternalAsset[], ...} = {};
=======
  allAssets: {[validatorName: string]: UncommittedAsset[], ...} = {};
>>>>>>> 790a2469
  allValidators: {[validatorName: string]: Validator, ...} = {};
  dedicatedThread: boolean;
  configRequests: Array<ConfigRequestDesc>;
  configLoader: ConfigLoader;
  impactfulOptions: $Shape<ParcelOptions>;
  options: ParcelOptions;
  parcelConfig: ParcelConfig;
  report: ReportFn;
  requests: AssetRequestDesc[];
  workerApi: ?WorkerApi;

  constructor({
    config,
    dedicatedThread,
    options,
    requests,
    report,
    workerApi,
  }: ValidationOpts) {
    this.configLoader = new ConfigLoader({options, config});
    this.dedicatedThread = dedicatedThread ?? false;
    this.options = options;
    this.parcelConfig = config;
    this.report = report;
    this.requests = requests;
    this.workerApi = workerApi;
  }

  async run(): Promise<void> {
    let pluginOptions = new PluginOptions(this.options);
    await this.buildAssetsAndValidators();
    await Promise.all(
      Object.keys(this.allValidators).map(async validatorName => {
        let assets = this.allAssets[validatorName];
        if (assets) {
          let plugin = this.allValidators[validatorName];
          let validatorLogger = new PluginLogger({origin: validatorName});
          try {
            // If the plugin supports the single-threading validateAll method, pass all assets to it.
            if (plugin.validateAll && this.dedicatedThread) {
              let validatorResults = await plugin.validateAll({
                assets: assets.map(asset => new Asset(asset)),
                options: pluginOptions,
                logger: validatorLogger,
                resolveConfigWithPath: (
                  configNames: Array<string>,
                  assetFilePath: string,
                ) =>
                  resolveConfig(
                    this.options.inputFS,
                    assetFilePath,
                    configNames,
                  ),
              });
              for (let validatorResult of validatorResults) {
                this.handleResult(validatorResult);
              }
            }

            // Otherwise, pass the assets one-at-a-time
            else if (plugin.validate && !this.dedicatedThread) {
              await Promise.all(
                assets.map(async asset => {
                  let config = null;
                  if (plugin.getConfig) {
                    config = await plugin.getConfig({
                      asset: new Asset(asset),
                      options: pluginOptions,
                      logger: validatorLogger,
                      resolveConfig: (configNames: Array<string>) =>
                        resolveConfig(
                          this.options.inputFS,
                          asset.value.filePath,
                          configNames,
                        ),
                    });
                  }

                  let validatorResult = await plugin.validate({
                    asset: new Asset(asset),
                    options: pluginOptions,
                    config,
                    logger: validatorLogger,
                  });
                  this.handleResult(validatorResult);
                }),
              );
            }
          } catch (e) {
            throw new ThrowableDiagnostic({
              diagnostic: errorToDiagnostic(e, validatorName),
            });
          }
        }
      }),
    );
  }

  async buildAssetsAndValidators() {
    // Figure out what validators need to be run, and group the assets by the relevant validators.
    await Promise.all(
      this.requests.map(async request => {
        this.report({
          type: 'validation',
          filePath: request.filePath,
        });

        let asset = await this.loadAsset(request);

        let validators = await this.parcelConfig.getValidators(
          request.filePath,
        );

        for (let validator of validators) {
          this.allValidators[validator.name] = validator.plugin;
          if (this.allAssets[validator.name]) {
            this.allAssets[validator.name].push(asset);
          } else {
            this.allAssets[validator.name] = [asset];
          }
        }
      }),
    );
  }

  handleResult(validatorResult: ?ValidateResult) {
    if (validatorResult) {
      let {warnings, errors} = validatorResult;

      if (errors.length > 0) {
        throw new ThrowableDiagnostic({
          diagnostic: errors,
        });
      }

      if (warnings.length > 0) {
        logger.warn(warnings);
      }
    }
  }

<<<<<<< HEAD
  async loadAsset(request: AssetRequestDesc): Promise<InternalAsset> {
=======
  async loadAsset(request: AssetRequestDesc): Promise<UncommittedAsset> {
>>>>>>> 790a2469
    let {filePath, env, code, sideEffects} = request;
    let {content, size, hash, isSource} = await summarizeRequest(
      this.options.inputFS,
      request,
    );

    // If the transformer request passed code rather than a filename,
    // use a hash as the base for the id to ensure it is unique.
    let idBase =
      code != null
        ? hash
        : path
            .relative(this.options.projectRoot, filePath)
            .replace(/[\\/]+/g, '/');
    return new UncommittedAsset({
      idBase,
      value: createAsset({
        idBase,
        filePath: filePath,
        isSource,
        type: path.extname(filePath).slice(1),
        hash,
        env: env,
        stats: {
          time: 0,
          size,
        },
        sideEffects: sideEffects,
      }),
      options: this.options,
      content,
    });
  }
}<|MERGE_RESOLUTION|>--- conflicted
+++ resolved
@@ -35,11 +35,7 @@
 |};
 
 export default class Validation {
-<<<<<<< HEAD
-  allAssets: {[validatorName: string]: InternalAsset[], ...} = {};
-=======
   allAssets: {[validatorName: string]: UncommittedAsset[], ...} = {};
->>>>>>> 790a2469
   allValidators: {[validatorName: string]: Validator, ...} = {};
   dedicatedThread: boolean;
   configRequests: Array<ConfigRequestDesc>;
@@ -181,11 +177,7 @@
     }
   }
 
-<<<<<<< HEAD
-  async loadAsset(request: AssetRequestDesc): Promise<InternalAsset> {
-=======
   async loadAsset(request: AssetRequestDesc): Promise<UncommittedAsset> {
->>>>>>> 790a2469
     let {filePath, env, code, sideEffects} = request;
     let {content, size, hash, isSource} = await summarizeRequest(
       this.options.inputFS,
