// @flow strict-local

import {PromiseQueue, md5FromString} from '@parcel/utils';
import type {AssetRequest, FilePath, ParcelOptions} from '@parcel/types';
import type {Event} from '@parcel/watcher';
import WorkerFarm from '@parcel/workers';
import {realpath} from '@parcel/fs';

import Dependency from './Dependency';
import Graph, {type GraphOpts} from './Graph';
import ResolverRunner from './ResolverRunner';
import type Config from './Config';
import type {
  AssetRequestNode,
  CacheEntry,
  DepPathRequestNode,
  NodeId,
  RequestGraphNode,
  RequestNode,
  RequestResult
} from './types';

type RequestGraphOpts = {|
  ...GraphOpts<RequestGraphNode>,
  config: Config,
  options: ParcelOptions,
  onAssetRequestComplete: (AssetRequestNode, CacheEntry) => mixed,
  onDepPathRequestComplete: (DepPathRequestNode, AssetRequest | null) => mixed
|};

const hashObject = obj => {
  return md5FromString(JSON.stringify(obj));
};

const nodeFromDepPathRequest = (dep: Dependency) => ({
  id: dep.id,
  type: 'dep_path_request',
  value: dep
});

const nodeFromAssetRequest = (assetRequest: AssetRequest) => ({
  id: hashObject(assetRequest),
  type: 'asset_request',
  value: assetRequest
});

const nodeFromFilePath = (filePath: string) => ({
  id: filePath,
  type: 'file',
  value: {filePath}
});

export default class RequestGraph extends Graph<RequestGraphNode> {
  inProgress: Map<NodeId, Promise<RequestResult>> = new Map();
  invalidNodes: Map<NodeId, RequestNode> = new Map();
<<<<<<< HEAD
  runTransform: (file: AssetRequest) => Promise<CacheEntry>;
  runValidate: (file: AssetRequest) => Promise<void>;
=======
  runTransform: ({
    request: AssetRequest,
    config: Config,
    options: ParcelOptions
  }) => Promise<CacheEntry>;
>>>>>>> 9ab8ea15
  resolverRunner: ResolverRunner;
  onAssetRequestComplete: (AssetRequestNode, CacheEntry) => mixed;
  onDepPathRequestComplete: (DepPathRequestNode, AssetRequest | null) => mixed;
  queue: PromiseQueue;
  farm: WorkerFarm;
  config: Config;
  options: ParcelOptions;

  constructor({
    onAssetRequestComplete,
    onDepPathRequestComplete,
    config,
    options,
    ...graphOpts
  }: RequestGraphOpts) {
    super(graphOpts);
    this.queue = new PromiseQueue();
    this.onAssetRequestComplete = onAssetRequestComplete;
    this.onDepPathRequestComplete = onDepPathRequestComplete;
    this.config = config;
    this.options = options;

    this.resolverRunner = new ResolverRunner({
      config,
      options
    });
  }

  async initFarm() {
    // This expects the worker farm to already be initialized by Parcel prior to calling
    // AssetGraphBuilder, which avoids needing to pass the options through here.
    this.farm = await WorkerFarm.getShared();
    this.runTransform = this.farm.createHandle('runTransform');
    this.runValidate = this.farm.createHandle('runValidate');
  }

  async completeRequests() {
    if (!this.farm) {
      await this.initFarm();
    }

    for (let [, node] of this.invalidNodes) {
      this.processNode(node);
    }

    await this.queue.run();
  }

  addDepPathRequest(dep: Dependency) {
    let requestNode = nodeFromDepPathRequest(dep);
    if (!this.hasNode(requestNode.id)) {
      this.addNode(requestNode);
      this.processNode(requestNode);
    }
  }

  addAssetRequest(request: AssetRequest) {
    let requestNode = nodeFromAssetRequest(request);
    if (!this.hasNode(requestNode.id)) {
      this.addNode(requestNode);
      this.processNode(requestNode);
    }

    this.connectFile(requestNode, request.filePath);
  }

  async processNode(requestNode: RequestNode) {
    let promise;
    switch (requestNode.type) {
      case 'asset_request':
        promise = this.queue.add(() =>
          this.transform(requestNode.value).then(result => {
            this.onAssetRequestComplete(requestNode, result);
            return result;
          })
        );
        break;
      case 'dep_path_request':
        promise = this.queue.add(() =>
          this.resolvePath(requestNode.value).then(result => {
            this.onDepPathRequestComplete(requestNode, result);
            return result;
          })
        );
        break;
      default:
        throw new Error('Unrecognized request type ' + requestNode.type);
    }

    try {
      this.inProgress.set(requestNode.id, promise);
      await promise;
      // ? Should these be updated before it comes off the queue?
      this.invalidNodes.delete(requestNode.id);
      this.inProgress.delete(requestNode.id);
    } catch (e) {
      // Do nothing
      // Main tasks will be caught by the queue
      // Sun tasks will end up rejecting the main task promise
    }
  }

  async transform(request: AssetRequest) {
    try {
      let start = Date.now();
<<<<<<< HEAD
      if (!(await realpath(request.filePath)).includes('node_modules')) {
        await this.runValidate(request);
      }
      let cacheEntry = await this.runTransform(request);
=======
      let cacheEntry = await this.runTransform({
        request,
        config: this.config,
        options: this.options
      });
>>>>>>> 9ab8ea15

      let time = Date.now() - start;
      for (let asset of cacheEntry.assets) {
        asset.stats.time = time;
      }

      return cacheEntry;
    } catch (e) {
      // TODO: add connectedFiles even if it failed so we can try a rebuild if those files change
      throw e;
    }
  }

  async resolvePath(dep: Dependency) {
    try {
      let assetRequest = await this.resolverRunner.resolve(dep);

      this.connectFile(nodeFromDepPathRequest(dep), assetRequest.filePath);
      return assetRequest;
    } catch (err) {
      if (err.code === 'MODULE_NOT_FOUND' && dep.isOptional) {
        return null;
      }

      throw err;
    }
  }

  connectFile(requestNode: RequestNode, filePath: FilePath) {
    let fileNode = nodeFromFilePath(filePath);
    if (!this.hasNode(fileNode.id)) {
      this.addNode(fileNode);
    }

    if (!this.hasEdge(requestNode.id, fileNode.id)) {
      this.addEdge(requestNode.id, fileNode.id);
    }
  }

  invalidateNode(node: RequestNode) {
    this.invalidNodes.set(node.id, node);
  }

  respondToFSEvents(events: Array<Event>) {
    for (let {path, type} of events) {
      let node = this.getNode(path);
      let connectedNodes = node ? this.getNodesConnectedTo(node) : [];

      if (type === 'create' && !this.hasNode(path)) {
        // TODO: invalidate dep path requests that have failed and this creation may fulfill the request
        // TODO: invalidate glob modules
      } else if (type === 'create' || type === 'update') {
        // sometimes mac reports update events as create events
        for (let connectedNode of connectedNodes) {
          if (connectedNode.type === 'asset_request') {
            this.invalidateNode(connectedNode);
          }
        }
      } else if (type === 'delete') {
        for (let connectedNode of connectedNodes) {
          if (connectedNode.type === 'dep_path_request') {
            this.invalidateNode(connectedNode);
          }
        }
      }
    }
  }

  isInvalid() {
    return this.invalidNodes.size > 0;
  }
}<|MERGE_RESOLUTION|>--- conflicted
+++ resolved
@@ -53,16 +53,16 @@
 export default class RequestGraph extends Graph<RequestGraphNode> {
   inProgress: Map<NodeId, Promise<RequestResult>> = new Map();
   invalidNodes: Map<NodeId, RequestNode> = new Map();
-<<<<<<< HEAD
-  runTransform: (file: AssetRequest) => Promise<CacheEntry>;
-  runValidate: (file: AssetRequest) => Promise<void>;
-=======
+  runValidate: ({
+    request: AssetRequest,
+    config: Config,
+    options: ParcelOptions
+  }) => Promise<void>;
   runTransform: ({
     request: AssetRequest,
     config: Config,
     options: ParcelOptions
   }) => Promise<CacheEntry>;
->>>>>>> 9ab8ea15
   resolverRunner: ResolverRunner;
   onAssetRequestComplete: (AssetRequestNode, CacheEntry) => mixed;
   onDepPathRequestComplete: (DepPathRequestNode, AssetRequest | null) => mixed;
@@ -168,18 +168,18 @@
   async transform(request: AssetRequest) {
     try {
       let start = Date.now();
-<<<<<<< HEAD
       if (!(await realpath(request.filePath)).includes('node_modules')) {
-        await this.runValidate(request);
-      }
-      let cacheEntry = await this.runTransform(request);
-=======
+        await this.runValidate({
+          request,
+          config: this.config,
+          options: this.options
+        });
+      }
       let cacheEntry = await this.runTransform({
         request,
         config: this.config,
         options: this.options
       });
->>>>>>> 9ab8ea15
 
       let time = Date.now() - start;
       for (let asset of cacheEntry.assets) {
