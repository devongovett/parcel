// @flow strict-local
import invariant from 'assert';
//$FlowFixMe
import {isMatch} from 'micromatch';
import nullthrows from 'nullthrows';
import path from 'path';

import {localResolve} from '@parcel/local-require';
import {PromiseQueue, md5FromString, md5FromObject} from '@parcel/utils';
import type {AssetRequest, FilePath, Glob, ParcelOptions} from '@parcel/types';
import type {Event} from '@parcel/watcher';
import WorkerFarm from '@parcel/workers';

import type Config from './public/Config';
import ConfigLoader from './ConfigLoader';
import Dependency from './Dependency';
import Graph, {type GraphOpts} from './Graph';
import type ParcelConfig from './ParcelConfig';
import ResolverRunner from './ResolverRunner';
import type InternalAsset from './Asset';
import type {
  AssetRequestNode,
  ConfigRequest,
  ConfigRequestNode,
  DepPathRequestNode,
  DepVersionRequestNode,
  NodeId,
  RequestGraphNode,
  RequestNode,
  SubRequestNode,
  TransformationOpts,
  ValidationOpts
} from './types';

type RequestGraphOpts = {|
  ...GraphOpts<RequestGraphNode>,
  config: ParcelConfig,
  options: ParcelOptions,
  onAssetRequestComplete: (AssetRequestNode, Array<InternalAsset>) => mixed,
  onDepPathRequestComplete: (DepPathRequestNode, AssetRequest | null) => mixed
|};

type SerializedRequestGraph = {|
  ...GraphOpts<RequestGraphNode>,
  globNodeIds: Set<NodeId>,
  depVersionRequestNodeIds: Set<NodeId>
|};

const hashObject = obj => {
  return md5FromString(JSON.stringify(obj));
};

const nodeFromDepPathRequest = (dep: Dependency) => ({
  id: dep.id,
  type: 'dep_path_request',
  value: dep
});

const nodeFromAssetRequest = (assetRequest: AssetRequest) => ({
  id: hashObject(assetRequest),
  type: 'asset_request',
  value: assetRequest
});

const nodeFromConfigRequest = (configRequest: ConfigRequest) => ({
  id: md5FromString(
    `${configRequest.filePath}:${
      configRequest.plugin != null ? configRequest.plugin : 'parcel'
    }`
  ),
  type: 'config_request',
  value: configRequest
});

const nodeFromDepVersionRequest = depVersionRequest => ({
  id: md5FromObject(depVersionRequest),
  type: 'dep_version_request',
  value: depVersionRequest
});

const nodeFromFilePath = (filePath: string) => ({
  id: filePath,
  type: 'file',
  value: {filePath}
});

const nodeFromGlob = (glob: Glob) => ({
  id: glob,
  type: 'glob',
  value: glob
});

export default class RequestGraph extends Graph<RequestGraphNode> {
  // $FlowFixMe
  inProgress: Map<NodeId, Promise<any>> = new Map();
  invalidNodeIds: Set<NodeId> = new Set();
  runTransform: TransformationOpts => Promise<{
    assets: Array<InternalAsset>,
    configRequests: Array<ConfigRequest>
  }>;
  runValidate: ValidationOpts => Promise<void>;
  loadConfigHandle: () => Promise<Config>;
  resolverRunner: ResolverRunner;
  configLoader: ConfigLoader;
  onAssetRequestComplete: (AssetRequestNode, Array<InternalAsset>) => mixed;
  onDepPathRequestComplete: (DepPathRequestNode, AssetRequest | null) => mixed;
  queue: PromiseQueue;
  validationQueue: PromiseQueue;
  farm: WorkerFarm;
  config: ParcelConfig;
  options: ParcelOptions;
  globNodeIds: Set<NodeId> = new Set();
  depVersionRequestNodeIds: Set<NodeId> = new Set();

  // $FlowFixMe
  static deserialize(opts: SerializedRequestGraph) {
    let deserialized = new RequestGraph(opts);
    deserialized.globNodeIds = opts.globNodeIds;
    deserialized.depVersionRequestNodeIds = opts.depVersionRequestNodeIds;
    return deserialized;
  }

  // $FlowFixMe
  serialize(): SerializedRequestGraph {
    return {
      ...super.serialize(),
      globNodeIds: this.globNodeIds,
      depVersionRequestNodeIds: this.depVersionRequestNodeIds
    };
  }

  initOptions({
    onAssetRequestComplete,
    onDepPathRequestComplete,
    config,
    options
  }: RequestGraphOpts) {
    this.options = options;
    this.queue = new PromiseQueue();
<<<<<<< HEAD
    this.validationQueue = new PromiseQueue();
    this.globNodes = [];
    this.depVersionRequestNodes = [];
=======
>>>>>>> dd40f858
    this.onAssetRequestComplete = onAssetRequestComplete;
    this.onDepPathRequestComplete = onDepPathRequestComplete;
    this.config = config;

    this.resolverRunner = new ResolverRunner({
      config,
      options
    });

    this.configLoader = new ConfigLoader(options);
  }

  async initFarm() {
    // This expects the worker farm to already be initialized by Parcel prior to calling
    // AssetGraphBuilder, which avoids needing to pass the options through here.
    this.farm = await WorkerFarm.getShared();
    this.runTransform = this.farm.createHandle('runTransform');
    this.runValidate = this.farm.createHandle('runValidate');
    this.loadConfigHandle = WorkerFarm.createReverseHandle(
      this.loadConfig.bind(this)
    );
  }

  async completeValidations() {
    if (!this.farm) {
      await this.initFarm();
    }

    await this.validationQueue.run();
  }

  async completeRequests() {
    if (!this.farm) {
      await this.initFarm();
    }

    for (let id of this.invalidNodeIds) {
      let node = nullthrows(this.getNode(id));
      this.processNode(node);
    }

    await this.queue.run();
  }

  addNode(node: RequestGraphNode) {
    this.processNode(node);
    if (node.type === 'glob') {
      this.globNodeIds.add(node.id);
    } else if (node.type === 'dep_version_request') {
      this.depVersionRequestNodeIds.add(node.id);
    }
    return super.addNode(node);
  }

  removeNode(node: RequestGraphNode) {
    if (node.type === 'glob') {
      this.globNodeIds.delete(node.id);
    } else if (node.type === 'dep_version_request') {
      this.depVersionRequestNodeIds.delete(node.id);
    }
    return super.removeNode(node);
  }

  addDepPathRequest(dep: Dependency) {
    let requestNode = nodeFromDepPathRequest(dep);
    if (!this.hasNode(requestNode.id)) {
      this.addNode(requestNode);
    }
  }

  addAssetRequest(request: AssetRequest) {
    let requestNode = nodeFromAssetRequest(request);
    if (!this.hasNode(requestNode.id)) {
      this.addNode(requestNode);
    }

    this.connectFile(requestNode, request.filePath);
  }

  async processNode(requestNode: RequestGraphNode) {
    let promise;
    switch (requestNode.type) {
      case 'asset_request':
        promise = this.queue.add(() =>
          this.transform(requestNode).then(result => {
            this.onAssetRequestComplete(requestNode, result);
            return result;
          })
        );

        this.validationQueue.add(() => this.validate(requestNode));

        break;
      case 'dep_path_request':
        promise = this.queue.add(() =>
          this.resolvePath(requestNode.value).then(result => {
            this.onDepPathRequestComplete(requestNode, result);
            return result;
          })
        );
        break;
      case 'config_request':
        promise = this.runConfigRequest(requestNode);
        break;
      case 'dep_version_request':
        promise = this.runDepVersionRequest(requestNode);
        break;
      default:
      // Do nothing
    }

    if (promise) {
      try {
        this.inProgress.set(requestNode.id, promise);
        await promise;
        // ? Should these be updated before it comes off the queue?
        this.invalidNodeIds.delete(requestNode.id);
        this.inProgress.delete(requestNode.id);
      } catch (e) {
        // Do nothing
        // Main tasks will be caught by the queue
        // Sub tasks will end up rejecting the main task promise
      }
    }
  }

  async validate(requestNode: AssetRequestNode) {
    try {
      await this.runValidate({
        request: requestNode.value,
        loadConfig: this.loadConfigHandle,
        parentNodeId: requestNode.id,
        options: this.options
      });
    } catch (e) {
      throw e;
    }
  }

  async transform(requestNode: AssetRequestNode) {
    try {
      let start = Date.now();
      let request = requestNode.value;
      let {assets, configRequests} = await this.runTransform({
        request,
        loadConfig: this.loadConfigHandle,
        parentNodeId: requestNode.id,
        options: this.options
      });

      let time = Date.now() - start;
      for (let asset of assets) {
        asset.stats.time = time;
      }

      let configRequestNodes = configRequests.map(configRequest => {
        let id = nodeFromConfigRequest(configRequest).id;
        return nullthrows(this.getNode(id));
      });
      this.replaceNodesConnectedTo(
        requestNode,
        configRequestNodes,
        node => node.type === 'config_request'
      );

      return assets;
    } catch (e) {
      // TODO: add connectedFiles even if it failed so we can try a rebuild if those files change
      throw e;
    }
  }

  async resolvePath(dep: Dependency) {
    try {
      let assetRequest = await this.resolverRunner.resolve(dep);

      this.connectFile(nodeFromDepPathRequest(dep), assetRequest.filePath);
      return assetRequest;
    } catch (err) {
      if (err.code === 'MODULE_NOT_FOUND' && dep.isOptional) {
        return null;
      }

      throw err;
    }
  }

  async loadConfig(configRequest: ConfigRequest, parentNodeId: NodeId) {
    let configRequestNode = nodeFromConfigRequest(configRequest);
    if (!this.hasNode(configRequestNode.id)) {
      this.addNode(configRequestNode);
    }
    this.addEdge(parentNodeId, configRequestNode.id);

    let config = nullthrows(await this.getSubTaskResult(configRequestNode));
    invariant(config.devDeps != null);

    let depVersionRequestNodes = [];
    for (let [moduleSpecifier] of config.devDeps) {
      let depVersionRequest = {
        moduleSpecifier,
        resolveFrom: path.dirname(nullthrows(config.resolvedPath)) // TODO: resolveFrom should be nearest package boundary
      };
      let depVersionRequestNode = nodeFromDepVersionRequest(depVersionRequest);
      if (!this.hasNode(depVersionRequestNode.id)) {
        this.addNode(depVersionRequestNode);
      }
      this.addEdge(configRequestNode.id, depVersionRequestNode.id);
      depVersionRequestNodes.push(
        nullthrows(this.getNode(depVersionRequestNode.id))
      );

      let version = await this.getSubTaskResult(depVersionRequestNode);
      config.setDevDep(depVersionRequest.moduleSpecifier, version);
    }
    this.replaceNodesConnectedTo(
      configRequestNode,
      depVersionRequestNodes,
      node => node.type === 'dep_version_request'
    );

    return config;
  }

  async runConfigRequest(configRequestNode: ConfigRequestNode) {
    let configRequest = configRequestNode.value;
    let config = await this.configLoader.load(configRequest);
    configRequest.result = config;

    let invalidationNodes = [];

    if (config.resolvedPath != null) {
      invalidationNodes.push(nodeFromFilePath(config.resolvedPath));
    }

    for (let filePath of config.includedFiles) {
      invalidationNodes.push(nodeFromFilePath(filePath));
    }

    if (config.watchGlob != null) {
      invalidationNodes.push(nodeFromGlob(config.watchGlob));
    }

    this.replaceNodesConnectedTo(
      configRequestNode,
      invalidationNodes,
      node => node.type === 'file' || node.type === 'glob'
    );

    return config;
  }

  async runDepVersionRequest(requestNode: DepVersionRequestNode) {
    let {value: request} = requestNode;
    let {moduleSpecifier, resolveFrom} = request;
    let [, resolvedPkg] = await localResolve(
      `${moduleSpecifier}/package.json`,
      `${resolveFrom}/index`
    );

    // TODO: Figure out how to handle when local plugin packages change, since version won't be enough
    let version = nullthrows(resolvedPkg).version;
    request.result = version;

    return version;
  }

  addSubRequest(subRequestNode: SubRequestNode, nodeId: NodeId) {
    if (!this.nodes.has(subRequestNode.id)) {
      this.addNode(subRequestNode);
      this.processNode(subRequestNode);
    }

    if (!this.hasEdge(nodeId, subRequestNode.id)) {
      this.addEdge(nodeId, subRequestNode.id);
    }

    return subRequestNode;
  }

  //$FlowFixMe
  async getSubTaskResult(node: SubRequestNode): any {
    let result;
    if (this.inProgress.has(node.id)) {
      result = await this.inProgress.get(node.id);
    } else {
      result = this.getResultFromGraph(node);
    }

    return result;
  }

  getResultFromGraph(subRequestNode: SubRequestNode) {
    let node = nullthrows(this.getNode(subRequestNode.id));
    invariant(
      node.type === 'config_request' || node.type === 'dep_version_request'
    );
    return node.value.result;
  }

  connectFile(requestNode: RequestNode, filePath: FilePath) {
    let fileNode = nodeFromFilePath(filePath);
    if (!this.hasNode(fileNode.id)) {
      this.addNode(fileNode);
    }

    if (!this.hasEdge(requestNode.id, fileNode.id)) {
      this.addEdge(requestNode.id, fileNode.id);
    }
  }

  connectGlob(requestNode: RequestNode, glob: Glob) {
    let globNode = nodeFromGlob(glob);
    if (!this.hasNode(globNode.id)) {
      this.addNode(globNode);
    }

    if (!this.hasEdge(requestNode.id, globNode.id)) {
      this.addEdge(requestNode.id, globNode.id);
    }
  }

  invalidateNode(node: RequestNode) {
    switch (node.type) {
      case 'asset_request':
      case 'dep_path_request':
        this.invalidNodeIds.add(node.id);
        break;
      case 'config_request':
      case 'dep_version_request': {
        this.invalidNodeIds.add(node.id);
        let mainRequestNode = nullthrows(this.getMainRequestNode(node));
        this.invalidNodeIds.add(mainRequestNode.id);
        break;
      }
      default:
        throw new Error(
          `Cannot invalidate node with unrecognized type ${node.type}`
        );
    }
  }

  getMainRequestNode(node: SubRequestNode) {
    let [parentNode] = this.getNodesConnectedTo(node);
    if (parentNode.type === 'config_request') {
      [parentNode] = this.getNodesConnectedTo(parentNode);
    }
    invariant(parentNode.type !== 'file' && parentNode.type !== 'glob');
    return parentNode;
  }

  // TODO: add edge types to make invalidation more flexible and less precarious
  respondToFSEvents(events: Array<Event>) {
    for (let {path, type} of events) {
      if (path === this.options.lockFile) {
        for (let id of this.depVersionRequestNodeIds) {
          let depVersionRequestNode = this.getNode(id);
          invariant(
            depVersionRequestNode &&
              depVersionRequestNode.type === 'dep_version_request'
          );

          this.invalidateNode(depVersionRequestNode);
        }
      }

      let node = this.getNode(path);

      let connectedNodes =
        node && node.type === 'file' ? this.getNodesConnectedTo(node) : [];

      // TODO: invalidate dep path requests that have failed and this creation may fulfill the request
      if (node && (type === 'create' || type === 'update')) {
        // sometimes mac reports update events as create events
        if (node.type === 'file') {
          for (let connectedNode of connectedNodes) {
            if (
              connectedNode.type === 'asset_request' ||
              connectedNode.type === 'config_request'
            ) {
              this.invalidateNode(connectedNode);
            }
          }
        }
      } else if (type === 'create') {
        for (let id of this.globNodeIds) {
          let globNode = this.getNode(id);
          invariant(globNode && globNode.type === 'glob');

          if (isMatch(path, globNode.value)) {
            let connectedNodes = this.getNodesConnectedTo(globNode);
            for (let connectedNode of connectedNodes) {
              invariant(
                connectedNode.type !== 'file' && connectedNode.type !== 'glob'
              );
              this.invalidateNode(connectedNode);
            }
          }
        }
      } else if (node && type === 'delete') {
        for (let connectedNode of connectedNodes) {
          if (
            connectedNode.type === 'dep_path_request' ||
            connectedNode.type === 'config_request'
          ) {
            this.invalidateNode(connectedNode);
          }
        }
      }
    }
  }

  isInvalid() {
    return this.invalidNodeIds.size > 0;
  }
}<|MERGE_RESOLUTION|>--- conflicted
+++ resolved
@@ -137,12 +137,7 @@
   }: RequestGraphOpts) {
     this.options = options;
     this.queue = new PromiseQueue();
-<<<<<<< HEAD
     this.validationQueue = new PromiseQueue();
-    this.globNodes = [];
-    this.depVersionRequestNodes = [];
-=======
->>>>>>> dd40f858
     this.onAssetRequestComplete = onAssetRequestComplete;
     this.onDepPathRequestComplete = onDepPathRequestComplete;
     this.config = config;
