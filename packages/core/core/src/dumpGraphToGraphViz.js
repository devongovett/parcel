--- conflicted
+++ resolved
@@ -88,7 +88,6 @@
       }
     } else if (node.type === 'asset') {
       label += path.basename(node.value.filePath) + '#' + node.value.type;
-<<<<<<< HEAD
       if (detailedSymbols) {
         if (node.value.symbols.size) {
           label +=
@@ -99,11 +98,9 @@
           label += '\nusedSymbols: ' + [...node.usedSymbols].join(',');
         }
       }
-=======
     } else if (node.type === 'asset_group') {
       if (node.deferred) label += '(deferred)';
       // $FlowFixMe
->>>>>>> 47f86ef6
     } else if (node.type === 'file') {
       label += path.basename(node.value.filePath);
       // $FlowFixMe
