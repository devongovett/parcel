--- conflicted
+++ resolved
@@ -13,17 +13,10 @@
   Config,
   PackageJSON
 } from '@parcel/types';
-<<<<<<< HEAD
 import md5 from '@parcel/utils/lib/md5';
 import {loadConfig} from '@parcel/utils/lib/config';
-import type Cache from '@parcel/cache';
-import createDependency from './createDependency';
-=======
 import Cache from '@parcel/cache';
-import md5 from '@parcel/utils/md5';
-import {loadConfig} from '@parcel/utils/config';
 import Dependency from './Dependency';
->>>>>>> ee00c3ec
 
 type AssetOptions = {
   id?: string,
