// @flow strict-local

import type {
  GraphVisitor,
  FilePath,
  Symbol,
  TraversalActions,
  BundleBehavior as IBundleBehavior,
} from '@parcel/types';
import type {ContentKey, NodeId, SerializedContentGraph} from '@parcel/graph';
import type {
  SerializedParcelDb,
  AssetAddr,
  DependencyAddr,
  EnvironmentAddr,
  TargetAddr,
} from '@parcel/rust';

import type {
  AssetNode,
  Bundle,
  BundleGraphNode,
  BundleGroup,
  BundleNode,
  DependencyNode,
  InternalSourceLocation,
} from './types';
import type AssetGraph from './AssetGraph';
import type {ProjectPath} from './projectPath';

import assert from 'assert';
import invariant from 'assert';
import nullthrows from 'nullthrows';
import {ContentGraph, ALL_EDGE_TYPES, mapVisitor} from '@parcel/graph';
import {Hash, hashString} from '@parcel/rust';
import {DefaultMap, getRootDir} from '@parcel/utils';

import {BundleBehavior} from './types';
import {getBundleGroupId, getPublicId} from './utils';
import {ISOLATED_ENVS} from './public/Environment';
import {fromProjectPath, fromProjectPathRelative} from './projectPath';
import {HASH_REF_PREFIX} from './constants';
import {
  Environment as DbEnvironment,
  EnvironmentFlags,
  Dependency as DbDependency,
  DependencyFlags,
  Target as DbTarget,
  Asset as DbAsset,
  AssetFlags,
  ParcelDb,
  readCachedString,
  SymbolFlags,
} from '@parcel/rust';

export const bundleGraphEdgeTypes = {
  // A lack of an edge type indicates to follow the edge while traversing
  // the bundle's contents, e.g. `bundle.traverse()` during packaging.
  null: 1,
  // Used for constant-time checks of presence of a dependency or asset in a bundle,
  // avoiding bundle traversal in cases like `isAssetInAncestors`
  contains: 2,
  // Connections between bundles and bundle groups, for quick traversal of the
  // bundle hierarchy.
  bundle: 3,
  // When dependency -> asset: Indicates that the asset a dependency references
  //                           is contained in another bundle.
  // When dependency -> bundle: Indicates the bundle is necessary for any bundles
  //                           with the dependency.
  // When bundle -> bundle:    Indicates the target bundle is necessary for the
  //                           source bundle.
  // This type prevents referenced assets from being traversed from dependencies
  // along the untyped edge, and enables traversal to referenced bundles that are
  // not directly connected to bundle group nodes.
  references: 4,
  // Signals that the dependency is internally resolvable via the bundle's ancestry,
  // and that the bundle connected to the dependency is not necessary for the source bundle.
  internal_async: 5,
};

export type BundleGraphEdgeType = $Values<typeof bundleGraphEdgeTypes>;

type InternalSymbolResolution = {|
  asset: AssetAddr,
  exportSymbol: number,
  symbol: ?number | false,
  loc: ?InternalSourceLocation,
|};

type InternalExportSymbolResolution = {|
  ...InternalSymbolResolution,
  +exportAs: Symbol | string,
|};

type SerializedBundleGraph = {|
  $$raw: true,
  graph: SerializedContentGraph<BundleGraphNode, BundleGraphEdgeType>,
  bundleContentHashes: Map<string, string>,
  assetPublicIds: Set<string>,
  publicIdByAssetId: Map<ContentKey, string>,
  db: SerializedParcelDb,
|};

function makeReadOnlySet<T>(set: Set<T>): $ReadOnlySet<T> {
  return new Proxy(set, {
    get(target, property) {
      if (property === 'delete' || property === 'add' || property === 'clear') {
        return undefined;
      } else {
        // $FlowFixMe[incompatible-type]
        let value = target[property];
        return typeof value === 'function' ? value.bind(target) : value;
      }
    },
  });
}

/**
 * Stores assets, dependencies, bundle groups, bundles, and the relationships between them.
 * The BundleGraph is passed to the bundler plugin wrapped in a MutableBundleGraph,
 * and is passed to packagers and optimizers wrapped in the public BundleGraph object, both
 * of which implement public api for this structure. This is the internal structure.
 */
export default class BundleGraph {
  /** A set of all existing concise asset ids present in the BundleGraph */
  _assetPublicIds: Set<string>;
  /** Maps full asset ids (currently 32-character strings) to concise ids (minimum of 5 character strings) */
  _publicIdByAssetId: Map<ContentKey, string>;
  /**
   * A cache of bundle hashes by bundle id.
   *
   * TODO: These hashes are being invalidated in mutative methods, but this._graph is not a private
   * property so it is possible to reach in and mutate the graph without invalidating these hashes.
   * It needs to be exposed in BundlerRunner for now based on how applying runtimes works and the
   * BundlerRunner takes care of invalidating hashes when runtimes are applied, but this is not ideal.
   */
  _bundleContentHashes: Map<string, string>;
  _targetEntryRoots: Map<ProjectPath, FilePath> = new Map();
  /** The internal core Graph structure */
  _graph: ContentGraph<BundleGraphNode, BundleGraphEdgeType>;
  _bundlePublicIds /*: Set<string> */ = new Set<string>();
  db: ParcelDb;

  constructor(
    db: ParcelDb,
    {
      graph,
      publicIdByAssetId,
      assetPublicIds,
      bundleContentHashes,
    }: {|
      graph: ContentGraph<BundleGraphNode, BundleGraphEdgeType>,
      publicIdByAssetId: Map<ContentKey, string>,
      assetPublicIds: Set<string>,
      bundleContentHashes: Map<string, string>,
    |},
  ) {
    this.db = db;
    this._graph = graph;
    this._assetPublicIds = assetPublicIds;
    this._publicIdByAssetId = publicIdByAssetId;
    this._bundleContentHashes = bundleContentHashes;
  }

  /**
   * Produce a BundleGraph from an AssetGraph by removing asset groups and retargeting dependencies
   * based on the symbol data (resolving side-effect free reexports).
   */
  static fromAssetGraph(
    db: ParcelDb,
    assetGraph: AssetGraph,
    isProduction: boolean,
    publicIdByAssetId: Map<ContentKey, string> = new Map(),
    assetPublicIds: Set<string> = new Set(),
  ): BundleGraph {
    let graph = new ContentGraph<BundleGraphNode, BundleGraphEdgeType>();
    let assetGroupIds = new Map();
    let dependencies = new Map();
    let assetGraphNodeIdToBundleGraphNodeId = new Map<NodeId, NodeId>();

    let assetGraphRootNode =
      assetGraph.rootNodeId != null
        ? assetGraph.getNode(assetGraph.rootNodeId)
        : null;
    invariant(assetGraphRootNode != null && assetGraphRootNode.type === 'root');

    for (let [nodeId, node] of assetGraph.nodes.entries()) {
      if (node != null && node.type === 'asset') {
        let assetId = node.id;
        // Generate a new, short public id for this asset to use.
        // If one already exists, use it.
        let publicId = publicIdByAssetId.get(assetId);
        if (publicId == null) {
          let asset = DbAsset.get(db, node.value);
          publicId = getPublicId(readCachedString(db, asset.id), existing =>
            assetPublicIds.has(existing),
          );
          publicIdByAssetId.set(assetId, publicId);
          assetPublicIds.add(publicId);
        }
      } else if (node != null && node.type === 'asset_group') {
        assetGroupIds.set(nodeId, assetGraph.getNodeIdsConnectedFrom(nodeId));
      }
    }

    let walkVisited = new Set();
    function walk(nodeId) {
      if (walkVisited.has(nodeId)) return;
      walkVisited.add(nodeId);

      let node = nullthrows(assetGraph.getNode(nodeId));
      let dep;
      if (
        node.type === 'dependency' &&
        (dep = DbDependency.get(db, node.value)) &&
        dep.flags & DependencyFlags.HAS_SYMBOLS &&
        DbEnvironment.get(db, dep.env).flags &
          EnvironmentFlags.SHOULD_SCOPE_HOIST &&
        // Disable in dev mode because this feature is at odds with safeToIncrementallyBundle
        isProduction
      ) {
        let dep = DbDependency.get(db, node.value);
        let nodeValueSymbols = dep.symbols;

        // asset -> symbols that should be imported directly from that asset
        let targets = new DefaultMap<ContentKey, Map<number, number>>(
          () => new Map(),
        );
        let externalSymbols = new Set<number>();
        let hasAmbiguousSymbols = false;

        for (let [symbol, resolvedSymbol] of node.usedSymbolsUp) {
          if (resolvedSymbol) {
            targets
              .get(resolvedSymbol.asset)
              .set(symbol, resolvedSymbol.symbol ?? symbol);
          } else if (resolvedSymbol === null) {
            externalSymbols.add(symbol);
          } else if (resolvedSymbol === undefined) {
            hasAmbiguousSymbols = true;
            break;
          }
        }

        if (
          // Only perform retargeting when there is an imported symbol
          // - If the target is side-effect-free, the symbols point to the actual target and removing
          //   the original dependency resolution is fine
          // - Otherwise, keep this dependency unchanged for its potential side effects
          node.usedSymbolsUp.size > 0 &&
          // Only perform retargeting if the dependency only points to a single asset (e.g. CSS modules)
          !hasAmbiguousSymbols &&
          // It doesn't make sense to retarget dependencies where `*` is used, because the
          // retargeting won't enable any benefits in that case (apart from potentially even more
          // code being generated).
          !node.usedSymbolsUp.has(db.starSymbol) &&
          // TODO We currently can't rename imports in async imports, e.g. from
          //      (parcelRequire("...")).then(({ a }) => a);
          // to
          //      (parcelRequire("...")).then(({ a: b }) => a);
          // or
          //      (parcelRequire("...")).then((a)=>a);
          // if the reexporting asset did `export {a as b}` or `export * as a`
          dep.priority === 'sync' &&
          // For every asset, no symbol is imported multiple times (with a different local name).
          // Don't retarget because this cannot be resolved without also changing the asset symbols
          // (and the asset content itself).
          [...targets].every(
            ([, t]) => new Set([...t.values()]).size === t.size,
          )
        ) {
          let starSymbol = nodeValueSymbols.find(
            s => s.exported === db.starSymbol,
          );
          let isReexportAll = starSymbol?.local === db.starSymbol;
          let reexportAllLoc = isReexportAll
            ? nullthrows(starSymbol).loc
            : undefined;

          // TODO adjust sourceAssetIdNode.value.dependencies ?

          let clonedDep = new DbDependency(db);
          DbDependency.set(db, clonedDep.addr, dep);
          let symbols = clonedDep.symbols;
          symbols.init();
          for (let sym of dep.symbols) {
            if (externalSymbols.has(sym.exported)) {
              symbols.push(sym);
            }
          }

          let deps = [
            // Keep the original dependency
            {
              asset: null,
              dep: graph.addNodeByContentKey(clonedDep.id, {
                ...node,
                id: clonedDep.id,
                value: clonedDep.addr,
                usedSymbolsUp: new Map(
                  [...node.usedSymbolsUp].filter(([k]) =>
                    externalSymbols.has(k),
                  ),
                ),
                usedSymbolsDown: new Set(),
                excluded: externalSymbols.size === 0,
              }),
            },
            ...[...targets].map(([asset, target]) => {
              let clonedDep = new DbDependency(db);
              DbDependency.set(db, clonedDep.addr, dep);
              clonedDep.id = db.getStringId(
                hashString(node.id + [...target.keys()].join(',')),
              );

              let symbols = clonedDep.symbols;
              symbols.init();
              for (let [as, from] of target) {
                let existing = nodeValueSymbols.find(s => s.exported === as);
                if (existing) {
                  let s = symbols.extend();
                  s.exported = from;
                  s.local = existing.local;
                  s.flags = existing.flags;
                  s.loc = existing.loc;
                } else {
                  invariant(isReexportAll);
                  if (as === from) {
                    // Keep the export-all for non-renamed reexports, this still correctly models
                    // ambiguous resolution with multiple export-alls.
                    // TODO: can this happen multiple times? Do we need to check if the symbol already exists here?
                    let s = symbols.extend();
                    s.exported = db.starSymbol;
                    s.local = db.starSymbol;
                    s.flags = SymbolFlags.IS_WEAK;
                    s.loc = reexportAllLoc;
                  } else {
                    let local = db.getStringId(
                      `${readCachedString(
                        db,
                        dep.id,
                      )}$rewrite$${asset}$${from}`,
                    );
                    let s = symbols.extend();
                    s.exported = from;
                    s.local = local;
                    s.flags = SymbolFlags.IS_WEAK;
                    s.loc = reexportAllLoc;
                    if (dep.sourceAssetId != null) {
                      let sourceAsset = DbAsset.get(db, dep.sourceAssetId);
                      let sourceAssetSymbols = sourceAsset.symbols;
                      if (sourceAssetSymbols) {
                        // The `as == from` case above should handle multiple export-alls causing
                        // ambiguous resolution. So the current symbol is unambiguous and shouldn't
                        // already exist on the importer.
                        let s = sourceAssetSymbols.extend();
                        s.exported = as;
                        s.local = local;
                        s.flags = 0;
                        s.loc = reexportAllLoc;
                      }
                    }
                  }
                }
              }

              let usedSymbolsUp = new Map(
                [...node.usedSymbolsUp]
                  .filter(([k]) => target.has(k) || k === db.starSymbol)
                  .map(([k, v]) => [target.get(k) ?? k, v]),
              );

              return {
                asset,
                dep: graph.addNodeByContentKey(clonedDep.id, {
                  ...node,
                  id: clonedDep.id,
                  value: clonedDep.addr,
                  usedSymbolsUp,
                  // This is only a temporary helper needed during symbol propagation and is never
                  // read afterwards (and also not exposed through the public API).
                  usedSymbolsDown: new Set(),
                }),
              };
            }),
          ];

          dependencies.set(nodeId, deps);

          // Jump to the dependencies that are used in this dependency
          for (let id of targets.keys()) {
            walk(assetGraph.getNodeIdByContentKey(id));
          }
          return;
        } else {
          // No special handling
          let bundleGraphNodeId = graph.addNodeByContentKey(node.id, node);
          assetGraphNodeIdToBundleGraphNodeId.set(nodeId, bundleGraphNodeId);
        }
      }
      // Don't copy over asset groups into the bundle graph.
      else if (node.type !== 'asset_group') {
        let bundleGraphNodeId = graph.addNodeByContentKey(node.id, node);
        if (node.id === assetGraphRootNode?.id) {
          graph.setRootNodeId(bundleGraphNodeId);
        }
        assetGraphNodeIdToBundleGraphNodeId.set(nodeId, bundleGraphNodeId);
      }

      for (let id of assetGraph.getNodeIdsConnectedFrom(nodeId)) {
        walk(id);
      }
    }
    walk(nullthrows(assetGraph.rootNodeId));

    for (let edge of assetGraph.getAllEdges()) {
      if (assetGroupIds.has(edge.from)) {
        continue;
      }
      if (dependencies.has(edge.from)) {
        // Discard previous edge, insert outgoing edges for all split dependencies
        for (let {asset, dep} of nullthrows(dependencies.get(edge.from))) {
          if (asset != null) {
            graph.addEdge(
              dep,
              nullthrows(
                assetGraphNodeIdToBundleGraphNodeId.get(
                  assetGraph.getNodeIdByContentKey(asset),
                ),
              ),
            );
          }
        }
        continue;
      }
      if (!assetGraphNodeIdToBundleGraphNodeId.has(edge.from)) {
        continue;
      }

      let to: Array<NodeId> = dependencies.get(edge.to)?.map(v => v.dep) ??
        assetGroupIds
          .get(edge.to)
          ?.map(id =>
            nullthrows(assetGraphNodeIdToBundleGraphNodeId.get(id)),
          ) ?? [nullthrows(assetGraphNodeIdToBundleGraphNodeId.get(edge.to))];

      for (let t of to) {
        graph.addEdge(
          nullthrows(assetGraphNodeIdToBundleGraphNodeId.get(edge.from)),
          t,
        );
      }
    }

    return new BundleGraph(db, {
      graph,
      assetPublicIds,
      bundleContentHashes: new Map(),
      publicIdByAssetId,
    });
  }

  serialize(): SerializedBundleGraph {
    return {
      $$raw: true,
      graph: this._graph.serialize(),
      assetPublicIds: this._assetPublicIds,
      bundleContentHashes: this._bundleContentHashes,
      publicIdByAssetId: this._publicIdByAssetId,
      db: this.db.serialize(),
    };
  }

  static deserialize(
    serialized: SerializedBundleGraph,
    db?: ParcelDb,
  ): BundleGraph {
    return new BundleGraph(db || ParcelDb.deserialize(serialized.db), {
      graph: ContentGraph.deserialize(serialized.graph),
      assetPublicIds: serialized.assetPublicIds,
      bundleContentHashes: serialized.bundleContentHashes,
      publicIdByAssetId: serialized.publicIdByAssetId,
    });
  }

  createBundle(
    opts:
      | {|
          +entryAsset: AssetAddr,
          +target: TargetAddr,
          +needsStableName?: ?boolean,
          +bundleBehavior?: ?IBundleBehavior,
          +shouldContentHash: boolean,
          +env: EnvironmentAddr,
        |}
      | {|
          +type: string,
          +env: EnvironmentAddr,
          +uniqueKey: string,
          +target: TargetAddr,
          +needsStableName?: ?boolean,
          +bundleBehavior?: ?IBundleBehavior,
          +isSplittable?: ?boolean,
          +pipeline?: ?string,
          +shouldContentHash: boolean,
        |},
  ): Bundle {
    let {entryAsset: entryAssetId, target: targetId} = opts;
    let target = DbTarget.get(this.db, targetId);
    let entryAsset =
      entryAssetId != null ? DbAsset.get(this.db, entryAssetId) : null;
    let bundleId = hashString(
      'bundle:' +
        (entryAsset != null ? entryAsset.id : String(opts.uniqueKey)) +
        fromProjectPathRelative(target.distDir) +
        (opts.bundleBehavior ?? ''),
    );

    let existing = this._graph.getNodeByContentKey(bundleId);
    if (existing != null) {
      invariant(existing.type === 'bundle');
      return existing.value;
    }

    let publicId = getPublicId(bundleId, existing =>
      this._bundlePublicIds.has(existing),
    );
    this._bundlePublicIds.add(publicId);

    let isPlaceholder = false;
    if (entryAsset != null) {
      let entryAssetNode = this._graph.getNodeByContentKey(entryAsset.id);
      invariant(entryAssetNode?.type === 'asset', 'Entry asset does not exist');
      isPlaceholder = entryAssetNode.requested === false;
    }

    let bundleNode: BundleNode = {
      type: 'bundle',
      id: bundleId,
      value: {
        id: bundleId,
        hashReference: opts.shouldContentHash
          ? HASH_REF_PREFIX + bundleId
          : bundleId.slice(-8),
        type: entryAsset ? entryAsset.assetType : nullthrows(opts.type),
        env: opts.env,
        entryAssetIds: entryAsset != null ? [entryAsset.id] : [],
        mainEntryId: entryAsset?.id,
        pipeline: entryAsset ? entryAsset.pipeline : opts.pipeline,
        needsStableName: opts.needsStableName,
        bundleBehavior:
          opts.bundleBehavior != null
            ? BundleBehavior[opts.bundleBehavior]
            : null,
        isSplittable: entryAsset
          ? Boolean(entryAsset.flags & AssetFlags.IS_BUNDLE_SPLITTABLE)
          : opts.isSplittable,
        isPlaceholder,
        target: targetId,
        name: null,
        displayName: null,
        publicId,
      },
    };

    let bundleNodeId = this._graph.addNodeByContentKey(bundleId, bundleNode);

    if (entryAsset != null) {
      this._graph.addEdge(
        bundleNodeId,
        this._graph.getNodeIdByContentKey(entryAsset.id),
      );
    }

    invariant;
    return bundleNode.value;
  }

  addAssetToBundle(assetAddr: AssetAddr, bundle: Bundle) {
    let asset = DbAsset.get(this.db, assetAddr);
    let bundleNodeId = this._graph.getNodeIdByContentKey(bundle.id);
    this._graph.addEdge(
      bundleNodeId,
      this._graph.getNodeIdByContentKey(asset.id),
      bundleGraphEdgeTypes.contains,
    );
    this._graph.addEdge(
      bundleNodeId,
      this._graph.getNodeIdByContentKey(asset.id),
    );

    let dependencies = this.getDependencies(assetAddr);
    for (let dependency of dependencies) {
      let dependencyNodeId = this._graph.getNodeIdByContentKey(
        DbDependency.get(this.db, dependency).id,
      );
      this._graph.addEdge(
        bundleNodeId,
        dependencyNodeId,
        bundleGraphEdgeTypes.contains,
      );

      for (let [bundleGroupNodeId, bundleGroupNode] of this._graph
        .getNodeIdsConnectedFrom(dependencyNodeId)
        .map(id => [id, nullthrows(this._graph.getNode(id))])
        .filter(([, node]) => node.type === 'bundle_group')) {
        invariant(bundleGroupNode.type === 'bundle_group');
        this._graph.addEdge(
          bundleNodeId,
          bundleGroupNodeId,
          bundleGraphEdgeTypes.bundle,
        );
      }
      // If the dependency references a target bundle, add a reference edge from
      // the source bundle to the dependency for easy traversal.
      // TODO: Consider bundle being created from dependency
      if (
        this._graph
          .getNodeIdsConnectedFrom(
            dependencyNodeId,
            bundleGraphEdgeTypes.references,
          )
          .map(id => nullthrows(this._graph.getNode(id)))
          .some(node => node.type === 'bundle')
      ) {
        this._graph.addEdge(
          bundleNodeId,
          dependencyNodeId,
          bundleGraphEdgeTypes.references,
        );
      }
    }
  }

  addAssetGraphToBundle(
    assetAddr: AssetAddr,
    bundle: Bundle,
    shouldSkipDependency: DependencyAddr => boolean = d =>
      this.isDependencySkipped(d),
  ) {
    let asset = DbAsset.get(this.db, assetAddr);
    let assetNodeId = this._graph.getNodeIdByContentKey(asset.id);
    let bundleNodeId = this._graph.getNodeIdByContentKey(bundle.id);

    // The root asset should be reached directly from the bundle in traversal.
    // Its children will be traversed from there.
    this._graph.addEdge(bundleNodeId, assetNodeId);
    this._graph.traverse((nodeId, _, actions) => {
      let node = nullthrows(this._graph.getNode(nodeId));
      if (node.type === 'bundle_group') {
        actions.skipChildren();
        return;
      }

      if (node.type === 'dependency' && shouldSkipDependency(node.value)) {
        actions.skipChildren();
        return;
      }

      if (node.type === 'asset' || node.type === 'dependency') {
        this._graph.addEdge(
          bundleNodeId,
          nodeId,
          bundleGraphEdgeTypes.contains,
        );
      }

      if (node.type === 'dependency') {
        for (let [bundleGroupNodeId, bundleGroupNode] of this._graph
          .getNodeIdsConnectedFrom(nodeId)
          .map(id => [id, nullthrows(this._graph.getNode(id))])
          .filter(([, node]) => node.type === 'bundle_group')) {
          invariant(bundleGroupNode.type === 'bundle_group');
          this._graph.addEdge(
            bundleNodeId,
            bundleGroupNodeId,
            bundleGraphEdgeTypes.bundle,
          );
        }

        // If the dependency references a target bundle, add a reference edge from
        // the source bundle to the dependency for easy traversal.
        if (
          this._graph
            .getNodeIdsConnectedFrom(nodeId, bundleGraphEdgeTypes.references)
            .map(id => nullthrows(this._graph.getNode(id)))
            .some(node => node.type === 'bundle')
        ) {
          this._graph.addEdge(
            bundleNodeId,
            nodeId,
            bundleGraphEdgeTypes.references,
          );
          this.markDependencyReferenceable(node.value);
          //all bundles that have this dependency need to have an edge from bundle to that dependency
        }
      }
    }, assetNodeId);
    this._bundleContentHashes.delete(bundle.id);
  }

  markDependencyReferenceable(dependency: DependencyAddr) {
    for (let bundle of this.getBundlesWithDependency(dependency)) {
      this._graph.addEdge(
        this._graph.getNodeIdByContentKey(bundle.id),
        this._graph.getNodeIdByContentKey(
          DbDependency.get(this.db, dependency).id,
        ),
        bundleGraphEdgeTypes.references,
      );
    }
  }

  addEntryToBundle(
    assetAddr: AssetAddr,
    bundle: Bundle,
    shouldSkipDependency?: DependencyAddr => boolean,
  ) {
    this.addAssetGraphToBundle(assetAddr, bundle, shouldSkipDependency);
    let asset = DbAsset.get(this.db, assetAddr);
    if (!bundle.entryAssetIds.includes(asset.id)) {
      bundle.entryAssetIds.push(asset.id);
    }
  }

  internalizeAsyncDependency(bundle: Bundle, dependencyId: DependencyAddr) {
    let dependency = DbDependency.get(this.db, dependencyId);
    if (dependency.priority === 'sync') {
      throw new Error('Expected an async dependency');
    }

    // It's possible for internalized async dependencies to not have
    // reference edges and still have untyped edges.
    // TODO: Maybe don't use internalized async edges at all?
    let dependencyNodeId = this._graph.getNodeIdByContentKey(dependency.id);
    let resolved = this.getResolvedAsset(dependencyId);
    if (resolved != null) {
      let resolvedNodeId = this._graph.getNodeIdByContentKey(
        DbAsset.get(this.db, resolved).id,
      );

      if (
        !this._graph.hasEdge(
          dependencyNodeId,
          resolvedNodeId,
          bundleGraphEdgeTypes.references,
        )
      ) {
        this._graph.addEdge(
          dependencyNodeId,
          resolvedNodeId,
          bundleGraphEdgeTypes.references,
        );
        this._graph.removeEdge(dependencyNodeId, resolvedNodeId);
      }
    }

    this._graph.addEdge(
      this._graph.getNodeIdByContentKey(bundle.id),
      this._graph.getNodeIdByContentKey(dependency.id),
      bundleGraphEdgeTypes.internal_async,
    );
    this._removeExternalDependency(bundle, dependencyId);
  }

  isDependencySkipped(dependency: DependencyAddr): boolean {
    let node = this._graph.getNodeByContentKey(
      DbDependency.get(this.db, dependency).id,
    );
    invariant(node && node.type === 'dependency');
    return !!node.hasDeferred || node.excluded;
  }

  getParentBundlesOfBundleGroup(bundleGroup: BundleGroup): Array<Bundle> {
    return this._graph
      .getNodeIdsConnectedTo(
        this._graph.getNodeIdByContentKey(
          getBundleGroupId(this.db, bundleGroup),
        ),
        bundleGraphEdgeTypes.bundle,
      )
      .map(id => nullthrows(this._graph.getNode(id)))
      .filter(node => node.type === 'bundle')
      .map(node => {
        invariant(node.type === 'bundle');
        return node.value;
      });
  }

  resolveAsyncDependency(
    dependencyAddr: DependencyAddr,
    bundle: ?Bundle,
  ): ?(
    | {|type: 'bundle_group', value: BundleGroup|}
    | {|type: 'asset', value: AssetAddr|}
  ) {
    let dependency = DbDependency.get(this.db, dependencyAddr);
    let depNodeId = this._graph.getNodeIdByContentKey(dependency.id);
    let bundleNodeId =
      bundle != null ? this._graph.getNodeIdByContentKey(bundle.id) : null;

    if (
      bundleNodeId != null &&
      this._graph.hasEdge(
        bundleNodeId,
        depNodeId,
        bundleGraphEdgeTypes.internal_async,
      )
    ) {
      let referencedAssetNodeIds = this._graph.getNodeIdsConnectedFrom(
        depNodeId,
        bundleGraphEdgeTypes.references,
      );

      let resolved;
      if (referencedAssetNodeIds.length === 0) {
        resolved = this.getResolvedAsset(dependencyAddr, bundle);
      } else if (referencedAssetNodeIds.length === 1) {
        let referencedAssetNode = this._graph.getNode(
          referencedAssetNodeIds[0],
        );
        // If a referenced asset already exists, resolve this dependency to it.
        invariant(referencedAssetNode?.type === 'asset');
        resolved = referencedAssetNode.value;
      } else {
        throw new Error('Dependencies can only reference one asset');
      }

      if (resolved == null) {
        return;
      } else {
        return {
          type: 'asset',
          value: resolved,
        };
      }
    }

    let node = this._graph
      .getNodeIdsConnectedFrom(this._graph.getNodeIdByContentKey(dependency.id))
      .map(id => nullthrows(this._graph.getNode(id)))
      .find(node => node.type === 'bundle_group');

    if (node == null) {
      return;
    }

    invariant(node.type === 'bundle_group');
    return {
      type: 'bundle_group',
      value: node.value,
    };
  }

  // eslint-disable-next-line no-unused-vars
  getReferencedBundle(dependency: DependencyAddr, fromBundle: Bundle): ?Bundle {
    let dependencyNodeId = this._graph.getNodeIdByContentKey(
      DbDependency.get(this.db, dependency).id,
    );

    // Find an attached bundle via a reference edge (e.g. from createAssetReference).
    let bundleNodes = this._graph
      .getNodeIdsConnectedFrom(
        dependencyNodeId,
        bundleGraphEdgeTypes.references,
      )
      .map(id => nullthrows(this._graph.getNode(id)))
      .filter(node => node.type === 'bundle');

    if (bundleNodes.length) {
      let bundleNode =
        bundleNodes.find(
          b => b.type === 'bundle' && b.value.type === fromBundle.type,
        ) || bundleNodes[0];
      invariant(bundleNode.type === 'bundle');
      return bundleNode.value;
    }

    // If this dependency is async, there will be a bundle group attached to it.
    let node = this._graph
      .getNodeIdsConnectedFrom(dependencyNodeId)
      .map(id => nullthrows(this._graph.getNode(id)))
      .find(node => node.type === 'bundle_group');

    if (node != null) {
      invariant(node.type === 'bundle_group');
      return this.getBundlesInBundleGroup(node.value, {
        includeInline: true,
      }).find(b => {
        let mainEntryId = b.entryAssetIds[b.entryAssetIds.length - 1];
        return mainEntryId != null && node.value.entryAssetId === mainEntryId;
      });
    }
  }

  removeAssetGraphFromBundle(assetAddr: AssetAddr, bundle: Bundle) {
    let asset = DbAsset.get(this.db, assetAddr);
    let bundleNodeId = this._graph.getNodeIdByContentKey(bundle.id);
    let assetNodeId = this._graph.getNodeIdByContentKey(asset.id);

    // Remove all contains edges from the bundle to the nodes in the asset's
    // subgraph.
    this._graph.traverse((nodeId, context, actions) => {
      let node = nullthrows(this._graph.getNode(nodeId));

      if (node.type === 'bundle_group') {
        actions.skipChildren();
        return;
      }

      if (node.type !== 'dependency' && node.type !== 'asset') {
        return;
      }

      if (
        this._graph.hasEdge(bundleNodeId, nodeId, bundleGraphEdgeTypes.contains)
      ) {
        this._graph.removeEdge(
          bundleNodeId,
          nodeId,
          bundleGraphEdgeTypes.contains,
          // Removing this contains edge should not orphan the connected node. This
          // is disabled for performance reasons as these edges are removed as part
          // of a traversal, and checking for orphans becomes quite expensive in
          // aggregate.
          false /* removeOrphans */,
        );
      } else {
        actions.skipChildren();
      }

      if (node.type === 'asset' && this._graph.hasEdge(bundleNodeId, nodeId)) {
        // Remove the untyped edge from the bundle to the node (it's an entry)
        this._graph.removeEdge(bundleNodeId, nodeId);

        let entryIndex = bundle.entryAssetIds.indexOf(node.value);
        if (entryIndex >= 0) {
          // Shared bundles have untyped edges to their asset graphs but don't
          // have entry assets. For those that have entry asset ids, remove them.
          bundle.entryAssetIds.splice(entryIndex, 1);
        }
      }

      if (node.type === 'dependency') {
        this._removeExternalDependency(bundle, node.value);
        if (
          this._graph.hasEdge(
            bundleNodeId,
            nodeId,
            bundleGraphEdgeTypes.references,
          )
        ) {
          this._graph.addEdge(
            bundleNodeId,
            nodeId,
            bundleGraphEdgeTypes.references,
          );
          this.markDependencyReferenceable(node.value);
        }
        if (
          this._graph.hasEdge(
            bundleNodeId,
            nodeId,
            bundleGraphEdgeTypes.internal_async,
          )
        ) {
          this._graph.removeEdge(
            bundleNodeId,
            nodeId,
            bundleGraphEdgeTypes.internal_async,
          );
        }
      }
    }, assetNodeId);

    // Remove bundle node if it no longer has any entry assets
    if (this._graph.getNodeIdsConnectedFrom(bundleNodeId).length === 0) {
      this.removeBundle(bundle);
    }

    this._bundleContentHashes.delete(bundle.id);
  }

  /**
   * Remove a bundle from the bundle graph. Remove its bundle group if it is
   * the only bundle in the group.
   */
  removeBundle(bundle: Bundle): Set<BundleGroup> {
    // Remove bundle node if it no longer has any entry assets
    let bundleNodeId = this._graph.getNodeIdByContentKey(bundle.id);

    let bundleGroupNodeIds = this._graph.getNodeIdsConnectedTo(
      bundleNodeId,
      bundleGraphEdgeTypes.bundle,
    );
    this._graph.removeNode(bundleNodeId);

    let removedBundleGroups: Set<BundleGroup> = new Set();
    // Remove bundle group node if it no longer has any bundles
    for (let bundleGroupNodeId of bundleGroupNodeIds) {
      let bundleGroupNode = nullthrows(this._graph.getNode(bundleGroupNodeId));
      invariant(bundleGroupNode.type === 'bundle_group');
      let bundleGroup = bundleGroupNode.value;

      if (
        // If the bundle group's entry asset belongs to this bundle, the group
        // was created because of this bundle. Remove the group.
        bundle.entryAssetIds.includes(bundleGroup.entryAssetId) ||
        // If the bundle group is now empty, remove it.
        this.getBundlesInBundleGroup(bundleGroup, {includeInline: true})
          .length === 0
      ) {
        removedBundleGroups.add(bundleGroup);
        this.removeBundleGroup(bundleGroup);
      }
    }

    this._bundleContentHashes.delete(bundle.id);
    return removedBundleGroups;
  }

  removeBundleGroup(bundleGroup: BundleGroup) {
    let bundleGroupNode = nullthrows(
      this._graph.getNodeByContentKey(getBundleGroupId(this.db, bundleGroup)),
    );
    invariant(bundleGroupNode.type === 'bundle_group');

    let bundlesInGroup = this.getBundlesInBundleGroup(bundleGroupNode.value, {
      includeInline: true,
    });
    for (let bundle of bundlesInGroup) {
      if (this.getBundleGroupsContainingBundle(bundle).length === 1) {
        let removedBundleGroups = this.removeBundle(bundle);
        if (removedBundleGroups.has(bundleGroup)) {
          // This function can be reentered through removeBundle above. In the case this
          // bundle group has already been removed, stop.
          return;
        }
      }
    }

    // This function can be reentered through removeBundle above. In this case,
    // the node may already been removed.
    if (this._graph.hasContentKey(bundleGroupNode.id)) {
      this._graph.removeNode(
        this._graph.getNodeIdByContentKey(bundleGroupNode.id),
      );
    }

    assert(
      bundlesInGroup.every(
        bundle => this.getBundleGroupsContainingBundle(bundle).length > 0,
      ),
    );
  }

  _removeExternalDependency(bundle: Bundle, dependency: DependencyAddr) {
    let bundleNodeId = this._graph.getNodeIdByContentKey(bundle.id);
    for (let bundleGroupNode of this._graph
      .getNodeIdsConnectedFrom(
        this._graph.getNodeIdByContentKey(
          DbDependency.get(this.db, dependency).id,
        ),
      )
      .map(id => nullthrows(this._graph.getNode(id)))
      .filter(node => node.type === 'bundle_group')) {
      let bundleGroupNodeId = this._graph.getNodeIdByContentKey(
        bundleGroupNode.id,
      );

      if (
        !this._graph.hasEdge(
          bundleNodeId,
          bundleGroupNodeId,
          bundleGraphEdgeTypes.bundle,
        )
      ) {
        continue;
      }

      let inboundDependencies = this._graph
        .getNodeIdsConnectedTo(bundleGroupNodeId)
        .map(id => nullthrows(this._graph.getNode(id)))
        .filter(node => node.type === 'dependency')
        .map(node => {
          invariant(node.type === 'dependency');
          return node.value;
        });

      // If every inbound dependency to this bundle group does not belong to this bundle,
      // or the dependency is internal to the bundle, then the connection between
      // this bundle and the group is safe to remove.
      if (
        inboundDependencies.every(
          dependency =>
            DbDependency.get(this.db, dependency).specifierType !== 'url' &&
            (!this.bundleHasDependency(bundle, dependency) ||
              this._graph.hasEdge(
                bundleNodeId,
                this._graph.getNodeIdByContentKey(
                  DbDependency.get(this.db, dependency).id,
                ),
                bundleGraphEdgeTypes.internal_async,
              )),
        )
      ) {
        this._graph.removeEdge(
          bundleNodeId,
          bundleGroupNodeId,
          bundleGraphEdgeTypes.bundle,
        );
      }
    }
  }

  createAssetReference(
    dependency: DependencyAddr,
    asset: AssetAddr,
    bundle: Bundle,
  ): void {
    let dependencyId = this._graph.getNodeIdByContentKey(
      DbDependency.get(this.db, dependency).id,
    );
    let assetId = this._graph.getNodeIdByContentKey(
      DbAsset.get(this.db, asset).id,
    );
    let bundleId = this._graph.getNodeIdByContentKey(bundle.id);
    this._graph.addEdge(dependencyId, assetId, bundleGraphEdgeTypes.references);

    this._graph.addEdge(
      dependencyId,
      bundleId,
      bundleGraphEdgeTypes.references,
    );
    this.markDependencyReferenceable(dependency);
    if (this._graph.hasEdge(dependencyId, assetId)) {
      this._graph.removeEdge(dependencyId, assetId);
    }
  }

  createBundleReference(from: Bundle, to: Bundle): void {
    this._graph.addEdge(
      this._graph.getNodeIdByContentKey(from.id),
      this._graph.getNodeIdByContentKey(to.id),
      bundleGraphEdgeTypes.references,
    );
  }

  getBundlesWithAsset(asset: AssetAddr): Array<Bundle> {
    return this._graph
      .getNodeIdsConnectedTo(
        this._graph.getNodeIdByContentKey(DbAsset.get(this.db, asset).id),
        bundleGraphEdgeTypes.contains,
      )
      .map(id => nullthrows(this._graph.getNode(id)))
      .filter(node => node.type === 'bundle')
      .map(node => {
        invariant(node.type === 'bundle');
        return node.value;
      });
  }

  getBundlesWithDependency(dependency: DependencyAddr): Array<Bundle> {
    return this._graph
      .getNodeIdsConnectedTo(
        nullthrows(
          this._graph.getNodeIdByContentKey(
            DbDependency.get(this.db, dependency).id,
          ),
        ),
        bundleGraphEdgeTypes.contains,
      )
      .map(id => nullthrows(this._graph.getNode(id)))
      .filter(node => node.type === 'bundle')
      .map(node => {
        invariant(node.type === 'bundle');
        return node.value;
      });
  }

  getDependencyAssets(dependency: DependencyAddr): Array<AssetAddr> {
    return this._graph
      .getNodeIdsConnectedFrom(
        this._graph.getNodeIdByContentKey(
          DbDependency.get(this.db, dependency).id,
        ),
      )
      .map(id => nullthrows(this._graph.getNode(id)))
      .filter(node => node.type === 'asset')
      .map(node => {
        invariant(node.type === 'asset');
        return node.value;
      });
  }

  getResolvedAsset(dep: DependencyAddr, bundle: ?Bundle): ?AssetAddr {
    let assets = this.getDependencyAssets(dep);
    let firstAsset = assets[0];
    let resolved =
      // If no bundle is specified, use the first concrete asset.
      bundle == null
        ? firstAsset
        : // Otherwise, find the first asset that belongs to this bundle.
          assets.find(asset => this.bundleHasAsset(bundle, asset)) ||
          // TODO ParcelDB: assets.find(a => a.type === bundle.type) ||
          firstAsset;

    // If a resolution still hasn't been found, return the first referenced asset.
    if (resolved == null) {
      let potential = [];
      this._graph.traverse(
        (nodeId, _, traversal) => {
          let node = nullthrows(this._graph.getNode(nodeId));
          if (node.type === 'asset') {
<<<<<<< HEAD
            resolved = node.value;
            traversal.stop();
          } else if (node.value !== dep) {
=======
            potential.push(node.value);
          } else if (node.id !== dep.id) {
>>>>>>> a24a30d2
            traversal.skipChildren();
          }
        },
        this._graph.getNodeIdByContentKey(DbDependency.get(this.db, dep).id),
        bundleGraphEdgeTypes.references,
      );

      if (bundle) {
        resolved = potential.find(a => a.type === bundle.type);
      }
      resolved ||= potential[0];
    }

    return resolved;
  }

  getDependencies(assetAddr: AssetAddr): Array<DependencyAddr> {
    let asset = DbAsset.get(this.db, assetAddr);
    let nodeId = this._graph.getNodeIdByContentKey(asset.id);
    return this._graph.getNodeIdsConnectedFrom(nodeId).map(id => {
      let node = nullthrows(this._graph.getNode(id));
      invariant(node.type === 'dependency');
      return node.value;
    });
  }

  traverseAssets<TContext>(
    bundle: Bundle,
    visit: GraphVisitor<AssetAddr, TContext>,
    startAsset?: AssetAddr,
  ): ?TContext {
    return this.traverseBundle(
      bundle,
      mapVisitor(node => (node.type === 'asset' ? node.value : null), visit),
      startAsset,
    );
  }

  isAssetReferenced(bundle: Bundle, assetAddr: AssetAddr): boolean {
    let asset = DbAsset.get(this.db, assetAddr);
    // If the asset is available in multiple bundles in the same target, it's referenced.
    if (
      this.getBundlesWithAsset(assetAddr).filter(
        b => b.target === bundle.target,
      ).length > 1
    ) {
      return true;
    }

    let assetNodeId = nullthrows(this._graph.getNodeIdByContentKey(asset.id));

    if (
      this._graph
        .getNodeIdsConnectedTo(assetNodeId, bundleGraphEdgeTypes.references)
        .map(id => this._graph.getNode(id))
        .some(node => {
          if (node?.type === 'dependency') {
            let dep = DbDependency.get(this.db, node.value);
            return dep.priority === 'lazy' && dep.specifierType !== 'url';
          }
          return false;
        })
    ) {
      // If this asset is referenced by any async dependency, it's referenced.
      return true;
    }

    let dependencies = this._graph
      .getNodeIdsConnectedTo(assetNodeId)
      .map(id => nullthrows(this._graph.getNode(id)))
      .filter(node => node.type === 'dependency')
      .map(node => {
        invariant(node.type === 'dependency');
        return node.value;
      });

    const bundleHasReference = (bundle: Bundle) => {
      return (
        !this.bundleHasAsset(bundle, assetAddr) &&
        dependencies.some(dependency =>
          this.bundleHasDependency(bundle, dependency),
        )
      );
    };

    let visitedBundles: Set<Bundle> = new Set();
    let siblingBundles = new Set(
      this.getBundleGroupsContainingBundle(bundle).flatMap(bundleGroup =>
        this.getBundlesInBundleGroup(bundleGroup, {includeInline: true}),
      ),
    );

    // Check if any of this bundle's descendants, referencers, bundles referenced
    // by referencers, or descendants of its referencers use the asset without
    // an explicit reference edge. This can happen if e.g. the asset has been
    // deduplicated.
    return [...siblingBundles].some(referencer => {
      let isReferenced = false;
      this.traverseBundles((descendant, _, actions) => {
        if (descendant.id === bundle.id) {
          return;
        }

        if (visitedBundles.has(descendant)) {
          actions.skipChildren();
          return;
        }

        visitedBundles.add(descendant);

        if (
          descendant.type !== bundle.type ||
          DbEnvironment.get(this.db, descendant.env).context !==
            DbEnvironment.get(this.db, bundle.env).context
        ) {
          actions.skipChildren();
          return;
        }

        if (bundleHasReference(descendant)) {
          isReferenced = true;
          actions.stop();
          return;
        }
      }, referencer);

      return isReferenced;
    });
  }

  hasParentBundleOfType(bundle: Bundle, type: string): boolean {
    let parents = this.getParentBundles(bundle);
    return parents.length > 0 && parents.every(parent => parent.type === type);
  }

  getParentBundles(bundle: Bundle): Array<Bundle> {
    let parentBundles: Set<Bundle> = new Set();
    for (let bundleGroup of this.getBundleGroupsContainingBundle(bundle)) {
      for (let parentBundle of this.getParentBundlesOfBundleGroup(
        bundleGroup,
      )) {
        parentBundles.add(parentBundle);
      }
    }

    return [...parentBundles];
  }

  isAssetReachableFromBundle(asset: AssetAddr, bundle: Bundle): boolean {
    // If a bundle's environment is isolated, it can't access assets present
    // in any ancestor bundles. Don't consider any assets reachable.
    if (
      ISOLATED_ENVS.has(DbEnvironment.get(this.db, bundle.env).context) ||
      !bundle.isSplittable ||
      bundle.bundleBehavior === BundleBehavior.isolated ||
      bundle.bundleBehavior === BundleBehavior.inline
    ) {
      return false;
    }

    // For an asset to be reachable from a bundle, it must either exist in a sibling bundle,
    // or in an ancestor bundle group reachable from all parent bundles.
    let bundleGroups = this.getBundleGroupsContainingBundle(bundle);
    return bundleGroups.every(bundleGroup => {
      // If the asset is in any sibling bundles of the original bundle, it is reachable.
      let bundles = this.getBundlesInBundleGroup(bundleGroup);
      if (
        bundles.some(
          b =>
            b.id !== bundle.id &&
            b.bundleBehavior !== BundleBehavior.isolated &&
            b.bundleBehavior !== BundleBehavior.inline &&
            this.bundleHasAsset(b, asset),
        )
      ) {
        return true;
      }

      // Get a list of parent bundle nodes pointing to the bundle group
      let parentBundleNodes = this._graph.getNodeIdsConnectedTo(
        this._graph.getNodeIdByContentKey(
          getBundleGroupId(this.db, bundleGroup),
        ),
        bundleGraphEdgeTypes.bundle,
      );

      // Check that every parent bundle has a bundle group in its ancestry that contains the asset.
      return parentBundleNodes.every(bundleNodeId => {
        let bundleNode = nullthrows(this._graph.getNode(bundleNodeId));
        if (
          bundleNode.type !== 'bundle' ||
          bundleNode.value.bundleBehavior === BundleBehavior.isolated ||
          bundleNode.value.bundleBehavior === BundleBehavior.inline
        ) {
          return false;
        }

        let isReachable = true;
        this._graph.traverseAncestors(
          bundleNodeId,
          (nodeId, ctx, actions) => {
            let node = nullthrows(this._graph.getNode(nodeId));
            // If we've reached the root or a context change without
            // finding this asset in the ancestry, it is not reachable.
            if (
              node.type === 'root' ||
              (node.type === 'bundle' &&
                (node.value.id === bundle.id ||
                  DbEnvironment.get(this.db, node.value.env).context !==
                    DbEnvironment.get(this.db, bundle.env).context))
            ) {
              isReachable = false;
              actions.stop();
              return;
            }

            if (node.type === 'bundle_group') {
              let childBundles = this.getBundlesInBundleGroup(node.value);
              if (
                childBundles.some(
                  b =>
                    b.id !== bundle.id &&
                    b.bundleBehavior !== BundleBehavior.isolated &&
                    b.bundleBehavior !== BundleBehavior.inline &&
                    this.bundleHasAsset(b, asset),
                )
              ) {
                actions.skipChildren();
                return;
              }
            }
          },
          [bundleGraphEdgeTypes.references, bundleGraphEdgeTypes.bundle],
        );

        return isReachable;
      });
    });
  }

  traverseBundle<TContext>(
    bundle: Bundle,
    visit: GraphVisitor<AssetNode | DependencyNode, TContext>,
    startAsset?: AssetAddr,
  ): ?TContext {
    let entries = !startAsset;
    let bundleNodeId = this._graph.getNodeIdByContentKey(bundle.id);

    // A modified DFS traversal which traverses entry assets in the same order
    // as their ids appear in `bundle.entryAssetIds`.
    return this._graph.dfs({
      visit: mapVisitor((nodeId, actions) => {
        let node = nullthrows(this._graph.getNode(nodeId));

        if (nodeId === bundleNodeId) {
          return;
        }

        if (node.type === 'dependency' || node.type === 'asset') {
          if (
            this._graph.hasEdge(
              bundleNodeId,
              nodeId,
              bundleGraphEdgeTypes.contains,
            )
          ) {
            return node;
          }
        }

        actions.skipChildren();
      }, visit),
      startNodeId:
        startAsset != null
          ? this._graph.getNodeIdByContentKey(
              DbAsset.get(this.db, startAsset).id,
            )
          : bundleNodeId,
      getChildren: nodeId => {
        let children = this._graph
          .getNodeIdsConnectedFrom(nodeId)
          .map(id => [id, nullthrows(this._graph.getNode(id))]);

        let sorted =
          entries && bundle.entryAssetIds.length > 0
            ? children.sort(([, a], [, b]) => {
                let aIndex = bundle.entryAssetIds.indexOf(a.id);
                let bIndex = bundle.entryAssetIds.indexOf(b.id);

                if (aIndex === bIndex) {
                  // If both don't exist in the entry asset list, or
                  // otherwise have the same index.
                  return 0;
                } else if (aIndex === -1) {
                  return 1;
                } else if (bIndex === -1) {
                  return -1;
                }

                return aIndex - bIndex;
              })
            : children;

        entries = false;
        return sorted.map(([id]) => id);
      },
    });
  }

  traverse<TContext>(
    visit: GraphVisitor<AssetNode | DependencyNode, TContext>,
    start?: AssetAddr,
  ): ?TContext {
    return this._graph.filteredTraverse(
      nodeId => {
        let node = nullthrows(this._graph.getNode(nodeId));
        if (node.type === 'asset' || node.type === 'dependency') {
          return node;
        }
      },
      visit,
      start != null
        ? this._graph.getNodeIdByContentKey(DbAsset.get(this.db, start).id)
        : undefined, // start with root
      ALL_EDGE_TYPES,
    );
  }

  getChildBundles(bundle: Bundle): Array<Bundle> {
    let siblings = new Set(this.getReferencedBundles(bundle));
    let bundles = [];
    this.traverseBundles((b, _, actions) => {
      if (bundle.id === b.id) {
        return;
      }

      if (!siblings.has(b)) {
        bundles.push(b);
      }

      actions.skipChildren();
    }, bundle);
    return bundles;
  }

  traverseBundles<TContext>(
    visit: GraphVisitor<Bundle, TContext>,
    startBundle: ?Bundle,
  ): ?TContext {
    return this._graph.filteredTraverse(
      nodeId => {
        let node = nullthrows(this._graph.getNode(nodeId));
        return node.type === 'bundle' ? node.value : null;
      },
      visit,
      startBundle ? this._graph.getNodeIdByContentKey(startBundle.id) : null,
      [bundleGraphEdgeTypes.bundle, bundleGraphEdgeTypes.references],
    );
  }

  getBundles(opts?: {|includeInline: boolean|}): Array<Bundle> {
    let bundles = [];
    this.traverseBundles(bundle => {
      if (
        opts?.includeInline ||
        bundle.bundleBehavior !== BundleBehavior.inline
      ) {
        bundles.push(bundle);
      }
    });

    return bundles;
  }

  getTotalSize(asset: AssetAddr): number {
    let size = 0;
    this._graph.traverse((nodeId, _, actions) => {
      let node = nullthrows(this._graph.getNode(nodeId));
      if (node.type === 'bundle_group') {
        actions.skipChildren();
        return;
      }

      if (node.type === 'asset') {
        size += DbAsset.get(this.db, node.value).stats.size;
      }
    }, this._graph.getNodeIdByContentKey(DbAsset.get(this.db, asset).id));
    return size;
  }

  getReferencingBundles(bundle: Bundle): Array<Bundle> {
    let referencingBundles: Set<Bundle> = new Set();

    this._graph.traverseAncestors(
      this._graph.getNodeIdByContentKey(bundle.id),
      nodeId => {
        let node = nullthrows(this._graph.getNode(nodeId));
        if (node.type === 'bundle' && node.value.id !== bundle.id) {
          referencingBundles.add(node.value);
        }
      },
      bundleGraphEdgeTypes.references,
    );

    return [...referencingBundles];
  }

  getBundleGroupsContainingBundle(bundle: Bundle): Array<BundleGroup> {
    let bundleGroups: Set<BundleGroup> = new Set();

    for (let currentBundle of [bundle, ...this.getReferencingBundles(bundle)]) {
      for (let bundleGroup of this.getDirectParentBundleGroups(currentBundle)) {
        bundleGroups.add(bundleGroup);
      }
    }

    return [...bundleGroups];
  }

  getDirectParentBundleGroups(bundle: Bundle): Array<BundleGroup> {
    return this._graph
      .getNodeIdsConnectedTo(
        nullthrows(this._graph.getNodeIdByContentKey(bundle.id)),
        bundleGraphEdgeTypes.bundle,
      )
      .map(id => nullthrows(this._graph.getNode(id)))
      .filter(node => node.type === 'bundle_group')
      .map(node => {
        invariant(node.type === 'bundle_group');
        return node.value;
      });
  }

  getBundlesInBundleGroup(
    bundleGroup: BundleGroup,
    opts?: {|includeInline: boolean|},
  ): Array<Bundle> {
    let bundles: Set<Bundle> = new Set();
    for (let bundleNodeId of this._graph.getNodeIdsConnectedFrom(
      this._graph.getNodeIdByContentKey(getBundleGroupId(this.db, bundleGroup)),
      bundleGraphEdgeTypes.bundle,
    )) {
      let bundleNode = nullthrows(this._graph.getNode(bundleNodeId));
      invariant(bundleNode.type === 'bundle');
      let bundle = bundleNode.value;
      if (
        opts?.includeInline ||
        bundle.bundleBehavior !== BundleBehavior.inline
      ) {
        bundles.add(bundle);
      }

      for (let referencedBundle of this.getReferencedBundles(bundle, {
        includeInline: true,
      })) {
        bundles.add(referencedBundle);
      }
    }

    return [...bundles];
  }

  getReferencedBundles(
    bundle: Bundle,
    opts?: {|recursive?: boolean, includeInline?: boolean|},
  ): Array<Bundle> {
    let recursive = opts?.recursive ?? true;
    let includeInline = opts?.includeInline ?? false;
    let referencedBundles = new Set();
    this._graph.dfs({
      visit: (nodeId, _, actions) => {
        let node = nullthrows(this._graph.getNode(nodeId));
        if (node.type !== 'bundle') {
          return;
        }

        if (node.value.id === bundle.id) {
          return;
        }

        if (
          includeInline ||
          node.value.bundleBehavior !== BundleBehavior.inline
        ) {
          referencedBundles.add(node.value);
        }

        if (!recursive) {
          actions.skipChildren();
        }
      },
      startNodeId: this._graph.getNodeIdByContentKey(bundle.id),
      getChildren: nodeId =>
        // Shared bundles seem to depend on being used in the opposite order
        // they were added.
        // TODO: Should this be the case?
        this._graph.getNodeIdsConnectedFrom(
          nodeId,
          bundleGraphEdgeTypes.references,
        ),
    });

    return [...referencedBundles];
  }

  getIncomingDependencies(assetAddr: AssetAddr): Array<DependencyAddr> {
    let asset = DbAsset.get(this.db, assetAddr);
    if (!this._graph.hasContentKey(asset.id)) {
      return [];
    }
    // Dependencies can be a a parent node via an untyped edge (like in the AssetGraph but without AssetGroups)
    // or they can be parent nodes via a 'references' edge
    return this._graph
      .getNodeIdsConnectedTo(
        this._graph.getNodeIdByContentKey(asset.id),
        ALL_EDGE_TYPES,
      )
      .map(id => nullthrows(this._graph.getNode(id)))
      .filter(n => n.type === 'dependency')
      .map(n => {
        invariant(n.type === 'dependency');
        return n.value;
      });
  }

  getAssetWithDependency(dep: DependencyAddr): ?AssetAddr {
    let depId = DbDependency.get(this.db, dep).id;
    if (!this._graph.hasContentKey(depId)) {
      return null;
    }

    let res = this._graph.getNodeIdsConnectedTo(
      this._graph.getNodeIdByContentKey(depId),
    );
    invariant(
      res.length <= 1,
      'Expected a single asset to be connected to a dependency',
    );
    let resNode = this._graph.getNode(res[0]);
    if (resNode?.type === 'asset') {
      return resNode.value;
    }
  }

  bundleHasAsset(bundle: Bundle, asset: AssetAddr): boolean {
    let bundleNodeId = this._graph.getNodeIdByContentKey(bundle.id);
    let assetNodeId = this._graph.getNodeIdByContentKey(
      DbAsset.get(this.db, asset).id,
    );
    return this._graph.hasEdge(
      bundleNodeId,
      assetNodeId,
      bundleGraphEdgeTypes.contains,
    );
  }

  bundleHasDependency(bundle: Bundle, dependency: DependencyAddr): boolean {
    let bundleNodeId = this._graph.getNodeIdByContentKey(bundle.id);
    let dependencyNodeId = this._graph.getNodeIdByContentKey(
      DbDependency.get(this.db, dependency).id,
    );
    return this._graph.hasEdge(
      bundleNodeId,
      dependencyNodeId,
      bundleGraphEdgeTypes.contains,
    );
  }

  filteredTraverse<TValue, TContext>(
    bundleNodeId: NodeId,
    filter: (NodeId, TraversalActions) => ?TValue,
    visit: GraphVisitor<TValue, TContext>,
  ): ?TContext {
    return this._graph.filteredTraverse(filter, visit, bundleNodeId);
  }

  getSymbolResolution(
    assetId: AssetAddr,
    symbol: number,
    boundary: ?Bundle,
  ): InternalSymbolResolution {
    let asset = DbAsset.get(this.db, assetId);
    let assetOutside = boundary && !this.bundleHasAsset(boundary, assetId);

    let foundSymbol = asset.symbols?.find(s => s.exported === symbol);
    if (symbol === this.db.starSymbol) {
      return {
        asset: assetId,
        exportSymbol: this.db.starSymbol,
        symbol: foundSymbol?.local ?? null,
        loc: foundSymbol?.loc,
      };
    }

    let found = false;
    let nonStaticDependency = false;
    let skipped = false;
    let deps = this.getDependencies(assetId).reverse();
    let potentialResults = [];
    for (let depId of deps) {
      let dep = DbDependency.get(this.db, depId);
      if (!(dep.flags & DependencyFlags.HAS_SYMBOLS)) {
        nonStaticDependency = true;
        continue;
      }
      // If this is a re-export, find the original module.
      let depSymbols = [...dep.symbols];
      let symbolLookup = new Map(depSymbols.map(s => [s.local, s]));
      let depSymbol = symbolLookup.get(foundSymbol?.local);
      if (depSymbol != null) {
        let resolved = this.getResolvedAsset(depId, boundary);
        if (resolved == null || resolved === assetId) {
          // External module or self-reference
          return {
            asset: assetId,
            exportSymbol: symbol,
            symbol: foundSymbol?.local,
            loc: foundSymbol?.loc,
          };
        }

        if (assetOutside) {
          // We found the symbol, but `asset` is outside, return `asset` and the original symbol
          found = true;
          break;
        }

        if (this.isDependencySkipped(depId)) {
          // We found the symbol and `dep` was skipped
          skipped = true;
          break;
        }

        let {
          asset: resolvedAsset,
          symbol: resolvedSymbol,
          exportSymbol,
          loc,
        } = this.getSymbolResolution(resolved, depSymbol.exported, boundary);

        if (!loc) {
          // Remember how we got there
          loc = foundSymbol?.loc;
        }

        return {
          asset: resolvedAsset,
          symbol: resolvedSymbol,
          exportSymbol,
          loc,
        };
      }
      // If this module exports wildcards, resolve the original module.
      // Default exports are excluded from wildcard exports.
      // Wildcard reexports are never listed in the reexporting asset's symbols.
      if (
        foundSymbol == null &&
        depSymbols.find(s => s.exported === this.db.starSymbol)?.local ===
          this.db.starSymbol &&
        symbol !== this.db.defaultSymbol
      ) {
        let resolved = this.getResolvedAsset(depId, boundary);
        if (resolved == null) {
          continue;
        }
        let resolvedAsset = DbAsset.get(this.db, resolved);
        let result = this.getSymbolResolution(resolved, symbol, boundary);

        // We found the symbol
        if (result.symbol != undefined) {
          if (assetOutside) {
            // ..., but `asset` is outside, return `asset` and the original symbol
            found = true;
            break;
          }
          if (this.isDependencySkipped(depId)) {
            // We found the symbol and `dep` was skipped
            skipped = true;
            break;
          }

          return {
            asset: result.asset,
            symbol: result.symbol,
            exportSymbol: result.exportSymbol,
            loc: resolvedAsset.symbols?.find(s => s.exported === symbol)?.loc,
          };
        }
        if (result.symbol === null) {
          found = true;
          if (boundary && !this.bundleHasAsset(boundary, result.asset)) {
            // If the returned asset is outside (and it's the first asset that is outside), return it.
            if (!assetOutside) {
              return {
                asset: result.asset,
                symbol: result.symbol,
                exportSymbol: result.exportSymbol,
                loc: resolvedAsset.symbols?.find(s => s.exported === symbol)
                  ?.loc,
              };
            } else {
              // Otherwise the original asset will be returned at the end.
              break;
            }
          } else {
            // We didn't find it in this dependency, but it might still be there: bailout.
            // Continue searching though, with the assumption that there are no conficting reexports
            // and there might be a another (re)export (where we might statically find the symbol).
            potentialResults.push({
              asset: result.asset,
              symbol: result.symbol,
              exportSymbol: result.exportSymbol,
              loc: resolvedAsset.symbols?.find(s => s.exported === symbol)?.loc,
            });
          }
        }
      }
    }

    // We didn't find the exact symbol...
    if (potentialResults.length == 1) {
      // ..., but if it does exist, it has to be behind this one reexport.
      return potentialResults[0];
    } else {
      let result = foundSymbol?.local;
      if (skipped) {
        // ... and it was excluded (by symbol propagation) or deferred.
        result = false;
      } else {
        // ... and there is no single reexport, but it might still be exported:
        if (found) {
          // Fallback to namespace access, because of a bundle boundary.
          result = null;
        } else if (result === undefined) {
          // If not exported explicitly by the asset (= would have to be in * or a reexport-all) ...
          if (
            nonStaticDependency ||
            asset.symbols?.some(s => s.exported === this.db.starSymbol)
          ) {
            // ... and if there are non-statically analyzable dependencies or it's a CJS asset,
            // fallback to namespace access.
            result = null;
          }
          // (It shouldn't be possible for the symbol to be in a reexport-all and to end up here).
          // Otherwise return undefined to report that the symbol wasn't found.
        }
      }

      return {
        asset: assetId,
        exportSymbol: symbol,
        symbol: result,
        loc: foundSymbol?.loc,
      };
    }
  }

  getAssetById(contentKey: string): AssetAddr {
    let node = this._graph.getNodeByContentKey(this.db.getStringId(contentKey));
    if (node == null) {
      throw new Error('Node not found');
    } else if (node.type !== 'asset') {
      throw new Error('Node was not an asset');
    }

    return node.value;
  }

  getAssetPublicId(asset: AssetAddr): string {
    let publicId = this._publicIdByAssetId.get(DbAsset.get(this.db, asset).id);
    if (publicId == null) {
      throw new Error("Asset or it's public id not found");
    }

    return publicId;
  }

  getExportedSymbols(
    assetId: AssetAddr,
    boundary: ?Bundle,
  ): Array<InternalExportSymbolResolution> {
    let asset = DbAsset.get(this.db, assetId);
    if (!(asset.flags & AssetFlags.HAS_SYMBOLS)) {
      return [];
    }

    let symbols = [];

    for (let symbol of asset.symbols) {
      symbols.push({
        ...this.getSymbolResolution(assetId, symbol.exported, boundary),
        exportAs: readCachedString(this.db, symbol.exported),
      });
    }

    let deps = this.getDependencies(assetId);
    for (let depId of deps) {
      let dep = DbDependency.get(this.db, depId);
      if (!(dep.flags & DependencyFlags.HAS_SYMBOLS)) continue;
      let depSymbols = [...dep.symbols];

      if (
        depSymbols.find(s => s.exported === this.db.starSymbol)?.local ===
        this.db.starSymbol
      ) {
        let resolved = this.getResolvedAsset(depId, boundary);
        if (resolved == null) continue;
        let exported = this.getExportedSymbols(resolved, boundary)
          .filter(s => s.exportSymbol !== this.db.defaultSymbol)
          .map(s =>
            s.exportSymbol !== this.db.starSymbol
              ? {...s, exportAs: readCachedString(this.db, s.exportSymbol)}
              : s,
          );
        symbols.push(...exported);
      }
    }

    return symbols;
  }

  getContentHash(bundle: Bundle): string {
    let existingHash = this._bundleContentHashes.get(bundle.id);
    if (existingHash != null) {
      return existingHash;
    }

    let hash = new Hash();
    // TODO: sort??
    this.traverseAssets(bundle, assetId => {
      let asset = DbAsset.get(this.db, assetId);
      {
        hash.writeString(
          [this.getAssetPublicId(assetId), asset.id, asset.outputHash].join(
            ':',
          ),
        );
      }
    });

    let hashHex = hash.finish();
    this._bundleContentHashes.set(bundle.id, hashHex);
    return hashHex;
  }

  getInlineBundles(bundle: Bundle): Array<Bundle> {
    let bundles = [];
    let seen = new Set();
    let addReferencedBundles = bundle => {
      if (seen.has(bundle.id)) {
        return;
      }

      seen.add(bundle.id);

      let referencedBundles = this.getReferencedBundles(bundle, {
        includeInline: true,
      });
      for (let referenced of referencedBundles) {
        if (referenced.bundleBehavior === BundleBehavior.inline) {
          bundles.push(referenced);
          addReferencedBundles(referenced);
        }
      }
    };

    addReferencedBundles(bundle);

    this.traverseBundles((childBundle, _, traversal) => {
      if (childBundle.bundleBehavior === BundleBehavior.inline) {
        bundles.push(childBundle);
      } else if (childBundle.id !== bundle.id) {
        traversal.skipChildren();
      }
    }, bundle);

    return bundles;
  }

  getHash(bundle: Bundle): string {
    let hash = new Hash();
    hash.writeString(
      bundle.id + String(bundle.target) + this.getContentHash(bundle),
    );

    if (bundle.isPlaceholder) {
      hash.writeString('placeholder');
    }

    let inlineBundles = this.getInlineBundles(bundle);
    for (let inlineBundle of inlineBundles) {
      hash.writeString(this.getContentHash(inlineBundle));
    }

    for (let referencedBundle of this.getReferencedBundles(bundle)) {
      hash.writeString(referencedBundle.id);
    }

    hash.writeString(String(bundle.env));
    return hash.finish();
  }

  getBundleGraphHash(): string {
    let hashes = '';
    for (let bundle of this.getBundles()) {
      hashes += this.getHash(bundle);
    }

    return hashString(hashes);
  }

  addBundleToBundleGroup(bundle: Bundle, bundleGroup: BundleGroup) {
    let bundleGroupNodeId = this._graph.getNodeIdByContentKey(
      getBundleGroupId(this.db, bundleGroup),
    );
    let bundleNodeId = this._graph.getNodeIdByContentKey(bundle.id);
    if (
      this._graph.hasEdge(
        bundleGroupNodeId,
        bundleNodeId,
        bundleGraphEdgeTypes.bundle,
      )
    ) {
      // Bundle group already has bundle
      return;
    }

    this._graph.addEdge(bundleGroupNodeId, bundleNodeId);
    this._graph.addEdge(
      bundleGroupNodeId,
      bundleNodeId,
      bundleGraphEdgeTypes.bundle,
    );

    for (let entryAssetId of bundle.entryAssetIds) {
      let entryAssetNodeId = this._graph.getNodeIdByContentKey(entryAssetId);
      if (this._graph.hasEdge(bundleGroupNodeId, entryAssetNodeId)) {
        this._graph.removeEdge(bundleGroupNodeId, entryAssetNodeId);
      }
    }
  }

  getUsedSymbolsAsset(asset: AssetAddr): ?$ReadOnlySet<Symbol> {
    let node = this._graph.getNodeByContentKey(DbAsset.get(this.db, asset).id);
    invariant(node && node.type === 'asset');
    return DbAsset.get(this.db, node.value).symbols
      ? makeReadOnlySet(
          new Set(
            [...node.usedSymbols.keys()].map(s => readCachedString(this.db, s)),
          ),
        )
      : null;
  }

  getUsedSymbolsDependency(depId: DependencyAddr): ?$ReadOnlySet<Symbol> {
    let dep = DbDependency.get(this.db, depId);
    let node = this._graph.getNodeByContentKey(dep.id);
    invariant(node && node.type === 'dependency');
    return dep.symbols
      ? makeReadOnlySet(
          new Set(
            [...node.usedSymbolsUp.keys()].map(s =>
              readCachedString(this.db, s),
            ),
          ),
        )
      : null;
  }

  merge(other: BundleGraph) {
    let otherGraphIdToThisNodeId = new Map<NodeId, NodeId>();
    for (let [otherNodeId, otherNode] of other._graph.nodes.entries()) {
      if (!otherNode) continue;
      if (this._graph.hasContentKey(otherNode.id)) {
        let existingNodeId = this._graph.getNodeIdByContentKey(otherNode.id);
        otherGraphIdToThisNodeId.set(otherNodeId, existingNodeId);

        let existingNode = nullthrows(this._graph.getNode(existingNodeId));
        // Merge symbols, recompute dep.excluded based on that
        if (existingNode.type === 'asset') {
          invariant(otherNode.type === 'asset');
          existingNode.usedSymbols = new Set([
            ...existingNode.usedSymbols,
            ...otherNode.usedSymbols,
          ]);
        } else if (existingNode.type === 'dependency') {
          invariant(otherNode.type === 'dependency');
          existingNode.usedSymbolsDown = new Set([
            ...existingNode.usedSymbolsDown,
            ...otherNode.usedSymbolsDown,
          ]);
          existingNode.usedSymbolsUp = new Map([
            ...existingNode.usedSymbolsUp,
            ...otherNode.usedSymbolsUp,
          ]);

          existingNode.excluded =
            (existingNode.excluded || Boolean(existingNode.hasDeferred)) &&
            (otherNode.excluded || Boolean(otherNode.hasDeferred));
        }
      } else {
        let updateNodeId = this._graph.addNodeByContentKey(
          otherNode.id,
          otherNode,
        );
        otherGraphIdToThisNodeId.set(otherNodeId, updateNodeId);
      }
    }

    for (let edge of other._graph.getAllEdges()) {
      this._graph.addEdge(
        nullthrows(otherGraphIdToThisNodeId.get(edge.from)),
        nullthrows(otherGraphIdToThisNodeId.get(edge.to)),
        edge.type,
      );
    }
  }

  isEntryBundleGroup(bundleGroup: BundleGroup): boolean {
    return this._graph
      .getNodeIdsConnectedTo(
        nullthrows(
          this._graph.getNodeIdByContentKey(
            getBundleGroupId(this.db, bundleGroup),
          ),
        ),
        bundleGraphEdgeTypes.bundle,
      )
      .map(id => nullthrows(this._graph.getNode(id)))
      .some(n => n.type === 'root');
  }

  /**
   * Update the asset in a Bundle Graph and clear the associated Bundle hash.
   */
  updateAsset(asset: AssetNode) {
    this._graph.updateNode(this._graph.getNodeIdByContentKey(asset.id), asset);
    let bundles = this.getBundlesWithAsset(asset.value);
    for (let bundle of bundles) {
      // the bundle content will change with a modified asset
      this._bundleContentHashes.delete(bundle.id);
    }
  }

  getEntryRoot(projectRoot: FilePath, targetId: TargetAddr): FilePath {
    let target = DbTarget.get(this.db, targetId);
    let cached = this._targetEntryRoots.get(target.distDir);
    if (cached != null) {
      return cached;
    }

    let entryBundleGroupIds = this._graph.getNodeIdsConnectedFrom(
      nullthrows(this._graph.rootNodeId),
      bundleGraphEdgeTypes.bundle,
    );

    let entries = [];
    for (let bundleGroupId of entryBundleGroupIds) {
      let bundleGroupNode = this._graph.getNode(bundleGroupId);
      invariant(bundleGroupNode?.type === 'bundle_group');

      let t = DbTarget.get(this.db, bundleGroupNode.value.target);
      if (t.distDir === target.distDir) {
        let entryAssetNode = this._graph.getNodeByContentKey(
          bundleGroupNode.value.entryAssetId,
        );
        invariant(entryAssetNode?.type === 'asset');
        entries.push(
          fromProjectPath(
            projectRoot,
            DbAsset.get(this.db, entryAssetNode.value).filePath,
          ),
        );
      }
    }

    let root = getRootDir(entries);
    this._targetEntryRoots.set(target.distDir, root);
    return root;
  }
}<|MERGE_RESOLUTION|>--- conflicted
+++ resolved
@@ -1212,14 +1212,8 @@
         (nodeId, _, traversal) => {
           let node = nullthrows(this._graph.getNode(nodeId));
           if (node.type === 'asset') {
-<<<<<<< HEAD
-            resolved = node.value;
-            traversal.stop();
+            potential.push(node.value);
           } else if (node.value !== dep) {
-=======
-            potential.push(node.value);
-          } else if (node.id !== dep.id) {
->>>>>>> a24a30d2
             traversal.skipChildren();
           }
         },
