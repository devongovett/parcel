// @flow strict-local

import type {
  BundleGroup,
  GraphVisitor,
  SourceLocation,
  Symbol,
  TraversalActions,
} from '@parcel/types';
import querystring from 'querystring';

import type {
  Asset,
  AssetNode,
  Bundle,
  BundleGraphNode,
  Dependency,
  DependencyNode,
  NodeId,
} from './types';
import type AssetGraph from './AssetGraph';

import assert from 'assert';
import invariant from 'assert';
import crypto from 'crypto';
import nullthrows from 'nullthrows';
import {objectSortedEntriesDeep} from '@parcel/utils';

import {getBundleGroupId, getPublicId} from './utils';
import {ALL_EDGE_TYPES, mapVisitor} from './Graph';
import ContentGraph, {type SerializedContentGraph} from './ContentGraph';
import Environment from './public/Environment';

export const bundleGraphEdgeTypes = {
  // A lack of an edge type indicates to follow the edge while traversing
  // the bundle's contents, e.g. `bundle.traverse()` during packaging.
  null: 0,
  // Used for constant-time checks of presence of a dependency or asset in a bundle,
  // avoiding bundle traversal in cases like `isAssetInAncestors`
  contains: 1,
  // Connections between bundles and bundle groups, for quick traversal of the
  // bundle hierarchy.
  bundle: 2,
  // When dependency -> asset: Indicates that the asset a dependency references
  //                           is contained in another bundle.
  // When dependency -> bundle: Indicates the bundle is necessary for any bundles
  //                           with the dependency.
  // When bundle -> bundle:    Indicates the target bundle is necessary for the
  //                           source bundle.
  // This type prevents referenced assets from being traversed from dependencies
  // along the untyped edge, and enables traversal to referenced bundles that are
  // not directly connected to bundle group nodes.
  references: 3,
  // Signals that the dependency is internally resolvable via the bundle's ancestry,
  // and that the bundle connected to the dependency is not necessary for the source bundle.
  internal_async: 4,
};

type BundleGraphEdgeType = $Values<typeof bundleGraphEdgeTypes>;

type InternalSymbolResolution = {|
  asset: Asset,
  exportSymbol: string,
  symbol: ?Symbol | false,
  loc: ?SourceLocation,
|};

type InternalExportSymbolResolution = {|
  ...InternalSymbolResolution,
  +exportAs: Symbol | string,
|};

type SerializedBundleGraph = {|
  $$raw: true,
  graph: SerializedContentGraph<BundleGraphNode, BundleGraphEdgeType>,
  bundleContentHashes: Map<string, string>,
  assetPublicIds: Set<string>,
  publicIdByAssetId: Map<string, string>,
|};

function makeReadOnlySet<T>(set: Set<T>): $ReadOnlySet<T> {
  return new Proxy(set, {
    get(target, property) {
      if (property === 'delete' || property === 'add' || property === 'clear') {
        return undefined;
      } else {
        // $FlowFixMe[incompatible-type]
        let value = target[property];
        return typeof value === 'function' ? value.bind(target) : value;
      }
    },
  });
}

export default class BundleGraph {
  _assetPublicIds: Set<string>;
  _publicIdByAssetId: Map<string, string>;
  // TODO: These hashes are being invalidated in mutative methods, but this._graph is not a private
  // property so it is possible to reach in and mutate the graph without invalidating these hashes.
  // It needs to be exposed in BundlerRunner for now based on how applying runtimes works and the
  // BundlerRunner takes care of invalidating hashes when runtimes are applied, but this is not ideal.
  _bundleContentHashes: Map<string, string>;
  _graph: ContentGraph<BundleGraphNode, BundleGraphEdgeType>;

  constructor({
    graph,
    publicIdByAssetId,
    assetPublicIds,
    bundleContentHashes,
  }: {|
    graph: ContentGraph<BundleGraphNode, BundleGraphEdgeType>,
    publicIdByAssetId: Map<string, string>,
    assetPublicIds: Set<string>,
    bundleContentHashes: Map<string, string>,
  |}) {
    this._graph = graph;
    this._assetPublicIds = assetPublicIds;
    this._publicIdByAssetId = publicIdByAssetId;
    this._bundleContentHashes = bundleContentHashes;
  }

  static fromAssetGraph(
    assetGraph: AssetGraph,
    publicIdByAssetId: Map<string, string> = new Map(),
    assetPublicIds: Set<string> = new Set(),
  ): BundleGraph {
    let graph = new ContentGraph<BundleGraphNode, BundleGraphEdgeType>();
    let assetGroupIds = new Set();
    let assetGraphNodeIdToBundleGraphNodeId = new Map<NodeId, NodeId>();

    let assetGraphRootNode =
      assetGraph.rootNodeId != null
        ? assetGraph.getNode(assetGraph.rootNodeId)
        : null;
    invariant(assetGraphRootNode != null && assetGraphRootNode.type === 'root');

    for (let [nodeId, node] of assetGraph.nodes) {
      if (node.type === 'asset') {
        let {id: assetId} = node.value;
        // Generate a new, short public id for this asset to use.
        // If one already exists, use it.
        let publicId = publicIdByAssetId.get(assetId);
        if (publicId == null) {
          publicId = getPublicId(assetId, existing =>
            assetPublicIds.has(existing),
          );
          publicIdByAssetId.set(assetId, publicId);
          assetPublicIds.add(publicId);
        }
      }

      // Don't copy over asset groups into the bundle graph.
      if (node.type === 'asset_group') {
        assetGroupIds.add(nodeId);
      } else {
        let bundleGraphNodeId = graph.addNodeByContentKey(node.id, node);
        if (node.id === assetGraphRootNode?.id) {
          graph.setRootNodeId(bundleGraphNodeId);
        }
        assetGraphNodeIdToBundleGraphNodeId.set(nodeId, bundleGraphNodeId);
      }
    }

    for (let edge of assetGraph.getAllEdges()) {
      let fromIds;
      if (assetGroupIds.has(edge.from)) {
        fromIds = [
          ...assetGraph.inboundEdges.getEdges(
            edge.from,
            bundleGraphEdgeTypes.null,
          ),
        ];
      } else {
        fromIds = [edge.from];
      }

      for (let from of fromIds) {
        if (assetGroupIds.has(edge.to)) {
          for (let to of assetGraph.outboundEdges.getEdges(
            edge.to,
            bundleGraphEdgeTypes.null,
          )) {
            graph.addEdge(
              nullthrows(assetGraphNodeIdToBundleGraphNodeId.get(from)),
              nullthrows(assetGraphNodeIdToBundleGraphNodeId.get(to)),
            );
          }
        } else {
          graph.addEdge(
            nullthrows(assetGraphNodeIdToBundleGraphNodeId.get(from)),
            nullthrows(assetGraphNodeIdToBundleGraphNodeId.get(edge.to)),
          );
        }
      }
    }

    return new BundleGraph({
      graph,
      assetPublicIds,
      bundleContentHashes: new Map(),
      publicIdByAssetId,
    });
  }

  serialize(): SerializedBundleGraph {
    return {
      $$raw: true,
      graph: this._graph.serialize(),
      assetPublicIds: this._assetPublicIds,
      bundleContentHashes: this._bundleContentHashes,
      publicIdByAssetId: this._publicIdByAssetId,
    };
  }

  static deserialize(serialized: SerializedBundleGraph): BundleGraph {
    return new BundleGraph({
      graph: ContentGraph.deserialize(serialized.graph),
      assetPublicIds: serialized.assetPublicIds,
      bundleContentHashes: serialized.bundleContentHashes,
      publicIdByAssetId: serialized.publicIdByAssetId,
    });
  }

  addAssetGraphToBundle(
    asset: Asset,
    bundle: Bundle,
    shouldSkipDependency: Dependency => boolean = d =>
      this.isDependencySkipped(d),
  ) {
    let assetNodeId = this._graph.getNodeIdByContentKey(asset.id);
    let bundleNodeId = this._graph.getNodeIdByContentKey(bundle.id);

    // The root asset should be reached directly from the bundle in traversal.
    // Its children will be traversed from there.
    this._graph.addEdge(bundleNodeId, assetNodeId);
    this._graph.traverse((nodeId, _, actions) => {
      let node = nullthrows(this._graph.getNode(nodeId));
      if (node.type === 'bundle_group') {
        actions.skipChildren();
        return;
      }

      if (node.type === 'dependency' && shouldSkipDependency(node.value)) {
        actions.skipChildren();
        return;
      }

      if (node.type === 'asset' && !this.bundleHasAsset(bundle, node.value)) {
        bundle.stats.size += node.value.stats.size;
      }

      if (node.type === 'asset' || node.type === 'dependency') {
        this._graph.addEdge(
          bundleNodeId,
          nodeId,
          bundleGraphEdgeTypes.contains,
        );
      }

      if (node.type === 'dependency') {
        for (let [bundleGroupNodeId, bundleGroupNode] of this._graph
          .getNodeIdsConnectedFrom(nodeId)
          .map(id => [id, nullthrows(this._graph.getNode(id))])
          .filter(([, node]) => node.type === 'bundle_group')) {
          invariant(bundleGroupNode.type === 'bundle_group');
          this._graph.addEdge(
            bundleNodeId,
            bundleGroupNodeId,
            bundleGraphEdgeTypes.bundle,
          );
        }

        // If the dependency references a target bundle, add a reference edge from
        // the source bundle to the dependency for easy traversal.
        if (
          this._graph
            .getNodeIdsConnectedFrom(nodeId, bundleGraphEdgeTypes.references)
            .map(id => nullthrows(this._graph.getNode(id)))
            .some(node => node.type === 'bundle')
        ) {
          this._graph.addEdge(
            bundleNodeId,
            nodeId,
            bundleGraphEdgeTypes.references,
          );
        }
      }
    }, assetNodeId);
    this._bundleContentHashes.delete(bundle.id);
  }

  addEntryToBundle(
    asset: Asset,
    bundle: Bundle,
    shouldSkipDependency?: Dependency => boolean,
  ) {
    this.addAssetGraphToBundle(asset, bundle, shouldSkipDependency);
    if (!bundle.entryAssetIds.includes(asset.id)) {
      bundle.entryAssetIds.push(asset.id);
    }
  }

  internalizeAsyncDependency(bundle: Bundle, dependency: Dependency) {
    if (!dependency.isAsync) {
      throw new Error('Expected an async dependency');
    }

    this._graph.addEdge(
      this._graph.getNodeIdByContentKey(bundle.id),
      this._graph.getNodeIdByContentKey(dependency.id),
      bundleGraphEdgeTypes.internal_async,
    );
    this.removeExternalDependency(bundle, dependency);
  }

  isDependencySkipped(dependency: Dependency): boolean {
    let node = this._graph.getNodeByContentKey(dependency.id);
    invariant(node && node.type === 'dependency');
    return !!node.hasDeferred || node.excluded;
  }

  getParentBundlesOfBundleGroup(bundleGroup: BundleGroup): Array<Bundle> {
    return this._graph
      .getNodeIdsConnectedTo(
        this._graph.getNodeIdByContentKey(getBundleGroupId(bundleGroup)),
        bundleGraphEdgeTypes.bundle,
      )
      .map(id => nullthrows(this._graph.getNode(id)))
      .filter(node => node.type === 'bundle')
      .map(node => {
        invariant(node.type === 'bundle');
        return node.value;
      });
  }

  resolveAsyncDependency(
    dependency: Dependency,
    bundle: ?Bundle,
  ): ?(
    | {|type: 'bundle_group', value: BundleGroup|}
    | {|type: 'asset', value: Asset|}
  ) {
    let depNodeId = this._graph.getNodeIdByContentKey(dependency.id);
    let bundleNodeId =
      bundle != null ? this._graph.getNodeIdByContentKey(bundle.id) : null;

    if (
      bundleNodeId != null &&
      this._graph.hasEdge(
        bundleNodeId,
        depNodeId,
        bundleGraphEdgeTypes.internal_async,
      )
    ) {
      let referencedAssetNodeIds = this._graph.getNodeIdsConnectedFrom(
        depNodeId,
        bundleGraphEdgeTypes.references,
      );

      let resolved;
      if (referencedAssetNodeIds.length === 0) {
        resolved = this.getDependencyResolution(dependency, bundle);
      } else if (referencedAssetNodeIds.length === 1) {
        let referencedAssetNode = this._graph.getNode(
          referencedAssetNodeIds[0],
        );
        // If a referenced asset already exists, resolve this dependency to it.
        invariant(referencedAssetNode?.type === 'asset');
        resolved = referencedAssetNode.value;
      } else {
        throw new Error('Dependencies can only reference one asset');
      }

      if (resolved == null) {
        return;
      } else {
        return {
          type: 'asset',
          value: resolved,
        };
      }
    }

    let node = this._graph
      .getNodeIdsConnectedFrom(this._graph.getNodeIdByContentKey(dependency.id))
      .map(id => nullthrows(this._graph.getNode(id)))
      .find(node => node.type === 'bundle_group');

    if (node == null) {
      return;
    }

    invariant(node.type === 'bundle_group');
    return {
      type: 'bundle_group',
      value: node.value,
    };
  }

  getReferencedBundle(dependency: Dependency, fromBundle: Bundle): ?Bundle {
    let dependencyNodeId = this._graph.getNodeIdByContentKey(dependency.id);

    // If this dependency is async, there will be a bundle group attached to it.
    let node = this._graph
      .getNodeIdsConnectedFrom(dependencyNodeId)
      .map(id => nullthrows(this._graph.getNode(id)))
      .find(node => node.type === 'bundle_group');

    if (node != null) {
      invariant(node.type === 'bundle_group');
      return this.getBundlesInBundleGroup(node.value).find(b => {
        let mainEntryId = b.entryAssetIds[b.entryAssetIds.length - 1];
        return mainEntryId != null && node.value.entryAssetId === mainEntryId;
      });
    }

    // Otherwise, it may be a reference to another asset in the same bundle group.
    // Resolve the dependency to an asset, and look for it in one of the referenced bundles.
    let referencedBundles = this.getReferencedBundles(fromBundle);
    let referenced = this._graph
      .getNodeIdsConnectedFrom(
        dependencyNodeId,
        bundleGraphEdgeTypes.references,
      )
      .map(id => nullthrows(this._graph.getNode(id)))
      .find(node => node.type === 'asset');

    if (referenced != null) {
      invariant(referenced.type === 'asset');
      return referencedBundles.find(b =>
        this.bundleHasAsset(b, referenced.value),
      );
    }
  }

  removeAssetGraphFromBundle(asset: Asset, bundle: Bundle) {
    let bundleNodeId = this._graph.getNodeIdByContentKey(bundle.id);
    let assetNodeId = this._graph.getNodeIdByContentKey(asset.id);

    // Remove all contains edges from the bundle to the nodes in the asset's
    // subgraph.
    this._graph.traverse((nodeId, context, actions) => {
      let node = nullthrows(this._graph.getNode(nodeId));

      if (node.type === 'bundle_group') {
        actions.skipChildren();
        return;
      }

      if (node.type !== 'dependency' && node.type !== 'asset') {
        return;
      }

      if (
        this._graph.hasEdge(bundleNodeId, nodeId, bundleGraphEdgeTypes.contains)
      ) {
        this._graph.removeEdge(
          bundleNodeId,
          nodeId,
          bundleGraphEdgeTypes.contains,
          // Removing this contains edge should not orphan the connected node. This
          // is disabled for performance reasons as these edges are removed as part
          // of a traversal, and checking for orphans becomes quite expensive in
          // aggregate.
          false /* removeOrphans */,
        );

        if (node.type === 'asset') {
          bundle.stats.size -= asset.stats.size;
        }
      } else {
        actions.skipChildren();
      }

      if (node.type === 'asset' && this._graph.hasEdge(bundleNodeId, nodeId)) {
        // Remove the untyped edge from the bundle to the node (it's an entry)
        this._graph.removeEdge(bundleNodeId, nodeId);

        let entryIndex = bundle.entryAssetIds.indexOf(node.value.id);
        if (entryIndex >= 0) {
          // Shared bundles have untyped edges to their asset graphs but don't
          // have entry assets. For those that have entry asset ids, remove them.
          bundle.entryAssetIds.splice(entryIndex, 1);
        }
      }

      if (node.type === 'dependency') {
        this.removeExternalDependency(bundle, node.value);
        if (
          this._graph.hasEdge(
            bundleNodeId,
            nodeId,
            bundleGraphEdgeTypes.references,
          )
        ) {
          this._graph.addEdge(
            bundleNodeId,
            nodeId,
            bundleGraphEdgeTypes.references,
          );
        }
      }
    }, assetNodeId);

    // Remove bundle node if it no longer has any entry assets
    if (this._graph.getNodeIdsConnectedFrom(bundleNodeId).length === 0) {
      this.removeBundle(bundle);
    }

    this._bundleContentHashes.delete(bundle.id);
  }

  removeBundle(bundle: Bundle): Set<BundleGroup> {
    // Remove bundle node if it no longer has any entry assets
    let bundleNodeId = this._graph.getNodeIdByContentKey(bundle.id);

    let bundleGroupNodeIds = this._graph.getNodeIdsConnectedTo(
      bundleNodeId,
      bundleGraphEdgeTypes.bundle,
    );
    this._graph.removeNode(bundleNodeId);

    let removedBundleGroups: Set<BundleGroup> = new Set();
    // Remove bundle group node if it no longer has any bundles
    for (let bundleGroupNodeId of bundleGroupNodeIds) {
      let bundleGroupNode = nullthrows(this._graph.getNode(bundleGroupNodeId));
      invariant(bundleGroupNode.type === 'bundle_group');
      let bundleGroup = bundleGroupNode.value;

      if (
        // If the bundle group's entry asset belongs to this bundle, the group
        // was created because of this bundle. Remove the group.
        bundle.entryAssetIds.includes(bundleGroup.entryAssetId) ||
        // If the bundle group is now empty, remove it.
        this.getBundlesInBundleGroup(bundleGroup).length === 0
      ) {
        removedBundleGroups.add(bundleGroup);
        this.removeBundleGroup(bundleGroup);
      }
    }

    this._bundleContentHashes.delete(bundle.id);
    return removedBundleGroups;
  }

  removeBundleGroup(bundleGroup: BundleGroup) {
    let bundleGroupNode = nullthrows(
      this._graph.getNodeByContentKey(getBundleGroupId(bundleGroup)),
    );
    invariant(bundleGroupNode.type === 'bundle_group');

    let bundlesInGroup = this.getBundlesInBundleGroup(bundleGroupNode.value);
    for (let bundle of bundlesInGroup) {
      if (this.getBundleGroupsContainingBundle(bundle).length === 1) {
        let removedBundleGroups = this.removeBundle(bundle);
        if (removedBundleGroups.has(bundleGroup)) {
          // This function can be reentered through removeBundle above. In the case this
          // bundle group has already been removed, stop.
          return;
        }
      }
    }

    // This function can be reentered through removeBundle above. In this case,
    // the node may already been removed.
    if (this._graph.hasContentKey(bundleGroupNode.id)) {
      this._graph.removeNode(
        this._graph.getNodeIdByContentKey(bundleGroupNode.id),
      );
    }

    assert(
      bundlesInGroup.every(
        bundle => this.getBundleGroupsContainingBundle(bundle).length > 0,
      ),
    );
  }

  removeExternalDependency(bundle: Bundle, dependency: Dependency) {
    let bundleNodeId = this._graph.getNodeIdByContentKey(bundle.id);
    for (let bundleGroupNode of this._graph
      .getNodeIdsConnectedFrom(this._graph.getNodeIdByContentKey(dependency.id))
      .map(id => nullthrows(this._graph.getNode(id)))
      .filter(node => node.type === 'bundle_group')) {
      let bundleGroupNodeId = this._graph.getNodeIdByContentKey(
        bundleGroupNode.id,
      );

      if (
        !this._graph.hasEdge(
          bundleNodeId,
          bundleGroupNodeId,
          bundleGraphEdgeTypes.bundle,
        )
      ) {
        continue;
      }

      let inboundDependencies = this._graph
        .getNodeIdsConnectedTo(bundleGroupNodeId)
        .map(id => nullthrows(this._graph.getNode(id)))
        .filter(node => node.type === 'dependency')
        .map(node => {
          invariant(node.type === 'dependency');
          return node.value;
        });

      // If every inbound dependency to this bundle group does not belong to this bundle,
      // or the dependency is internal to the bundle, then the connection between
      // this bundle and the group is safe to remove.
      if (
        inboundDependencies.every(
          dependency =>
            !this.bundleHasDependency(bundle, dependency) ||
            this._graph.hasEdge(
              bundleNodeId,
              this._graph.getNodeIdByContentKey(dependency.id),
              bundleGraphEdgeTypes.internal_async,
            ),
        )
      ) {
        this._graph.removeEdge(
          bundleNodeId,
          bundleGroupNodeId,
          bundleGraphEdgeTypes.bundle,
        );
      }
    }
  }

  createAssetReference(
    dependency: Dependency,
    asset: Asset,
    bundle: Bundle,
  ): void {
    let dependencyId = this._graph.getNodeIdByContentKey(dependency.id);
    let assetId = this._graph.getNodeIdByContentKey(asset.id);
    let bundleId = this._graph.getNodeIdByContentKey(bundle.id);
    this._graph.addEdge(dependencyId, assetId, bundleGraphEdgeTypes.references);

    this._graph.addEdge(
      dependencyId,
      bundleId,
      bundleGraphEdgeTypes.references,
    );
    if (this._graph.hasEdge(dependencyId, assetId)) {
      this._graph.removeEdge(dependencyId, assetId);
    }
  }

  createBundleReference(from: Bundle, to: Bundle): void {
    this._graph.addEdge(
      this._graph.getNodeIdByContentKey(from.id),
      this._graph.getNodeIdByContentKey(to.id),
      bundleGraphEdgeTypes.references,
    );
  }

  findBundlesWithAsset(asset: Asset): Array<Bundle> {
    return this._graph
      .getNodeIdsConnectedTo(
        this._graph.getNodeIdByContentKey(asset.id),
        bundleGraphEdgeTypes.contains,
      )
      .map(id => nullthrows(this._graph.getNode(id)))
      .filter(node => node.type === 'bundle')
      .map(node => {
        invariant(node.type === 'bundle');
        return node.value;
      });
  }

  findBundlesWithDependency(dependency: Dependency): Array<Bundle> {
    return this._graph
      .getNodeIdsConnectedTo(
        nullthrows(this._graph.getNodeIdByContentKey(dependency.id)),
        bundleGraphEdgeTypes.contains,
      )
      .map(id => nullthrows(this._graph.getNode(id)))
      .filter(node => node.type === 'bundle')
      .map(node => {
        invariant(node.type === 'bundle');
        return node.value;
      });
  }

  getDependencyAssets(dependency: Dependency): Array<Asset> {
    return this._graph
      .getNodeIdsConnectedFrom(this._graph.getNodeIdByContentKey(dependency.id))
      .map(id => nullthrows(this._graph.getNode(id)))
      .filter(node => node.type === 'asset')
      .map(node => {
        invariant(node.type === 'asset');
        return node.value;
      });
  }

  getDependencyResolution(dep: Dependency, bundle: ?Bundle): ?Asset {
    let assets = this.getDependencyAssets(dep);
    let firstAsset = assets[0];
    let resolved =
      // If no bundle is specified, use the first concrete asset.
      bundle == null
        ? firstAsset
        : // Otherwise, find the first asset that belongs to this bundle.
          assets.find(asset => this.bundleHasAsset(bundle, asset)) ||
          firstAsset;

    // If a resolution still hasn't been found, return the first referenced asset.
    if (resolved == null) {
      this._graph.traverse(
        (nodeId, _, traversal) => {
          let node = nullthrows(this._graph.getNode(nodeId));
          if (node.type === 'asset') {
            resolved = node.value;
            traversal.stop();
          } else if (node.id !== dep.id) {
            traversal.skipChildren();
          }
        },
        this._graph.getNodeIdByContentKey(dep.id),
        bundleGraphEdgeTypes.references,
      );
    }

    return resolved;
  }

  getDependencies(asset: Asset): Array<Dependency> {
    let nodeId = this._graph.getNodeIdByContentKey(asset.id);
    return this._graph.getNodeIdsConnectedFrom(nodeId).map(id => {
      let node = nullthrows(this._graph.getNode(id));
      invariant(node.type === 'dependency');
      return node.value;
    });
  }

  traverseAssets<TContext>(
    bundle: Bundle,
    visit: GraphVisitor<Asset, TContext>,
  ): ?TContext {
    return this.traverseBundle(
      bundle,
      mapVisitor(node => (node.type === 'asset' ? node.value : null), visit),
    );
  }

  isAssetReferencedByDependant(bundle: Bundle, asset: Asset): boolean {
    let assetNodeId = nullthrows(this._graph.getNodeIdByContentKey(asset.id));

    if (
      this._graph
        .getNodeIdsConnectedTo(assetNodeId, 'references')
        .map(id => this._graph.getNode(id))
        .filter(node => node?.type === 'dependency' && node.value.isAsync)
        .length > 0
    ) {
      // If this asset is referenced by any async dependency, it's referenced.
      return true;
    }

    let dependencies = this._graph
      .getNodeIdsConnectedTo(assetNodeId)
      .map(id => nullthrows(this._graph.getNode(id)))
      .filter(node => node.type === 'dependency')
      .map(node => {
        invariant(node.type === 'dependency');
        return node.value;
      });

<<<<<<< HEAD
    // Collect bundles that depend on this asset being available to reference
    // asynchronously. If any of them appear in our traversal, this asset is
    // referenced.
    let asyncInternalReferencingBundles = new Set(
      this._graph
        .getNodeIdsConnectedTo(assetNodeId, bundleGraphEdgeTypes.references)
        .map(id => nullthrows(this._graph.getNode(id)))
        .filter(node => node.type === 'dependency')
        .map(node => {
          invariant(node.type === 'dependency');
          return node;
        })
        .flatMap(dependencyNode =>
          this._graph
            .getNodeIdsConnectedTo(
              this._graph.getNodeIdByContentKey(dependencyNode.id),
              bundleGraphEdgeTypes.internal_async,
            )
            .map(id => {
              let node = nullthrows(this._graph.getNode(id));
              invariant(node.type === 'bundle');
              return node.value;
            }),
        ),
    );

=======
>>>>>>> ff460d39
    const bundleHasReference = (bundle: Bundle) => {
      return (
        !this.bundleHasAsset(bundle, asset) &&
        dependencies.some(dependency =>
          this.bundleHasDependency(bundle, dependency),
        )
      );
    };

    let visitedBundles: Set<Bundle> = new Set();
    let siblingBundles = new Set(
      this.getBundleGroupsContainingBundle(bundle).flatMap(bundleGroup =>
        this.getBundlesInBundleGroup(bundleGroup),
      ),
    );

    // Check if any of this bundle's descendants, referencers, bundles referenced
    // by referencers, or descendants of its referencers use the asset without
    // an explicit reference edge. This can happen if e.g. the asset has been
    // deduplicated.
    return [...siblingBundles].some(referencer => {
      let isReferenced = false;
      this.traverseBundles((descendant, _, actions) => {
        if (descendant.id === bundle.id) {
          return;
        }

        if (visitedBundles.has(descendant)) {
          actions.skipChildren();
          return;
        }

        visitedBundles.add(descendant);

        if (
          descendant.type !== bundle.type ||
          descendant.env.context !== bundle.env.context
        ) {
          actions.skipChildren();
          return;
        }

        if (bundleHasReference(descendant)) {
          isReferenced = true;
          actions.stop();
          return;
        }
      }, referencer);

      return isReferenced;
    });
  }

  hasParentBundleOfType(bundle: Bundle, type: string): boolean {
    let parents = this.getParentBundles(bundle);
    return parents.length > 0 && parents.every(parent => parent.type === type);
  }

  getParentBundles(bundle: Bundle): Array<Bundle> {
    let parentBundles: Set<Bundle> = new Set();
    for (let bundleGroup of this.getBundleGroupsContainingBundle(bundle)) {
      for (let parentBundle of this.getParentBundlesOfBundleGroup(
        bundleGroup,
      )) {
        parentBundles.add(parentBundle);
      }
    }

    return [...parentBundles];
  }

  isAssetReachableFromBundle(asset: Asset, bundle: Bundle): boolean {
    // If a bundle's environment is isolated, it can't access assets present
    // in any ancestor bundles. Don't consider any assets reachable.
    if (
      new Environment(bundle.env).isIsolated() ||
      !bundle.isSplittable ||
      bundle.isInline
    ) {
      return false;
    }

    // For an asset to be reachable from a bundle, it must either exist in a sibling bundle,
    // or in an ancestor bundle group reachable from all parent bundles.
    let bundleGroups = this.getBundleGroupsContainingBundle(bundle);
    return bundleGroups.every(bundleGroup => {
      // If the asset is in any sibling bundles of the original bundle, it is reachable.
      let bundles = this.getBundlesInBundleGroup(bundleGroup);
      if (
        bundles.some(b => b.id !== bundle.id && this.bundleHasAsset(b, asset))
      ) {
        return true;
      }

      // Get a list of parent bundle nodes pointing to the bundle group
      let parentBundleNodes = this._graph.getNodeIdsConnectedTo(
        this._graph.getNodeIdByContentKey(getBundleGroupId(bundleGroup)),
        bundleGraphEdgeTypes.bundle,
      );

      // Check that every parent bundle has a bundle group in its ancestry that contains the asset.
      return parentBundleNodes.every(bundleNodeId => {
        let bundleNode = nullthrows(this._graph.getNode(bundleNodeId));
        if (bundleNode.type === 'root') {
          return false;
        }

        let isReachable = true;
        this._graph.traverseAncestors(
          bundleNodeId,
          (nodeId, ctx, actions) => {
            let node = nullthrows(this._graph.getNode(nodeId));
            // If we've reached the root or a context change without
            // finding this asset in the ancestry, it is not reachable.
            if (
              node.type === 'root' ||
              (node.type === 'bundle' &&
                node.value.env.context !== bundle.env.context)
            ) {
              isReachable = false;
              actions.stop();
              return;
            }

            if (node.type === 'bundle_group') {
              let childBundles = this.getBundlesInBundleGroup(node.value);
              if (
                childBundles.some(
                  b => b.id !== bundle.id && this.bundleHasAsset(b, asset),
                )
              ) {
                actions.skipChildren();
                return;
              }
            }
          },
          [bundleGraphEdgeTypes.references, bundleGraphEdgeTypes.bundle],
        );

        return isReachable;
      });
    });
  }

  findReachableBundleWithAsset(bundle: Bundle, asset: Asset): ?Bundle {
    let bundleGroups = this.getBundleGroupsContainingBundle(bundle);

    for (let bundleGroup of bundleGroups) {
      // If the asset is in any sibling bundles, return that bundle.
      let bundles = this.getBundlesInBundleGroup(bundleGroup).reverse();
      let res = bundles.find(
        b => b.id !== bundle.id && this.bundleHasAsset(b, asset),
      );
      if (res != null) {
        return res;
      }

      let parentBundleNodes = this.getParentBundlesOfBundleGroup(
        bundleGroup,
      ).map(bundle => nullthrows(this._graph.getNodeByContentKey(bundle.id)));

      // Find the nearest ancestor bundle that includes the asset.
      for (let bundleNode of parentBundleNodes) {
        invariant(bundleNode.type === 'bundle');
        this._graph.traverseAncestors(
          this._graph.getNodeIdByContentKey(bundleNode.id),
          (nodeId, ctx, actions) => {
            let node = nullthrows(this._graph.getNode(nodeId));
            if (node.type === 'bundle_group') {
              let childBundles = this.getBundlesInBundleGroup(
                node.value,
              ).reverse();

              res = childBundles.find(
                b => b.id !== bundle.id && this.bundleHasAsset(b, asset),
              );
              if (res != null) {
                actions.stop();
              }
            }

            // Stop when context changes
            if (
              node.type === 'bundle' &&
              node.value.env.context !== bundle.env.context
            ) {
              actions.skipChildren();
            }
          },
          [bundleGraphEdgeTypes.references, bundleGraphEdgeTypes.bundle],
        );

        if (res != null) {
          return res;
        }
      }
    }
  }

  traverseBundle<TContext>(
    bundle: Bundle,
    visit: GraphVisitor<AssetNode | DependencyNode, TContext>,
  ): ?TContext {
    let entries = true;
    let bundleNodeId = this._graph.getNodeIdByContentKey(bundle.id);

    // A modified DFS traversal which traverses entry assets in the same order
    // as their ids appear in `bundle.entryAssetIds`.
    return this._graph.dfs({
      visit: mapVisitor((nodeId, actions) => {
        let node = nullthrows(this._graph.getNode(nodeId));

        if (nodeId === bundleNodeId) {
          return;
        }

        if (node.type === 'dependency' || node.type === 'asset') {
          if (
            this._graph.hasEdge(
              bundleNodeId,
              nodeId,
              bundleGraphEdgeTypes.contains,
            )
          ) {
            return node;
          }
        }

        actions.skipChildren();
      }, visit),
      startNodeId: bundleNodeId,
      getChildren: nodeId => {
        let children = this._graph
          .getNodeIdsConnectedFrom(nodeId)
          .map(id => [id, nullthrows(this._graph.getNode(id))]);

        let sorted =
          entries && bundle.entryAssetIds.length > 0
            ? children.sort(([, a], [, b]) => {
                let aIndex = bundle.entryAssetIds.indexOf(a.id);
                let bIndex = bundle.entryAssetIds.indexOf(b.id);

                if (aIndex === bIndex) {
                  // If both don't exist in the entry asset list, or
                  // otherwise have the same index.
                  return 0;
                } else if (aIndex === -1) {
                  return 1;
                } else if (bIndex === -1) {
                  return -1;
                }

                return aIndex - bIndex;
              })
            : children;

        entries = false;
        return sorted.map(([id]) => id);
      },
    });
  }

  traverseContents<TContext>(
    visit: GraphVisitor<AssetNode | DependencyNode, TContext>,
  ): ?TContext {
    return this._graph.filteredTraverse(nodeId => {
      let node = nullthrows(this._graph.getNode(nodeId));
      return node.type === 'asset' || node.type === 'dependency' ? node : null;
    }, visit);
  }

  getChildBundles(bundle: Bundle): Array<Bundle> {
    let siblings = new Set(this.getReferencedBundles(bundle));
    let bundles = [];
    this.traverseBundles((b, _, actions) => {
      if (bundle.id === b.id) {
        return;
      }

      if (!siblings.has(b)) {
        bundles.push(b);
      }

      actions.skipChildren();
    }, bundle);
    return bundles;
  }

  traverseBundles<TContext>(
    visit: GraphVisitor<Bundle, TContext>,
    startBundle: ?Bundle,
  ): ?TContext {
    return this._graph.filteredTraverse(
      nodeId => {
        let node = nullthrows(this._graph.getNode(nodeId));
        return node.type === 'bundle' ? node.value : null;
      },
      visit,
      startBundle ? this._graph.getNodeIdByContentKey(startBundle.id) : null,
      [bundleGraphEdgeTypes.bundle, bundleGraphEdgeTypes.references],
    );
  }

  getBundles(): Array<Bundle> {
    let bundles = [];
    this.traverseBundles(bundle => {
      bundles.push(bundle);
    });

    return bundles;
  }

  getTotalSize(asset: Asset): number {
    let size = 0;
    this._graph.traverse((nodeId, _, actions) => {
      let node = nullthrows(this._graph.getNode(nodeId));
      if (node.type === 'bundle_group') {
        actions.skipChildren();
        return;
      }

      if (node.type === 'asset') {
        size += node.value.stats.size;
      }
    }, this._graph.getNodeIdByContentKey(asset.id));
    return size;
  }

  getReferencingBundles(bundle: Bundle): Array<Bundle> {
    let referencingBundles: Set<Bundle> = new Set();

    this._graph.traverseAncestors(
      this._graph.getNodeIdByContentKey(bundle.id),
      nodeId => {
        let node = nullthrows(this._graph.getNode(nodeId));
        if (node.type === 'bundle' && node.value.id !== bundle.id) {
          referencingBundles.add(node.value);
        }
      },
      bundleGraphEdgeTypes.references,
    );

    return [...referencingBundles];
  }

  getBundleGroupsContainingBundle(bundle: Bundle): Array<BundleGroup> {
    let bundleGroups: Set<BundleGroup> = new Set();

    for (let currentBundle of [bundle, ...this.getReferencingBundles(bundle)]) {
      for (let bundleGroup of this.getDirectParentBundleGroups(currentBundle)) {
        bundleGroups.add(bundleGroup);
      }
    }

    return [...bundleGroups];
  }

  getDirectParentBundleGroups(bundle: Bundle): Array<BundleGroup> {
    return this._graph
      .getNodeIdsConnectedTo(
        nullthrows(this._graph.getNodeIdByContentKey(bundle.id)),
        bundleGraphEdgeTypes.bundle,
      )
      .map(id => nullthrows(this._graph.getNode(id)))
      .filter(node => node.type === 'bundle_group')
      .map(node => {
        invariant(node.type === 'bundle_group');
        return node.value;
      });
  }

  getBundlesInBundleGroup(bundleGroup: BundleGroup): Array<Bundle> {
    let bundles: Set<Bundle> = new Set();
    for (let bundleNodeId of this._graph.getNodeIdsConnectedFrom(
      this._graph.getNodeIdByContentKey(getBundleGroupId(bundleGroup)),
      bundleGraphEdgeTypes.bundle,
    )) {
      let bundleNode = nullthrows(this._graph.getNode(bundleNodeId));
      invariant(bundleNode.type === 'bundle');
      let bundle = bundleNode.value;
      bundles.add(bundle);

      for (let referencedBundle of this.getReferencedBundles(bundle)) {
        bundles.add(referencedBundle);
      }
    }

    return [...bundles];
  }

  getReferencedBundles(
    bundle: Bundle,
    opts?: {|recursive: boolean|},
  ): Array<Bundle> {
    let recursive = opts?.recursive ?? true;
    let referencedBundles = new Set();
    this._graph.dfs({
      visit: (nodeId, _, actions) => {
        let node = nullthrows(this._graph.getNode(nodeId));
        if (node.type !== 'bundle') {
          return;
        }

        if (node.value.id === bundle.id) {
          return;
        }

        referencedBundles.add(node.value);
        if (!recursive) {
          actions.skipChildren();
        }
      },
      startNodeId: this._graph.getNodeIdByContentKey(bundle.id),
      getChildren: nodeId =>
        // Shared bundles seem to depend on being used in the opposite order
        // they were added.
        // TODO: Should this be the case?
        this._graph
          .getNodeIdsConnectedFrom(nodeId, bundleGraphEdgeTypes.references)
          .reverse(),
    });

    return [...referencedBundles];
  }

  getIncomingDependencies(asset: Asset): Array<Dependency> {
    if (!this._graph.hasContentKey(asset.id)) {
      return [];
    }
    // Dependencies can be a a parent node via an untyped edge (like in the AssetGraph but without AssetGroups)
    // or they can be parent nodes via a 'references' edge
    return this._graph
      .getNodeIdsConnectedTo(
        this._graph.getNodeIdByContentKey(asset.id),
        // $FlowFixMe
        ALL_EDGE_TYPES,
      )
      .map(id => nullthrows(this._graph.getNode(id)))
      .filter(n => n.type === 'dependency')
      .map(n => {
        invariant(n.type === 'dependency');
        return n.value;
      });
  }

  getAssetWithDependency(dep: Dependency): ?Asset {
    if (!this._graph.hasContentKey(dep.id)) {
      return null;
    }

    let res = this._graph.getNodeIdsConnectedTo(
      this._graph.getNodeIdByContentKey(dep.id),
    );
    invariant(
      res.length <= 1,
      'Expected a single asset to be connected to a dependency',
    );
    let resNode = this._graph.getNode(res[0]);
    if (resNode?.type === 'asset') {
      return resNode.value;
    }
  }

  bundleHasAsset(bundle: Bundle, asset: Asset): boolean {
    let bundleNodeId = this._graph.getNodeIdByContentKey(bundle.id);
    let assetNodeId = this._graph.getNodeIdByContentKey(asset.id);
    return this._graph.hasEdge(
      bundleNodeId,
      assetNodeId,
      bundleGraphEdgeTypes.contains,
    );
  }

  bundleHasDependency(bundle: Bundle, dependency: Dependency): boolean {
    let bundleNodeId = this._graph.getNodeIdByContentKey(bundle.id);
    let dependencyNodeId = this._graph.getNodeIdByContentKey(dependency.id);
    return this._graph.hasEdge(
      bundleNodeId,
      dependencyNodeId,
      bundleGraphEdgeTypes.contains,
    );
  }

  filteredTraverse<TValue, TContext>(
    bundleNodeId: NodeId,
    filter: (NodeId, TraversalActions) => ?TValue,
    visit: GraphVisitor<TValue, TContext>,
  ): ?TContext {
    return this._graph.filteredTraverse(filter, visit, bundleNodeId);
  }

  resolveSymbol(
    asset: Asset,
    symbol: Symbol,
    boundary: ?Bundle,
  ): InternalSymbolResolution {
    let assetOutside = boundary && !this.bundleHasAsset(boundary, asset);

    let identifier = asset.symbols?.get(symbol)?.local;
    if (symbol === '*') {
      return {
        asset,
        exportSymbol: '*',
        symbol: identifier ?? null,
        loc: asset.symbols?.get(symbol)?.loc,
      };
    }

    let found = false;
    let skipped = false;
    let deps = this.getDependencies(asset).reverse();
    let potentialResults = [];
    for (let dep of deps) {
      let depSymbols = dep.symbols;
      if (!depSymbols) {
        found = true;
        continue;
      }
      // If this is a re-export, find the original module.
      let symbolLookup = new Map(
        [...depSymbols].map(([key, val]) => [val.local, key]),
      );
      let depSymbol = symbolLookup.get(identifier);
      if (depSymbol != null) {
        let resolved = this.getDependencyResolution(dep);
        if (!resolved || resolved.id === asset.id) {
          // External module or self-reference
          return {
            asset,
            exportSymbol: symbol,
            symbol: identifier,
            loc: asset.symbols?.get(symbol)?.loc,
          };
        }

        if (assetOutside) {
          // We found the symbol, but `asset` is outside, return `asset` and the original symbol
          found = true;
          break;
        }

        if (this.isDependencySkipped(dep)) {
          // We found the symbol and `dep` was skipped
          skipped = true;
          break;
        }

        let {
          asset: resolvedAsset,
          symbol: resolvedSymbol,
          exportSymbol,
          loc,
        } = this.resolveSymbol(resolved, depSymbol, boundary);

        if (!loc) {
          // Remember how we got there
          loc = asset.symbols?.get(symbol)?.loc;
        }

        return {
          asset: resolvedAsset,
          symbol: resolvedSymbol,
          exportSymbol,
          loc,
        };
      }
      // If this module exports wildcards, resolve the original module.
      // Default exports are excluded from wildcard exports.
      // Wildcard reexports are never listed in the reexporting asset's symbols.
      if (
        identifier == null &&
        depSymbols.get('*')?.local === '*' &&
        symbol !== 'default'
      ) {
        let resolved = this.getDependencyResolution(dep);
        if (!resolved) {
          continue;
        }
        let result = this.resolveSymbol(resolved, symbol, boundary);

        // We found the symbol
        if (result.symbol != undefined) {
          if (assetOutside) {
            // ..., but `asset` is outside, return `asset` and the original symbol
            found = true;
            break;
          }
          if (this.isDependencySkipped(dep)) {
            // We found the symbol and `dep` was skipped
            skipped = true;
            break;
          }

          return {
            asset: result.asset,
            symbol: result.symbol,
            exportSymbol: result.exportSymbol,
            loc: resolved.symbols?.get(symbol)?.loc,
          };
        }
        if (result.symbol === null) {
          found = true;
          if (boundary && !this.bundleHasAsset(boundary, result.asset)) {
            // If the returned asset is outside (and it's the first asset that is outside), return it.
            if (!assetOutside) {
              return {
                asset: result.asset,
                symbol: result.symbol,
                exportSymbol: result.exportSymbol,
                loc: resolved.symbols?.get(symbol)?.loc,
              };
            } else {
              // Otherwise the original asset will be returned at the end.
              break;
            }
          } else {
            // We didn't find it in this dependency, but it might still be there: bailout.
            // Continue searching though, with the assumption that there are no conficting reexports
            // and there might be a another (re)export (where we might statically find the symbol).
            potentialResults.push({
              asset: result.asset,
              symbol: result.symbol,
              exportSymbol: result.exportSymbol,
              loc: resolved.symbols?.get(symbol)?.loc,
            });
          }
        }
      }
    }
    // We didn't find the exact symbol...
    if (potentialResults.length == 1) {
      // ..., but if it does exist, it has to be behind this one reexport.
      return potentialResults[0];
    } else {
      // ... and there is no single reexport, but `bailout` tells us if it might still be exported.
      return {
        asset,
        exportSymbol: symbol,
        symbol: skipped
          ? false
          : found
          ? null
          : identifier ?? (asset.symbols?.has('*') ? null : undefined),
        loc: asset.symbols?.get(symbol)?.loc,
      };
    }
  }
  getAssetById(contentKey: string): Asset {
    let node = this._graph.getNodeByContentKey(contentKey);
    if (node == null) {
      throw new Error('Node not found');
    } else if (node.type !== 'asset') {
      throw new Error('Node was not an asset');
    }

    return node.value;
  }

  getAssetPublicId(asset: Asset): string {
    let publicId = this._publicIdByAssetId.get(asset.id);
    if (publicId == null) {
      throw new Error("Asset or it's public id not found");
    }

    return publicId;
  }

  getExportedSymbols(
    asset: Asset,
    boundary: ?Bundle,
  ): Array<InternalExportSymbolResolution> {
    if (!asset.symbols) {
      return [];
    }

    let symbols = [];

    for (let symbol of asset.symbols.keys()) {
      symbols.push({
        ...this.resolveSymbol(asset, symbol, boundary),
        exportAs: symbol,
      });
    }

    let deps = this.getDependencies(asset);
    for (let dep of deps) {
      let depSymbols = dep.symbols;
      if (!depSymbols) continue;

      if (depSymbols.get('*')?.local === '*') {
        let resolved = this.getDependencyResolution(dep);
        if (!resolved) continue;
        let exported = this.getExportedSymbols(resolved, boundary)
          .filter(s => s.exportSymbol !== 'default')
          .map(s => ({...s, exportAs: s.exportSymbol}));
        symbols.push(...exported);
      }
    }

    return symbols;
  }

  getContentHash(bundle: Bundle): string {
    let existingHash = this._bundleContentHashes.get(bundle.id);
    if (existingHash != null) {
      return existingHash;
    }

    let hash = crypto.createHash('md5');
    // TODO: sort??
    this.traverseAssets(bundle, asset => {
      hash.update(
        [
          this.getAssetPublicId(asset),
          asset.outputHash,
          asset.filePath,
          querystring.stringify(asset.query),
          asset.type,
          asset.uniqueKey,
        ].join(':'),
      );
    });

    let hashHex = hash.digest('hex');
    this._bundleContentHashes.set(bundle.id, hashHex);
    return hashHex;
  }

  getInlineBundles(bundle: Bundle): Array<Bundle> {
    let bundles = [];
    let seen = new Set();
    let addReferencedBundles = bundle => {
      if (seen.has(bundle.id)) {
        return;
      }

      seen.add(bundle.id);

      let referencedBundles = this.getReferencedBundles(bundle);
      for (let referenced of referencedBundles) {
        if (referenced.isInline) {
          bundles.push(referenced);
          addReferencedBundles(referenced);
        }
      }
    };

    addReferencedBundles(bundle);

    this.traverseBundles((childBundle, _, traversal) => {
      if (childBundle.isInline) {
        bundles.push(childBundle);
      } else if (childBundle.id !== bundle.id) {
        traversal.skipChildren();
      }
    }, bundle);

    return bundles;
  }

  getHash(bundle: Bundle): string {
    let hash = crypto.createHash('md5');
    hash.update(bundle.id);
    hash.update(this.getContentHash(bundle));

    let inlineBundles = this.getInlineBundles(bundle);
    for (let inlineBundle of inlineBundles) {
      hash.update(this.getContentHash(inlineBundle));
    }

    for (let referencedBundle of this.getReferencedBundles(bundle)) {
      if (!referencedBundle.isInline) {
        hash.update(referencedBundle.id);
      }
    }

    hash.update(JSON.stringify(objectSortedEntriesDeep(bundle.env)));
    return hash.digest('hex');
  }

  addBundleToBundleGroup(bundle: Bundle, bundleGroup: BundleGroup) {
    let bundleGroupNodeId = this._graph.getNodeIdByContentKey(
      getBundleGroupId(bundleGroup),
    );
    let bundleNodeId = this._graph.getNodeIdByContentKey(bundle.id);
    if (
      this._graph.hasEdge(
        bundleGroupNodeId,
        bundleNodeId,
        bundleGraphEdgeTypes.bundle,
      )
    ) {
      // Bundle group already has bundle
      return;
    }

    this._graph.addEdge(bundleGroupNodeId, bundleNodeId);
    this._graph.addEdge(
      bundleGroupNodeId,
      bundleNodeId,
      bundleGraphEdgeTypes.bundle,
    );

    for (let entryAssetId of bundle.entryAssetIds) {
      let entryAssetNodeId = this._graph.getNodeIdByContentKey(entryAssetId);
      if (this._graph.hasEdge(bundleGroupNodeId, entryAssetNodeId)) {
        this._graph.removeEdge(bundleGroupNodeId, entryAssetNodeId);
      }
    }
  }

  getUsedSymbolsAsset(asset: Asset): $ReadOnlySet<Symbol> {
    let node = this._graph.getNodeByContentKey(asset.id);
    invariant(node && node.type === 'asset');
    return makeReadOnlySet(node.usedSymbols);
  }

  getUsedSymbolsDependency(dep: Dependency): $ReadOnlySet<Symbol> {
    let node = this._graph.getNodeByContentKey(dep.id);
    invariant(node && node.type === 'dependency');
    return makeReadOnlySet(node.usedSymbolsUp);
  }

  merge(other: BundleGraph) {
    let otherGraphIdToThisNodeId = new Map<NodeId, NodeId>();
    for (let [otherNodeId, otherNode] of other._graph.nodes) {
      if (this._graph.hasContentKey(otherNode.id)) {
        let existingNodeId = this._graph.getNodeIdByContentKey(otherNode.id);
        otherGraphIdToThisNodeId.set(otherNodeId, existingNodeId);

        let existingNode = nullthrows(this._graph.getNode(existingNodeId));
        // Merge symbols, recompute dep.exluded based on that
        if (existingNode.type === 'asset') {
          invariant(otherNode.type === 'asset');
          existingNode.usedSymbols = new Set([
            ...existingNode.usedSymbols,
            ...otherNode.usedSymbols,
          ]);
        } else if (existingNode.type === 'dependency') {
          invariant(otherNode.type === 'dependency');
          existingNode.usedSymbolsDown = new Set([
            ...existingNode.usedSymbolsDown,
            ...otherNode.usedSymbolsDown,
          ]);
          existingNode.usedSymbolsUp = new Set([
            ...existingNode.usedSymbolsUp,
            ...otherNode.usedSymbolsUp,
          ]);

          existingNode.excluded =
            (existingNode.excluded || Boolean(existingNode.hasDeferred)) &&
            (otherNode.excluded || Boolean(otherNode.hasDeferred));
        }
      } else {
        let updateNodeId = this._graph.addNodeByContentKey(
          otherNode.id,
          otherNode,
        );
        otherGraphIdToThisNodeId.set(otherNodeId, updateNodeId);
      }
    }

    for (let edge of other._graph.getAllEdges()) {
      this._graph.addEdge(
        nullthrows(otherGraphIdToThisNodeId.get(edge.from)),
        nullthrows(otherGraphIdToThisNodeId.get(edge.to)),
        edge.type,
      );
    }
  }

  isEntryBundleGroup(bundleGroup: BundleGroup): boolean {
    return this._graph
      .getNodeIdsConnectedTo(
        nullthrows(
          this._graph.getNodeIdByContentKey(getBundleGroupId(bundleGroup)),
        ),
        bundleGraphEdgeTypes.bundle,
      )
      .map(id => nullthrows(this._graph.getNode(id)))
      .some(n => n.type === 'root');
  }
}<|MERGE_RESOLUTION|>--- conflicted
+++ resolved
@@ -750,7 +750,7 @@
 
     if (
       this._graph
-        .getNodeIdsConnectedTo(assetNodeId, 'references')
+        .getNodeIdsConnectedTo(assetNodeId, bundleGraphEdgeTypes.references)
         .map(id => this._graph.getNode(id))
         .filter(node => node?.type === 'dependency' && node.value.isAsync)
         .length > 0
@@ -768,35 +768,6 @@
         return node.value;
       });
 
-<<<<<<< HEAD
-    // Collect bundles that depend on this asset being available to reference
-    // asynchronously. If any of them appear in our traversal, this asset is
-    // referenced.
-    let asyncInternalReferencingBundles = new Set(
-      this._graph
-        .getNodeIdsConnectedTo(assetNodeId, bundleGraphEdgeTypes.references)
-        .map(id => nullthrows(this._graph.getNode(id)))
-        .filter(node => node.type === 'dependency')
-        .map(node => {
-          invariant(node.type === 'dependency');
-          return node;
-        })
-        .flatMap(dependencyNode =>
-          this._graph
-            .getNodeIdsConnectedTo(
-              this._graph.getNodeIdByContentKey(dependencyNode.id),
-              bundleGraphEdgeTypes.internal_async,
-            )
-            .map(id => {
-              let node = nullthrows(this._graph.getNode(id));
-              invariant(node.type === 'bundle');
-              return node.value;
-            }),
-        ),
-    );
-
-=======
->>>>>>> ff460d39
     const bundleHasReference = (bundle: Bundle) => {
       return (
         !this.bundleHasAsset(bundle, asset) &&
