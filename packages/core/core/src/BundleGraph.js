--- conflicted
+++ resolved
@@ -269,7 +269,9 @@
             ([, t]) => new Set([...t.values()]).size === t.size,
           )
         ) {
-          let starSymbol = nodeValueSymbols.find(s => s.exported === db.starSymbol);
+          let starSymbol = nodeValueSymbols.find(
+            s => s.exported === db.starSymbol,
+          );
           let isReexportAll = starSymbol?.local === db.starSymbol;
           let reexportAllLoc = isReexportAll
             ? nullthrows(starSymbol).loc
@@ -333,7 +335,12 @@
                     s.flags = SymbolFlags.IS_WEAK;
                     s.loc = reexportAllLoc;
                   } else {
-                    let local = db.getStringId(`${readCachedString(db, dep.id)}$rewrite$${asset}$${from}`);
+                    let local = db.getStringId(
+                      `${readCachedString(
+                        db,
+                        dep.id,
+                      )}$rewrite$${asset}$${from}`,
+                    );
                     let s = symbols.extend();
                     s.exported = from;
                     s.local = local;
@@ -1808,13 +1815,8 @@
       let symbolLookup = new Map(depSymbols.map(s => [s.local, s]));
       let depSymbol = symbolLookup.get(foundSymbol?.local);
       if (depSymbol != null) {
-<<<<<<< HEAD
-        let resolved = this.getResolvedAsset(depId);
+        let resolved = this.getResolvedAsset(depId, boundary);
         if (resolved == null || resolved === assetId) {
-=======
-        let resolved = this.getResolvedAsset(dep, boundary);
-        if (!resolved || resolved.id === asset.id) {
->>>>>>> a2cf988d
           // External module or self-reference
           return {
             asset: assetId,
@@ -1864,13 +1866,8 @@
           this.db.starSymbol &&
         symbol !== this.db.defaultSymbol
       ) {
-<<<<<<< HEAD
-        let resolved = this.getResolvedAsset(depId);
+        let resolved = this.getResolvedAsset(depId, boundary);
         if (resolved == null) {
-=======
-        let resolved = this.getResolvedAsset(dep, boundary);
-        if (!resolved) {
->>>>>>> a2cf988d
           continue;
         }
         let resolvedAsset = DbAsset.get(this.db, resolved);
@@ -2009,18 +2006,12 @@
       if (!(dep.flags & DependencyFlags.HAS_SYMBOLS)) continue;
       let depSymbols = [...dep.symbols];
 
-<<<<<<< HEAD
       if (
         depSymbols.find(s => s.exported === this.db.starSymbol)?.local ===
         this.db.starSymbol
       ) {
-        let resolved = this.getResolvedAsset(depId);
+        let resolved = this.getResolvedAsset(depId, boundary);
         if (resolved == null) continue;
-=======
-      if (depSymbols.get('*')?.local === '*') {
-        let resolved = this.getResolvedAsset(dep, boundary);
-        if (!resolved) continue;
->>>>>>> a2cf988d
         let exported = this.getExportedSymbols(resolved, boundary)
           .filter(s => s.exportSymbol !== this.db.defaultSymbol)
           .map(s =>
@@ -2047,13 +2038,9 @@
       let asset = DbAsset.get(this.db, assetId);
       {
         hash.writeString(
-<<<<<<< HEAD
           [this.getAssetPublicId(assetId), asset.id, asset.outputHash].join(
             ':',
           ),
-=======
-          [this.getAssetPublicId(asset), asset.id, asset.outputHash].join(':'),
->>>>>>> a2cf988d
         );
       }
     });
@@ -2100,11 +2087,7 @@
   getHash(bundle: Bundle): string {
     let hash = new Hash();
     hash.writeString(
-<<<<<<< HEAD
-      bundle.id + String(bundle.target) + this.getContentHash(bundle),
-=======
       bundle.id + JSON.stringify(bundle.target) + this.getContentHash(bundle),
->>>>>>> a2cf988d
     );
 
     if (bundle.isPlaceholder) {
