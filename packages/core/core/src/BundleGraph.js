// @flow strict-local

import type {
  GraphVisitor,
  FilePath,
  Symbol,
  TraversalActions,
} from '@parcel/types';
import type {
  ContentKey,
  ContentGraphOpts,
  NodeId,
  SerializedContentGraph,
} from '@parcel/graph';

import type {
  Asset,
  AssetNode,
  Bundle,
  BundleGraphNode,
  BundleGroup,
  Dependency,
  DependencyNode,
  InternalSourceLocation,
  Target,
} from './types';
import type AssetGraph from './AssetGraph';
import type {ProjectPath} from './projectPath';
import {nodeFromAsset} from './AssetGraph';

import assert from 'assert';
import invariant from 'assert';
import nullthrows from 'nullthrows';
import {ContentGraph, ALL_EDGE_TYPES, mapVisitor} from '@parcel/graph';
import {Hash, hashString} from '@parcel/hash';
import {DefaultMap, objectSortedEntriesDeep, getRootDir} from '@parcel/utils';

import {Priority, BundleBehavior, SpecifierType} from './types';
import {getBundleGroupId, getPublicId} from './utils';
import {ISOLATED_ENVS} from './public/Environment';
import {fromProjectPath} from './projectPath';

export const bundleGraphEdgeTypes = {
  // A lack of an edge type indicates to follow the edge while traversing
  // the bundle's contents, e.g. `bundle.traverse()` during packaging.
  null: 1,
  // Used for constant-time checks of presence of a dependency or asset in a bundle,
  // avoiding bundle traversal in cases like `isAssetInAncestors`
  contains: 2,
  // Connections between bundles and bundle groups, for quick traversal of the
  // bundle hierarchy.
  bundle: 3,
  // When dependency -> asset: Indicates that the asset a dependency references
  //                           is contained in another bundle.
  // When dependency -> bundle: Indicates the bundle is necessary for any bundles
  //                           with the dependency.
  // When bundle -> bundle:    Indicates the target bundle is necessary for the
  //                           source bundle.
  // This type prevents referenced assets from being traversed from dependencies
  // along the untyped edge, and enables traversal to referenced bundles that are
  // not directly connected to bundle group nodes.
  references: 4,
  // Signals that the dependency is internally resolvable via the bundle's ancestry,
  // and that the bundle connected to the dependency is not necessary for the source bundle.
  internal_async: 5,
};

export type BundleGraphEdgeType = $Values<typeof bundleGraphEdgeTypes>;

type InternalSymbolResolution = {|
  asset: Asset,
  exportSymbol: string,
  symbol: ?Symbol | false,
  loc: ?InternalSourceLocation,
|};

type InternalExportSymbolResolution = {|
  ...InternalSymbolResolution,
  +exportAs: Symbol | string,
|};

type BundleGraphOpts = {|
  graph: ContentGraphOpts<BundleGraphNode, BundleGraphEdgeType>,
  bundleContentHashes: Map<string, string>,
  assetPublicIds: Set<string>,
  publicIdByAssetId: Map<string, string>,
  symbolPropagationRan: boolean,
|};

type SerializedBundleGraph = {|
  $$raw: true,
  graph: SerializedContentGraph<BundleGraphNode, BundleGraphEdgeType>,
  bundleContentHashes: Map<string, string>,
  assetPublicIds: Set<string>,
  publicIdByAssetId: Map<string, string>,
  symbolPropagationRan: boolean,
|};

function makeReadOnlySet<T>(set: Set<T>): $ReadOnlySet<T> {
  return new Proxy(set, {
    get(target, property) {
      if (property === 'delete' || property === 'add' || property === 'clear') {
        return undefined;
      } else {
        // $FlowFixMe[incompatible-type]
        let value = target[property];
        return typeof value === 'function' ? value.bind(target) : value;
      }
    },
  });
}

export default class BundleGraph {
  _assetPublicIds: Set<string>;
  _publicIdByAssetId: Map<string, string>;
  // TODO: These hashes are being invalidated in mutative methods, but this._graph is not a private
  // property so it is possible to reach in and mutate the graph without invalidating these hashes.
  // It needs to be exposed in BundlerRunner for now based on how applying runtimes works and the
  // BundlerRunner takes care of invalidating hashes when runtimes are applied, but this is not ideal.
  _bundleContentHashes: Map<string, string>;
  _targetEntryRoots: Map<ProjectPath, FilePath> = new Map();
  _graph: ContentGraph<BundleGraphNode, BundleGraphEdgeType>;
  _symbolPropagationRan /*: boolean*/;

  constructor({
    graph,
    publicIdByAssetId,
    assetPublicIds,
    bundleContentHashes,
    symbolPropagationRan,
  }: {|
    graph: ContentGraph<BundleGraphNode, BundleGraphEdgeType>,
    publicIdByAssetId: Map<string, string>,
    assetPublicIds: Set<string>,
    bundleContentHashes: Map<string, string>,
    symbolPropagationRan: boolean,
  |}) {
    this._graph = graph;
    this._assetPublicIds = assetPublicIds;
    this._publicIdByAssetId = publicIdByAssetId;
    this._bundleContentHashes = bundleContentHashes;
    this._symbolPropagationRan = symbolPropagationRan;
  }

  static fromAssetGraph(
    assetGraph: AssetGraph,
    publicIdByAssetId: Map<string, string> = new Map(),
    assetPublicIds: Set<string> = new Set(),
  ): BundleGraph {
    let graph = new ContentGraph<BundleGraphNode, BundleGraphEdgeType>();
    let assetGroupIds = new Map();
    let dependencies = new Map();
    let assetGraphNodeIdToBundleGraphNodeId = new Map<NodeId, NodeId>();

    let assetGraphRootNode =
      assetGraph.rootNodeId != null
        ? assetGraph.getNode(assetGraph.rootNodeId)
        : null;
    invariant(assetGraphRootNode != null && assetGraphRootNode.type === 'root');

    for (let [nodeId, node] of assetGraph.nodes) {
      if (node.type === 'asset') {
        let {id: assetId} = node.value;
        // Generate a new, short public id for this asset to use.
        // If one already exists, use it.
        let publicId = publicIdByAssetId.get(assetId);
        if (publicId == null) {
          publicId = getPublicId(assetId, existing =>
            assetPublicIds.has(existing),
          );
          publicIdByAssetId.set(assetId, publicId);
          assetPublicIds.add(publicId);
        }
      } else if (node.type === 'asset_group') {
        assetGroupIds.set(nodeId, assetGraph.getNodeIdsConnectedFrom(nodeId));
      }
    }

    let walkVisited = new Set();
    function walk(nodeId) {
      if (walkVisited.has(nodeId)) return;
      walkVisited.add(nodeId);

      let node = nullthrows(assetGraph.getNode(nodeId));
      if (node.type === 'dependency' && node.value.symbols != null) {
        // asset -> symbols that should be imported directly from that asset
        let targets = new DefaultMap<ContentKey, Map<Symbol, Symbol>>(
          () => new Map(),
        );
        let externalSymbols = new Set();
        let hasAmbiguousSymbols = false;

        for (let [symbol, resolvedSymbol] of node.usedSymbolsUp) {
          if (resolvedSymbol) {
            targets
              .get(resolvedSymbol.asset)
              .set(symbol, resolvedSymbol.symbol ?? symbol);
          } else if (resolvedSymbol === null) {
            externalSymbols.add(symbol);
          } else if (resolvedSymbol === undefined) {
            hasAmbiguousSymbols = true;
            break;
          }
        }

        if (
          // Only perform rewriting when there is an imported symbol
          // - If the target is side-effect-free, the symbols point to the actual target and removing
          //   the original dependency resolution is fine
          // - Otherwise, keep this dependency unchanged for its potential side effects
          node.usedSymbolsUp.size > 0 &&
          // Only perform rewriting if the dependency only points to a single asset (e.g. CSS modules)
          !hasAmbiguousSymbols &&
          // TODO We currently can't rename imports in async imports, e.g. from
          //      (parcelRequire("...")).then(({ a }) => a);
          // to
          //      (parcelRequire("...")).then(({ a: b }) => a);
          // or
          //      (parcelRequire("...")).then((a)=>a);
          // if the reexporting asset did `export {a as b}` or `export * as a`
          node.value.priority === Priority.sync
        ) {
          // TODO adjust sourceAssetIdNode.value.dependencies ?
          let deps = [
            // Keep the original dependency
            {
              asset: null,
              dep: graph.addNodeByContentKey(node.id, {
                ...node,
                value: {
                  ...node.value,
                  symbols: node.value.symbols
                    ? new Map(
                        [...node.value.symbols].filter(([k]) =>
                          externalSymbols.has(k),
                        ),
                      )
                    : undefined,
                },
                usedSymbolsUp: new Map(
                  [...node.usedSymbolsUp].filter(([k]) =>
                    externalSymbols.has(k),
                  ),
                ),
                usedSymbolsDown: new Set(),
                excluded: externalSymbols.size === 0,
              }),
            },
            ...[...targets].map(([asset, target]) => {
              let newNodeId = hashString(
                node.id + [...target.keys()].join(','),
              );
              return {
                asset,
                dep: graph.addNodeByContentKey(newNodeId, {
                  ...node,
                  id: newNodeId,
                  value: {
                    ...node.value,
                    id: newNodeId,
                    symbols: node.value.symbols
                      ? new Map(
                          [...node.value.symbols]
                            .filter(([k]) => target.has(k) || k === '*')
                            .map(([k, v]) => [target.get(k) ?? k, v]),
                        )
                      : undefined,
                  },
                  usedSymbolsUp: new Map(
                    [...node.usedSymbolsUp]
                      .filter(([k]) => target.has(k) || k === '*')
                      .map(([k, v]) => [target.get(k) ?? k, v]),
                  ),
                  usedSymbolsDown: new Set(),
                }),
              };
            }),
          ];
          dependencies.set(nodeId, deps);

          // Jump to the dependencies that are used in this dependency
          for (let id of targets.keys()) {
            walk(assetGraph.getNodeIdByContentKey(id));
          }
          return;
        } else {
          // No special handling
          let bundleGraphNodeId = graph.addNodeByContentKey(node.id, node);
          assetGraphNodeIdToBundleGraphNodeId.set(nodeId, bundleGraphNodeId);
        }
      }
      // Don't copy over asset groups into the bundle graph.
      else if (node.type !== 'asset_group') {
        let bundleGraphNodeId = graph.addNodeByContentKey(node.id, node);
        if (node.id === assetGraphRootNode?.id) {
          graph.setRootNodeId(bundleGraphNodeId);
        }
        assetGraphNodeIdToBundleGraphNodeId.set(nodeId, bundleGraphNodeId);
      }

      for (let id of assetGraph.getNodeIdsConnectedFrom(nodeId)) {
        walk(id);
      }
    }
    walk(nullthrows(assetGraph.rootNodeId));

    for (let edge of assetGraph.getAllEdges()) {
      if (assetGroupIds.has(edge.from)) {
        continue;
      }
      if (dependencies.has(edge.from)) {
        // Discard previous edge, insert outgoing edges for all split dependencies
        for (let {asset, dep} of nullthrows(dependencies.get(edge.from))) {
          if (asset != null) {
            graph.addEdge(
              dep,
              nullthrows(
                assetGraphNodeIdToBundleGraphNodeId.get(
                  assetGraph.getNodeIdByContentKey(asset),
                ),
              ),
            );
          }
        }
        continue;
      }
      if (!assetGraphNodeIdToBundleGraphNodeId.has(edge.from)) {
        continue;
      }

      let to: Array<NodeId> = dependencies.get(edge.to)?.map(v => v.dep) ??
        assetGroupIds
          .get(edge.to)
          ?.map(id =>
            nullthrows(assetGraphNodeIdToBundleGraphNodeId.get(id)),
          ) ?? [nullthrows(assetGraphNodeIdToBundleGraphNodeId.get(edge.to))];

      for (let t of to) {
        graph.addEdge(
          nullthrows(assetGraphNodeIdToBundleGraphNodeId.get(edge.from)),
          t,
        );
      }
    }

    return new BundleGraph({
      graph,
      assetPublicIds,
      bundleContentHashes: new Map(),
      publicIdByAssetId,
      symbolPropagationRan: assetGraph.symbolPropagationRan,
    });
  }

  serialize(): SerializedBundleGraph {
    return {
      $$raw: true,
      graph: this._graph.serialize(),
      assetPublicIds: this._assetPublicIds,
      bundleContentHashes: this._bundleContentHashes,
      publicIdByAssetId: this._publicIdByAssetId,
      symbolPropagationRan: this._symbolPropagationRan,
    };
  }

  static deserialize(serialized: BundleGraphOpts): BundleGraph {
    return new BundleGraph({
      graph: ContentGraph.deserialize(serialized.graph),
      assetPublicIds: serialized.assetPublicIds,
      bundleContentHashes: serialized.bundleContentHashes,
      publicIdByAssetId: serialized.publicIdByAssetId,
      symbolPropagationRan: serialized.symbolPropagationRan,
    });
  }

  addAssetToBundle(asset: Asset, bundle: Bundle) {
    let bundleNodeId = this._graph.getNodeIdByContentKey(bundle.id);
    this._graph.addEdge(
      bundleNodeId,
      this._graph.getNodeIdByContentKey(asset.id),
      bundleGraphEdgeTypes.contains,
    );
    this._graph.addEdge(
      bundleNodeId,
      this._graph.getNodeIdByContentKey(asset.id),
    );

    let dependencies = this.getDependencies(asset);
    for (let dependency of dependencies) {
      let dependencyNodeId = this._graph.getNodeIdByContentKey(dependency.id);
      this._graph.addEdge(
        bundleNodeId,
        dependencyNodeId,
        bundleGraphEdgeTypes.contains,
      );

      for (let [bundleGroupNodeId, bundleGroupNode] of this._graph
        .getNodeIdsConnectedFrom(dependencyNodeId)
        .map(id => [id, nullthrows(this._graph.getNode(id))])
        .filter(([, node]) => node.type === 'bundle_group')) {
        invariant(bundleGroupNode.type === 'bundle_group');
        this._graph.addEdge(
          bundleNodeId,
          bundleGroupNodeId,
          bundleGraphEdgeTypes.bundle,
        );
      }
      // If the dependency references a target bundle, add a reference edge from
      // the source bundle to the dependency for easy traversal.
      // TODO: Consider bundle being created from dependency
      if (
        this._graph
          .getNodeIdsConnectedFrom(
            dependencyNodeId,
            bundleGraphEdgeTypes.references,
          )
          .map(id => nullthrows(this._graph.getNode(id)))
          .some(node => node.type === 'bundle')
      ) {
        this._graph.addEdge(
          bundleNodeId,
          dependencyNodeId,
          bundleGraphEdgeTypes.references,
        );
      }
    }
  }

  addAssetGraphToBundle(
    asset: Asset,
    bundle: Bundle,
    shouldSkipDependency: Dependency => boolean = d =>
      this.isDependencySkipped(d),
  ) {
    let assetNodeId = this._graph.getNodeIdByContentKey(asset.id);
    let bundleNodeId = this._graph.getNodeIdByContentKey(bundle.id);

    // The root asset should be reached directly from the bundle in traversal.
    // Its children will be traversed from there.
    this._graph.addEdge(bundleNodeId, assetNodeId);
    this._graph.traverse((nodeId, _, actions) => {
      let node = nullthrows(this._graph.getNode(nodeId));
      if (node.type === 'bundle_group') {
        actions.skipChildren();
        return;
      }

      if (node.type === 'dependency' && shouldSkipDependency(node.value)) {
        actions.skipChildren();
        return;
      }

      if (node.type === 'asset' || node.type === 'dependency') {
        this._graph.addEdge(
          bundleNodeId,
          nodeId,
          bundleGraphEdgeTypes.contains,
        );
      }

      if (node.type === 'dependency') {
        for (let [bundleGroupNodeId, bundleGroupNode] of this._graph
          .getNodeIdsConnectedFrom(nodeId)
          .map(id => [id, nullthrows(this._graph.getNode(id))])
          .filter(([, node]) => node.type === 'bundle_group')) {
          invariant(bundleGroupNode.type === 'bundle_group');
          this._graph.addEdge(
            bundleNodeId,
            bundleGroupNodeId,
            bundleGraphEdgeTypes.bundle,
          );
        }

        // If the dependency references a target bundle, add a reference edge from
        // the source bundle to the dependency for easy traversal.
        if (
          this._graph
            .getNodeIdsConnectedFrom(nodeId, bundleGraphEdgeTypes.references)
            .map(id => nullthrows(this._graph.getNode(id)))
            .some(node => node.type === 'bundle')
        ) {
          this._graph.addEdge(
            bundleNodeId,
            nodeId,
            bundleGraphEdgeTypes.references,
          );
          this.markDependencyReferenceable(node.value);
          //all bundles that have this dependency need to have an edge from bundle to that dependency
        }
      }
    }, assetNodeId);
    this._bundleContentHashes.delete(bundle.id);
  }

  markDependencyReferenceable(dependency: Dependency) {
    for (let bundle of this.getBundlesWithDependency(dependency)) {
      this._graph.addEdge(
        this._graph.getNodeIdByContentKey(bundle.id),
        this._graph.getNodeIdByContentKey(dependency.id),
        bundleGraphEdgeTypes.references,
      );
    }
  }

  addEntryToBundle(
    asset: Asset,
    bundle: Bundle,
    shouldSkipDependency?: Dependency => boolean,
  ) {
    this.addAssetGraphToBundle(asset, bundle, shouldSkipDependency);
    if (!bundle.entryAssetIds.includes(asset.id)) {
      bundle.entryAssetIds.push(asset.id);
    }
  }

  internalizeAsyncDependency(bundle: Bundle, dependency: Dependency) {
    if (dependency.priority === Priority.sync) {
      throw new Error('Expected an async dependency');
    }

    // It's possible for internalized async dependencies to not have
    // reference edges and still have untyped edges.
    // TODO: Maybe don't use internalized async edges at all?
    let dependencyNodeId = this._graph.getNodeIdByContentKey(dependency.id);
    let resolved = this.getResolvedAsset(dependency);
    if (resolved) {
      let resolvedNodeId = this._graph.getNodeIdByContentKey(resolved.id);

      if (
        !this._graph.hasEdge(
          dependencyNodeId,
          resolvedNodeId,
          bundleGraphEdgeTypes.references,
        )
      ) {
        this._graph.addEdge(
          dependencyNodeId,
          resolvedNodeId,
          bundleGraphEdgeTypes.references,
        );
        this._graph.removeEdge(dependencyNodeId, resolvedNodeId);
      }
    }

    this._graph.addEdge(
      this._graph.getNodeIdByContentKey(bundle.id),
      this._graph.getNodeIdByContentKey(dependency.id),
      bundleGraphEdgeTypes.internal_async,
    );
    this.removeExternalDependency(bundle, dependency);
  }

  isDependencySkipped(dependency: Dependency): boolean {
    let node = this._graph.getNodeByContentKey(dependency.id);
    invariant(node && node.type === 'dependency');
    return !!node.hasDeferred || node.excluded;
  }

  getParentBundlesOfBundleGroup(bundleGroup: BundleGroup): Array<Bundle> {
    return this._graph
      .getNodeIdsConnectedTo(
        this._graph.getNodeIdByContentKey(getBundleGroupId(bundleGroup)),
        bundleGraphEdgeTypes.bundle,
      )
      .map(id => nullthrows(this._graph.getNode(id)))
      .filter(node => node.type === 'bundle')
      .map(node => {
        invariant(node.type === 'bundle');
        return node.value;
      });
  }

  resolveAsyncDependency(
    dependency: Dependency,
    bundle: ?Bundle,
  ): ?(
    | {|type: 'bundle_group', value: BundleGroup|}
    | {|type: 'asset', value: Asset|}
  ) {
    let depNodeId = this._graph.getNodeIdByContentKey(dependency.id);
    let bundleNodeId =
      bundle != null ? this._graph.getNodeIdByContentKey(bundle.id) : null;

    if (
      bundleNodeId != null &&
      this._graph.hasEdge(
        bundleNodeId,
        depNodeId,
        bundleGraphEdgeTypes.internal_async,
      )
    ) {
      let referencedAssetNodeIds = this._graph.getNodeIdsConnectedFrom(
        depNodeId,
        bundleGraphEdgeTypes.references,
      );

      let resolved;
      if (referencedAssetNodeIds.length === 0) {
        resolved = this.getResolvedAsset(dependency, bundle);
      } else if (referencedAssetNodeIds.length === 1) {
        let referencedAssetNode = this._graph.getNode(
          referencedAssetNodeIds[0],
        );
        // If a referenced asset already exists, resolve this dependency to it.
        invariant(referencedAssetNode?.type === 'asset');
        resolved = referencedAssetNode.value;
      } else {
        throw new Error('Dependencies can only reference one asset');
      }

      if (resolved == null) {
        return;
      } else {
        return {
          type: 'asset',
          value: resolved,
        };
      }
    }

    let node = this._graph
      .getNodeIdsConnectedFrom(this._graph.getNodeIdByContentKey(dependency.id))
      .map(id => nullthrows(this._graph.getNode(id)))
      .find(node => node.type === 'bundle_group');

    if (node == null) {
      return;
    }

    invariant(node.type === 'bundle_group');
    return {
      type: 'bundle_group',
      value: node.value,
    };
  }

  // eslint-disable-next-line no-unused-vars
  getReferencedBundle(dependency: Dependency, fromBundle: Bundle): ?Bundle {
    let dependencyNodeId = this._graph.getNodeIdByContentKey(dependency.id);

    // If this dependency is async, there will be a bundle group attached to it.
    let node = this._graph
      .getNodeIdsConnectedFrom(dependencyNodeId)
      .map(id => nullthrows(this._graph.getNode(id)))
      .find(node => node.type === 'bundle_group');

    if (node != null) {
      invariant(node.type === 'bundle_group');
      return this.getBundlesInBundleGroup(node.value, {
        includeInline: true,
      }).find(b => {
        let mainEntryId = b.entryAssetIds[b.entryAssetIds.length - 1];
        return mainEntryId != null && node.value.entryAssetId === mainEntryId;
      });
    }

    // Otherwise, find an attached bundle via a reference edge (e.g. from createAssetReference).
    let bundleNode = this._graph
      .getNodeIdsConnectedFrom(
        dependencyNodeId,
        bundleGraphEdgeTypes.references,
      )
      .map(id => nullthrows(this._graph.getNode(id)))
      .find(node => node.type === 'bundle');

    if (bundleNode) {
      invariant(bundleNode.type === 'bundle');
      return bundleNode.value;
    }
  }

  removeAssetGraphFromBundle(asset: Asset, bundle: Bundle) {
    let bundleNodeId = this._graph.getNodeIdByContentKey(bundle.id);
    let assetNodeId = this._graph.getNodeIdByContentKey(asset.id);

    // Remove all contains edges from the bundle to the nodes in the asset's
    // subgraph.
    this._graph.traverse((nodeId, context, actions) => {
      let node = nullthrows(this._graph.getNode(nodeId));

      if (node.type === 'bundle_group') {
        actions.skipChildren();
        return;
      }

      if (node.type !== 'dependency' && node.type !== 'asset') {
        return;
      }

      if (
        this._graph.hasEdge(bundleNodeId, nodeId, bundleGraphEdgeTypes.contains)
      ) {
        this._graph.removeEdge(
          bundleNodeId,
          nodeId,
          bundleGraphEdgeTypes.contains,
          // Removing this contains edge should not orphan the connected node. This
          // is disabled for performance reasons as these edges are removed as part
          // of a traversal, and checking for orphans becomes quite expensive in
          // aggregate.
          false /* removeOrphans */,
        );
      } else {
        actions.skipChildren();
      }

      if (node.type === 'asset' && this._graph.hasEdge(bundleNodeId, nodeId)) {
        // Remove the untyped edge from the bundle to the node (it's an entry)
        this._graph.removeEdge(bundleNodeId, nodeId);

        let entryIndex = bundle.entryAssetIds.indexOf(node.value.id);
        if (entryIndex >= 0) {
          // Shared bundles have untyped edges to their asset graphs but don't
          // have entry assets. For those that have entry asset ids, remove them.
          bundle.entryAssetIds.splice(entryIndex, 1);
        }
      }

      if (node.type === 'dependency') {
        this.removeExternalDependency(bundle, node.value);
        if (
          this._graph.hasEdge(
            bundleNodeId,
            nodeId,
            bundleGraphEdgeTypes.references,
          )
        ) {
          this._graph.addEdge(
            bundleNodeId,
            nodeId,
            bundleGraphEdgeTypes.references,
          );
          this.markDependencyReferenceable(node.value);
        }
        if (
          this._graph.hasEdge(
            bundleNodeId,
            nodeId,
            bundleGraphEdgeTypes.internal_async,
          )
        ) {
          this._graph.removeEdge(
            bundleNodeId,
            nodeId,
            bundleGraphEdgeTypes.internal_async,
          );
        }
      }
    }, assetNodeId);

    // Remove bundle node if it no longer has any entry assets
    if (this._graph.getNodeIdsConnectedFrom(bundleNodeId).length === 0) {
      this.removeBundle(bundle);
    }

    this._bundleContentHashes.delete(bundle.id);
  }

  removeBundle(bundle: Bundle): Set<BundleGroup> {
    // Remove bundle node if it no longer has any entry assets
    let bundleNodeId = this._graph.getNodeIdByContentKey(bundle.id);

    let bundleGroupNodeIds = this._graph.getNodeIdsConnectedTo(
      bundleNodeId,
      bundleGraphEdgeTypes.bundle,
    );
    this._graph.removeNode(bundleNodeId);

    let removedBundleGroups: Set<BundleGroup> = new Set();
    // Remove bundle group node if it no longer has any bundles
    for (let bundleGroupNodeId of bundleGroupNodeIds) {
      let bundleGroupNode = nullthrows(this._graph.getNode(bundleGroupNodeId));
      invariant(bundleGroupNode.type === 'bundle_group');
      let bundleGroup = bundleGroupNode.value;

      if (
        // If the bundle group's entry asset belongs to this bundle, the group
        // was created because of this bundle. Remove the group.
        bundle.entryAssetIds.includes(bundleGroup.entryAssetId) ||
        // If the bundle group is now empty, remove it.
        this.getBundlesInBundleGroup(bundleGroup, {includeInline: true})
          .length === 0
      ) {
        removedBundleGroups.add(bundleGroup);
        this.removeBundleGroup(bundleGroup);
      }
    }

    this._bundleContentHashes.delete(bundle.id);
    return removedBundleGroups;
  }

  removeBundleGroup(bundleGroup: BundleGroup) {
    let bundleGroupNode = nullthrows(
      this._graph.getNodeByContentKey(getBundleGroupId(bundleGroup)),
    );
    invariant(bundleGroupNode.type === 'bundle_group');

    let bundlesInGroup = this.getBundlesInBundleGroup(bundleGroupNode.value, {
      includeInline: true,
    });
    for (let bundle of bundlesInGroup) {
      if (this.getBundleGroupsContainingBundle(bundle).length === 1) {
        let removedBundleGroups = this.removeBundle(bundle);
        if (removedBundleGroups.has(bundleGroup)) {
          // This function can be reentered through removeBundle above. In the case this
          // bundle group has already been removed, stop.
          return;
        }
      }
    }

    // This function can be reentered through removeBundle above. In this case,
    // the node may already been removed.
    if (this._graph.hasContentKey(bundleGroupNode.id)) {
      this._graph.removeNode(
        this._graph.getNodeIdByContentKey(bundleGroupNode.id),
      );
    }

    assert(
      bundlesInGroup.every(
        bundle => this.getBundleGroupsContainingBundle(bundle).length > 0,
      ),
    );
  }

  removeExternalDependency(bundle: Bundle, dependency: Dependency) {
    let bundleNodeId = this._graph.getNodeIdByContentKey(bundle.id);
    for (let bundleGroupNode of this._graph
      .getNodeIdsConnectedFrom(this._graph.getNodeIdByContentKey(dependency.id))
      .map(id => nullthrows(this._graph.getNode(id)))
      .filter(node => node.type === 'bundle_group')) {
      let bundleGroupNodeId = this._graph.getNodeIdByContentKey(
        bundleGroupNode.id,
      );

      if (
        !this._graph.hasEdge(
          bundleNodeId,
          bundleGroupNodeId,
          bundleGraphEdgeTypes.bundle,
        )
      ) {
        continue;
      }

      let inboundDependencies = this._graph
        .getNodeIdsConnectedTo(bundleGroupNodeId)
        .map(id => nullthrows(this._graph.getNode(id)))
        .filter(node => node.type === 'dependency')
        .map(node => {
          invariant(node.type === 'dependency');
          return node.value;
        });

      // If every inbound dependency to this bundle group does not belong to this bundle,
      // or the dependency is internal to the bundle, then the connection between
      // this bundle and the group is safe to remove.
      if (
        inboundDependencies.every(
          dependency =>
            dependency.specifierType !== SpecifierType.url &&
            (!this.bundleHasDependency(bundle, dependency) ||
              this._graph.hasEdge(
                bundleNodeId,
                this._graph.getNodeIdByContentKey(dependency.id),
                bundleGraphEdgeTypes.internal_async,
              )),
        )
      ) {
        this._graph.removeEdge(
          bundleNodeId,
          bundleGroupNodeId,
          bundleGraphEdgeTypes.bundle,
        );
      }
    }
  }

  createAssetReference(
    dependency: Dependency,
    asset: Asset,
    bundle: Bundle,
  ): void {
    let dependencyId = this._graph.getNodeIdByContentKey(dependency.id);
    let assetId = this._graph.getNodeIdByContentKey(asset.id);
    let bundleId = this._graph.getNodeIdByContentKey(bundle.id);
    this._graph.addEdge(dependencyId, assetId, bundleGraphEdgeTypes.references);

    this._graph.addEdge(
      dependencyId,
      bundleId,
      bundleGraphEdgeTypes.references,
    );
    this.markDependencyReferenceable(dependency);
    if (this._graph.hasEdge(dependencyId, assetId)) {
      this._graph.removeEdge(dependencyId, assetId);
    }
  }

  createBundleReference(from: Bundle, to: Bundle): void {
    this._graph.addEdge(
      this._graph.getNodeIdByContentKey(from.id),
      this._graph.getNodeIdByContentKey(to.id),
      bundleGraphEdgeTypes.references,
    );
  }

  getBundlesWithAsset(asset: Asset): Array<Bundle> {
    return this._graph
      .getNodeIdsConnectedTo(
        this._graph.getNodeIdByContentKey(asset.id),
        bundleGraphEdgeTypes.contains,
      )
      .map(id => nullthrows(this._graph.getNode(id)))
      .filter(node => node.type === 'bundle')
      .map(node => {
        invariant(node.type === 'bundle');
        return node.value;
      });
  }

  getBundlesWithDependency(dependency: Dependency): Array<Bundle> {
    return this._graph
      .getNodeIdsConnectedTo(
        nullthrows(this._graph.getNodeIdByContentKey(dependency.id)),
        bundleGraphEdgeTypes.contains,
      )
      .map(id => nullthrows(this._graph.getNode(id)))
      .filter(node => node.type === 'bundle')
      .map(node => {
        invariant(node.type === 'bundle');
        return node.value;
      });
  }

  getDependencyAssets(dependency: Dependency): Array<Asset> {
    return this._graph
      .getNodeIdsConnectedFrom(this._graph.getNodeIdByContentKey(dependency.id))
      .map(id => nullthrows(this._graph.getNode(id)))
      .filter(node => node.type === 'asset')
      .map(node => {
        invariant(node.type === 'asset');
        return node.value;
      });
  }

  getResolvedAsset(dep: Dependency, bundle: ?Bundle): ?Asset {
    let assets = this.getDependencyAssets(dep);
    let firstAsset = assets[0];
    let resolved =
      // If no bundle is specified, use the first concrete asset.
      bundle == null
        ? firstAsset
        : // Otherwise, find the first asset that belongs to this bundle.
          assets.find(asset => this.bundleHasAsset(bundle, asset)) ||
          firstAsset;

    // If a resolution still hasn't been found, return the first referenced asset.
    if (resolved == null) {
      this._graph.traverse(
        (nodeId, _, traversal) => {
          let node = nullthrows(this._graph.getNode(nodeId));
          if (node.type === 'asset') {
            resolved = node.value;
            traversal.stop();
          } else if (node.id !== dep.id) {
            traversal.skipChildren();
          }
        },
        this._graph.getNodeIdByContentKey(dep.id),
        bundleGraphEdgeTypes.references,
      );
    }

    return resolved;
  }

  getDependencies(asset: Asset): Array<Dependency> {
    let nodeId = this._graph.getNodeIdByContentKey(asset.id);
    return this._graph.getNodeIdsConnectedFrom(nodeId).map(id => {
      let node = nullthrows(this._graph.getNode(id));
      invariant(node.type === 'dependency');
      return node.value;
    });
  }

  traverseAssets<TContext>(
    bundle: Bundle,
    visit: GraphVisitor<Asset, TContext>,
    startAsset?: Asset,
  ): ?TContext {
    return this.traverseBundle(
      bundle,
      mapVisitor(node => (node.type === 'asset' ? node.value : null), visit),
      startAsset,
    );
  }

  isAssetReferenced(bundle: Bundle, asset: Asset): boolean {
    let assetNodeId = nullthrows(this._graph.getNodeIdByContentKey(asset.id));

    if (
      this._graph
        .getNodeIdsConnectedTo(assetNodeId, bundleGraphEdgeTypes.references)
        .map(id => this._graph.getNode(id))
        .some(
          node =>
            node?.type === 'dependency' &&
            node.value.priority === Priority.lazy &&
            node.value.specifierType !== SpecifierType.url,
        )
    ) {
      // If this asset is referenced by any async dependency, it's referenced.
      return true;
    }

    let dependencies = this._graph
      .getNodeIdsConnectedTo(assetNodeId)
      .map(id => nullthrows(this._graph.getNode(id)))
      .filter(node => node.type === 'dependency')
      .map(node => {
        invariant(node.type === 'dependency');
        return node.value;
      });

    const bundleHasReference = (bundle: Bundle) => {
      return (
        !this.bundleHasAsset(bundle, asset) &&
        dependencies.some(dependency =>
          this.bundleHasDependency(bundle, dependency),
        )
      );
    };

    let visitedBundles: Set<Bundle> = new Set();
    let siblingBundles = new Set(
      this.getBundleGroupsContainingBundle(bundle).flatMap(bundleGroup =>
        this.getBundlesInBundleGroup(bundleGroup, {includeInline: true}),
      ),
    );

    // Check if any of this bundle's descendants, referencers, bundles referenced
    // by referencers, or descendants of its referencers use the asset without
    // an explicit reference edge. This can happen if e.g. the asset has been
    // deduplicated.
    return [...siblingBundles].some(referencer => {
      let isReferenced = false;
      this.traverseBundles((descendant, _, actions) => {
        if (descendant.id === bundle.id) {
          return;
        }

        if (visitedBundles.has(descendant)) {
          actions.skipChildren();
          return;
        }

        visitedBundles.add(descendant);

        if (
          descendant.type !== bundle.type ||
          descendant.env.context !== bundle.env.context
        ) {
          actions.skipChildren();
          return;
        }

        if (bundleHasReference(descendant)) {
          isReferenced = true;
          actions.stop();
          return;
        }
      }, referencer);

      return isReferenced;
    });
  }

  hasParentBundleOfType(bundle: Bundle, type: string): boolean {
    let parents = this.getParentBundles(bundle);
    return parents.length > 0 && parents.every(parent => parent.type === type);
  }

  getParentBundles(bundle: Bundle): Array<Bundle> {
    let parentBundles: Set<Bundle> = new Set();
    for (let bundleGroup of this.getBundleGroupsContainingBundle(bundle)) {
      for (let parentBundle of this.getParentBundlesOfBundleGroup(
        bundleGroup,
      )) {
        parentBundles.add(parentBundle);
      }
    }

    return [...parentBundles];
  }

  isAssetReachableFromBundle(asset: Asset, bundle: Bundle): boolean {
    // If a bundle's environment is isolated, it can't access assets present
    // in any ancestor bundles. Don't consider any assets reachable.
    if (
      ISOLATED_ENVS.has(bundle.env.context) ||
      !bundle.isSplittable ||
      bundle.bundleBehavior === BundleBehavior.isolated ||
      bundle.bundleBehavior === BundleBehavior.inline
    ) {
      return false;
    }

    // For an asset to be reachable from a bundle, it must either exist in a sibling bundle,
    // or in an ancestor bundle group reachable from all parent bundles.
    let bundleGroups = this.getBundleGroupsContainingBundle(bundle);
    return bundleGroups.every(bundleGroup => {
      // If the asset is in any sibling bundles of the original bundle, it is reachable.
      let bundles = this.getBundlesInBundleGroup(bundleGroup);
      if (
        bundles.some(
          b =>
            b.id !== bundle.id &&
            b.bundleBehavior !== BundleBehavior.isolated &&
            b.bundleBehavior !== BundleBehavior.inline &&
            this.bundleHasAsset(b, asset),
        )
      ) {
        return true;
      }

      // Get a list of parent bundle nodes pointing to the bundle group
      let parentBundleNodes = this._graph.getNodeIdsConnectedTo(
        this._graph.getNodeIdByContentKey(getBundleGroupId(bundleGroup)),
        bundleGraphEdgeTypes.bundle,
      );

      // Check that every parent bundle has a bundle group in its ancestry that contains the asset.
      return parentBundleNodes.every(bundleNodeId => {
        let bundleNode = nullthrows(this._graph.getNode(bundleNodeId));
        if (
          bundleNode.type !== 'bundle' ||
          bundleNode.value.bundleBehavior === BundleBehavior.isolated ||
          bundleNode.value.bundleBehavior === BundleBehavior.inline
        ) {
          return false;
        }

        let isReachable = true;
        this._graph.traverseAncestors(
          bundleNodeId,
          (nodeId, ctx, actions) => {
            let node = nullthrows(this._graph.getNode(nodeId));
            // If we've reached the root or a context change without
            // finding this asset in the ancestry, it is not reachable.
            if (
              node.type === 'root' ||
              (node.type === 'bundle' &&
                (node.value.id === bundle.id ||
                  node.value.env.context !== bundle.env.context))
            ) {
              isReachable = false;
              actions.stop();
              return;
            }

            if (node.type === 'bundle_group') {
              let childBundles = this.getBundlesInBundleGroup(node.value);
              if (
                childBundles.some(
                  b =>
                    b.id !== bundle.id &&
                    b.bundleBehavior !== BundleBehavior.isolated &&
                    b.bundleBehavior !== BundleBehavior.inline &&
                    this.bundleHasAsset(b, asset),
                )
              ) {
                actions.skipChildren();
                return;
              }
            }
          },
          [bundleGraphEdgeTypes.references, bundleGraphEdgeTypes.bundle],
        );

        return isReachable;
      });
    });
  }

  traverseBundle<TContext>(
    bundle: Bundle,
    visit: GraphVisitor<AssetNode | DependencyNode, TContext>,
    startAsset?: Asset,
  ): ?TContext {
    let entries = !startAsset;
    let bundleNodeId = this._graph.getNodeIdByContentKey(bundle.id);

    // A modified DFS traversal which traverses entry assets in the same order
    // as their ids appear in `bundle.entryAssetIds`.
    return this._graph.dfs({
      visit: mapVisitor((nodeId, actions) => {
        let node = nullthrows(this._graph.getNode(nodeId));

        if (nodeId === bundleNodeId) {
          return;
        }

        if (node.type === 'dependency' || node.type === 'asset') {
          if (
            this._graph.hasEdge(
              bundleNodeId,
              nodeId,
              bundleGraphEdgeTypes.contains,
            )
          ) {
            return node;
          }
        }

        actions.skipChildren();
      }, visit),
      startNodeId: startAsset
        ? this._graph.getNodeIdByContentKey(startAsset.id)
        : bundleNodeId,
      getChildren: nodeId => {
        let children = this._graph
          .getNodeIdsConnectedFrom(nodeId)
          .map(id => [id, nullthrows(this._graph.getNode(id))]);

        let sorted =
          entries && bundle.entryAssetIds.length > 0
            ? children.sort(([, a], [, b]) => {
                let aIndex = bundle.entryAssetIds.indexOf(a.id);
                let bIndex = bundle.entryAssetIds.indexOf(b.id);

                if (aIndex === bIndex) {
                  // If both don't exist in the entry asset list, or
                  // otherwise have the same index.
                  return 0;
                } else if (aIndex === -1) {
                  return 1;
                } else if (bIndex === -1) {
                  return -1;
                }

                return aIndex - bIndex;
              })
            : children;

        entries = false;
        return sorted.map(([id]) => id);
      },
    });
  }

  traverse<TContext>(
    visit: GraphVisitor<AssetNode | DependencyNode, TContext>,
    start?: Asset,
  ): ?TContext {
    return this._graph.filteredTraverse(
      nodeId => {
        let node = nullthrows(this._graph.getNode(nodeId));
        if (node.type === 'asset' || node.type === 'dependency') {
          return node;
        }
      },
      visit,
      start ? this._graph.getNodeIdByContentKey(start.id) : undefined, // start with root
      ALL_EDGE_TYPES,
    );
  }

  getChildBundles(bundle: Bundle): Array<Bundle> {
    let siblings = new Set(this.getReferencedBundles(bundle));
    let bundles = [];
    this.traverseBundles((b, _, actions) => {
      if (bundle.id === b.id) {
        return;
      }

      if (!siblings.has(b)) {
        bundles.push(b);
      }

      actions.skipChildren();
    }, bundle);
    return bundles;
  }

  traverseBundles<TContext>(
    visit: GraphVisitor<Bundle, TContext>,
    startBundle: ?Bundle,
  ): ?TContext {
    return this._graph.filteredTraverse(
      nodeId => {
        let node = nullthrows(this._graph.getNode(nodeId));
        return node.type === 'bundle' ? node.value : null;
      },
      visit,
      startBundle ? this._graph.getNodeIdByContentKey(startBundle.id) : null,
      [bundleGraphEdgeTypes.bundle, bundleGraphEdgeTypes.references],
    );
  }

  getBundles(opts?: {|includeInline: boolean|}): Array<Bundle> {
    let bundles = [];
    this.traverseBundles(bundle => {
      if (
        opts?.includeInline ||
        bundle.bundleBehavior !== BundleBehavior.inline
      ) {
        bundles.push(bundle);
      }
    });

    return bundles;
  }

  getTotalSize(asset: Asset): number {
    let size = 0;
    this._graph.traverse((nodeId, _, actions) => {
      let node = nullthrows(this._graph.getNode(nodeId));
      if (node.type === 'bundle_group') {
        actions.skipChildren();
        return;
      }

      if (node.type === 'asset') {
        size += node.value.stats.size;
      }
    }, this._graph.getNodeIdByContentKey(asset.id));
    return size;
  }

  getReferencingBundles(bundle: Bundle): Array<Bundle> {
    let referencingBundles: Set<Bundle> = new Set();

    this._graph.traverseAncestors(
      this._graph.getNodeIdByContentKey(bundle.id),
      nodeId => {
        let node = nullthrows(this._graph.getNode(nodeId));
        if (node.type === 'bundle' && node.value.id !== bundle.id) {
          referencingBundles.add(node.value);
        }
      },
      bundleGraphEdgeTypes.references,
    );

    return [...referencingBundles];
  }

  getBundleGroupsContainingBundle(bundle: Bundle): Array<BundleGroup> {
    let bundleGroups: Set<BundleGroup> = new Set();

    for (let currentBundle of [bundle, ...this.getReferencingBundles(bundle)]) {
      for (let bundleGroup of this.getDirectParentBundleGroups(currentBundle)) {
        bundleGroups.add(bundleGroup);
      }
    }

    return [...bundleGroups];
  }

  getDirectParentBundleGroups(bundle: Bundle): Array<BundleGroup> {
    return this._graph
      .getNodeIdsConnectedTo(
        nullthrows(this._graph.getNodeIdByContentKey(bundle.id)),
        bundleGraphEdgeTypes.bundle,
      )
      .map(id => nullthrows(this._graph.getNode(id)))
      .filter(node => node.type === 'bundle_group')
      .map(node => {
        invariant(node.type === 'bundle_group');
        return node.value;
      });
  }

  getBundlesInBundleGroup(
    bundleGroup: BundleGroup,
    opts?: {|includeInline: boolean|},
  ): Array<Bundle> {
    let bundles: Set<Bundle> = new Set();
    for (let bundleNodeId of this._graph.getNodeIdsConnectedFrom(
      this._graph.getNodeIdByContentKey(getBundleGroupId(bundleGroup)),
      bundleGraphEdgeTypes.bundle,
    )) {
      let bundleNode = nullthrows(this._graph.getNode(bundleNodeId));
      invariant(bundleNode.type === 'bundle');
      let bundle = bundleNode.value;
      if (
        opts?.includeInline ||
        bundle.bundleBehavior !== BundleBehavior.inline
      ) {
        bundles.add(bundle);
      }

      for (let referencedBundle of this.getReferencedBundles(bundle, {
        includeInline: true,
      })) {
        bundles.add(referencedBundle);
      }
    }

    return [...bundles];
  }

  getReferencedBundles(
    bundle: Bundle,
    opts?: {|recursive?: boolean, includeInline?: boolean|},
  ): Array<Bundle> {
    let recursive = opts?.recursive ?? true;
    let includeInline = opts?.includeInline ?? false;
    let referencedBundles = new Set();
    this._graph.dfs({
      visit: (nodeId, _, actions) => {
        let node = nullthrows(this._graph.getNode(nodeId));
        if (node.type !== 'bundle') {
          return;
        }

        if (node.value.id === bundle.id) {
          return;
        }

        if (
          includeInline ||
          node.value.bundleBehavior !== BundleBehavior.inline
        ) {
          referencedBundles.add(node.value);
        }

        if (!recursive) {
          actions.skipChildren();
        }
      },
      startNodeId: this._graph.getNodeIdByContentKey(bundle.id),
      getChildren: nodeId =>
        // Shared bundles seem to depend on being used in the opposite order
        // they were added.
        // TODO: Should this be the case?
        this._graph.getNodeIdsConnectedFrom(
          nodeId,
          bundleGraphEdgeTypes.references,
        ),
    });

    return [...referencedBundles];
  }

  getIncomingDependencies(asset: Asset): Array<Dependency> {
    if (!this._graph.hasContentKey(asset.id)) {
      return [];
    }
    // Dependencies can be a a parent node via an untyped edge (like in the AssetGraph but without AssetGroups)
    // or they can be parent nodes via a 'references' edge
    return this._graph
      .getNodeIdsConnectedTo(
        this._graph.getNodeIdByContentKey(asset.id),
        ALL_EDGE_TYPES,
      )
      .map(id => nullthrows(this._graph.getNode(id)))
      .filter(n => n.type === 'dependency')
      .map(n => {
        invariant(n.type === 'dependency');
        return n.value;
      });
  }

  getAssetWithDependency(dep: Dependency): ?Asset {
    if (!this._graph.hasContentKey(dep.id)) {
      return null;
    }

    let res = this._graph.getNodeIdsConnectedTo(
      this._graph.getNodeIdByContentKey(dep.id),
    );
    invariant(
      res.length <= 1,
      'Expected a single asset to be connected to a dependency',
    );
    let resNode = this._graph.getNode(res[0]);
    if (resNode?.type === 'asset') {
      return resNode.value;
    }
  }

  bundleHasAsset(bundle: Bundle, asset: Asset): boolean {
    let bundleNodeId = this._graph.getNodeIdByContentKey(bundle.id);
    let assetNodeId = this._graph.getNodeIdByContentKey(asset.id);
    return this._graph.hasEdge(
      bundleNodeId,
      assetNodeId,
      bundleGraphEdgeTypes.contains,
    );
  }

  bundleHasDependency(bundle: Bundle, dependency: Dependency): boolean {
    let bundleNodeId = this._graph.getNodeIdByContentKey(bundle.id);
    let dependencyNodeId = this._graph.getNodeIdByContentKey(dependency.id);
    return this._graph.hasEdge(
      bundleNodeId,
      dependencyNodeId,
      bundleGraphEdgeTypes.contains,
    );
  }

  filteredTraverse<TValue, TContext>(
    bundleNodeId: NodeId,
    filter: (NodeId, TraversalActions) => ?TValue,
    visit: GraphVisitor<TValue, TContext>,
  ): ?TContext {
    return this._graph.filteredTraverse(filter, visit, bundleNodeId);
  }

  getSymbolResolution(
    asset: Asset,
    symbol: Symbol,
    boundary: ?Bundle,
  ): InternalSymbolResolution {
    let assetOutside = boundary && !this.bundleHasAsset(boundary, asset);

    let identifier = asset.symbols?.get(symbol)?.local;
    if (symbol === '*') {
      return {
        asset,
        exportSymbol: '*',
        symbol: identifier ?? null,
        loc: asset.symbols?.get(symbol)?.loc,
      };
    }

    let found = false;
    let nonStaticDependency = false;
    let skipped = false;
    let deps = this.getDependencies(asset).reverse();
    let potentialResults = [];
    for (let dep of deps) {
      let depSymbols = dep.symbols;
      if (!depSymbols) {
        nonStaticDependency = true;
        continue;
      }
      // If this is a re-export, find the original module.
      let symbolLookup = new Map(
        [...depSymbols].map(([key, val]) => [val.local, key]),
      );
      let depSymbol = symbolLookup.get(identifier);
      if (depSymbol != null) {
        let resolved = this.getResolvedAsset(dep);
        if (!resolved || resolved.id === asset.id) {
          // External module or self-reference
          return {
            asset,
            exportSymbol: symbol,
            symbol: identifier,
            loc: asset.symbols?.get(symbol)?.loc,
          };
        }

        if (assetOutside) {
          // We found the symbol, but `asset` is outside, return `asset` and the original symbol
          found = true;
          break;
        }

        if (this.isDependencySkipped(dep)) {
          // We found the symbol and `dep` was skipped
          skipped = true;
          break;
        }

        let {
          asset: resolvedAsset,
          symbol: resolvedSymbol,
          exportSymbol,
          loc,
        } = this.getSymbolResolution(resolved, depSymbol, boundary);

        if (!loc) {
          // Remember how we got there
          loc = asset.symbols?.get(symbol)?.loc;
        }

        return {
          asset: resolvedAsset,
          symbol: resolvedSymbol,
          exportSymbol,
          loc,
        };
      }
      // If this module exports wildcards, resolve the original module.
      // Default exports are excluded from wildcard exports.
      // Wildcard reexports are never listed in the reexporting asset's symbols.
      if (
        identifier == null &&
        depSymbols.get('*')?.local === '*' &&
        symbol !== 'default'
      ) {
        let resolved = this.getResolvedAsset(dep);
        if (!resolved) {
          continue;
        }
        let result = this.getSymbolResolution(resolved, symbol, boundary);

        // We found the symbol
        if (result.symbol != undefined) {
          if (assetOutside) {
            // ..., but `asset` is outside, return `asset` and the original symbol
            found = true;
            break;
          }
          if (this.isDependencySkipped(dep)) {
            // We found the symbol and `dep` was skipped
            skipped = true;
            break;
          }

          return {
            asset: result.asset,
            symbol: result.symbol,
            exportSymbol: result.exportSymbol,
            loc: resolved.symbols?.get(symbol)?.loc,
          };
        }
        if (result.symbol === null) {
          found = true;
          if (boundary && !this.bundleHasAsset(boundary, result.asset)) {
            // If the returned asset is outside (and it's the first asset that is outside), return it.
            if (!assetOutside) {
              return {
                asset: result.asset,
                symbol: result.symbol,
                exportSymbol: result.exportSymbol,
                loc: resolved.symbols?.get(symbol)?.loc,
              };
            } else {
              // Otherwise the original asset will be returned at the end.
              break;
            }
          } else {
            // We didn't find it in this dependency, but it might still be there: bailout.
            // Continue searching though, with the assumption that there are no conficting reexports
            // and there might be a another (re)export (where we might statically find the symbol).
            potentialResults.push({
              asset: result.asset,
              symbol: result.symbol,
              exportSymbol: result.exportSymbol,
              loc: resolved.symbols?.get(symbol)?.loc,
            });
          }
        }
      }
    }
    // We didn't find the exact symbol...
    if (potentialResults.length == 1) {
      // ..., but if it does exist, it has to be behind this one reexport.
      return potentialResults[0];
    } else {
      let result = identifier;
      if (skipped) {
        // ... and it was excluded (by symbol propagation) or deferred.
        result = false;
      } else {
        // ... and there is no single reexport, but it might still be exported:
        if (found) {
          // Fallback to namespace access, because of a bundle boundary.
          result = null;
        } else if (result === undefined) {
          // If not exported explicitly by the asset (= would have to be in * or a reexport-all) ...
          if (nonStaticDependency || asset.symbols?.has('*')) {
            // ... and if there are non-statically analyzable dependencies or it's a CJS asset,
            // fallback to namespace access.
            result = null;
          }
          // (It shouldn't be possible for the symbol to be in a reexport-all and to end up here).
          // Otherwise return undefined to report that the symbol wasn't found.
        }
      }

      return {
        asset,
        exportSymbol: symbol,
        symbol: result,
        loc: asset.symbols?.get(symbol)?.loc,
      };
    }
  }
  getAssetById(contentKey: string): Asset {
    let node = this._graph.getNodeByContentKey(contentKey);
    if (node == null) {
      throw new Error('Node not found');
    } else if (node.type !== 'asset') {
      throw new Error('Node was not an asset');
    }

    return node.value;
  }

  getAssetPublicId(asset: Asset): string {
    let publicId = this._publicIdByAssetId.get(asset.id);
    if (publicId == null) {
      throw new Error("Asset or it's public id not found");
    }

    return publicId;
  }

  getExportedSymbols(
    asset: Asset,
    boundary: ?Bundle,
  ): Array<InternalExportSymbolResolution> {
    if (!asset.symbols) {
      return [];
    }

    let symbols = [];

    for (let symbol of asset.symbols.keys()) {
      symbols.push({
        ...this.getSymbolResolution(asset, symbol, boundary),
        exportAs: symbol,
      });
    }

    let deps = this.getDependencies(asset);
    for (let dep of deps) {
      let depSymbols = dep.symbols;
      if (!depSymbols) continue;

      if (depSymbols.get('*')?.local === '*') {
        let resolved = this.getResolvedAsset(dep);
        if (!resolved) continue;
        let exported = this.getExportedSymbols(resolved, boundary)
          .filter(s => s.exportSymbol !== 'default')
          .map(s =>
            s.exportSymbol !== '*' ? {...s, exportAs: s.exportSymbol} : s,
          );
        symbols.push(...exported);
      }
    }

    return symbols;
  }

  getContentHash(bundle: Bundle): string {
    let existingHash = this._bundleContentHashes.get(bundle.id);
    if (existingHash != null) {
      return existingHash;
    }

    let hash = new Hash();
    // TODO: sort??
    this.traverseAssets(bundle, asset => {
      {
        hash.writeString(
          [
            this.getAssetPublicId(asset),
            asset.outputHash,
            asset.filePath,
            asset.query,
            asset.type,
            asset.uniqueKey,
          ].join(':'),
        );
      }
    });

    let hashHex = hash.finish();
    this._bundleContentHashes.set(bundle.id, hashHex);
    return hashHex;
  }

  getInlineBundles(bundle: Bundle): Array<Bundle> {
    let bundles = [];
    let seen = new Set();
    let addReferencedBundles = bundle => {
      if (seen.has(bundle.id)) {
        return;
      }

      seen.add(bundle.id);

      let referencedBundles = this.getReferencedBundles(bundle, {
        includeInline: true,
      });
      for (let referenced of referencedBundles) {
        if (referenced.bundleBehavior === BundleBehavior.inline) {
          bundles.push(referenced);
          addReferencedBundles(referenced);
        }
      }
    };

    addReferencedBundles(bundle);

    this.traverseBundles((childBundle, _, traversal) => {
      if (childBundle.bundleBehavior === BundleBehavior.inline) {
        bundles.push(childBundle);
      } else if (childBundle.id !== bundle.id) {
        traversal.skipChildren();
      }
    }, bundle);

    return bundles;
  }

  getHash(bundle: Bundle): string {
    let hash = new Hash();
    hash.writeString(
      bundle.id + bundle.target.publicUrl + this.getContentHash(bundle),
    );

    let inlineBundles = this.getInlineBundles(bundle);
    for (let inlineBundle of inlineBundles) {
      hash.writeString(this.getContentHash(inlineBundle));
    }

    for (let referencedBundle of this.getReferencedBundles(bundle)) {
      hash.writeString(referencedBundle.id);
    }

    hash.writeString(JSON.stringify(objectSortedEntriesDeep(bundle.env)));
    return hash.finish();
  }

  getBundleGraphHash(): string {
    let hashes = '';
    for (let bundle of this.getBundles()) {
      hashes += this.getHash(bundle);
    }

    return hashString(hashes);
  }

  addBundleToBundleGroup(bundle: Bundle, bundleGroup: BundleGroup) {
    let bundleGroupNodeId = this._graph.getNodeIdByContentKey(
      getBundleGroupId(bundleGroup),
    );
    let bundleNodeId = this._graph.getNodeIdByContentKey(bundle.id);
    if (
      this._graph.hasEdge(
        bundleGroupNodeId,
        bundleNodeId,
        bundleGraphEdgeTypes.bundle,
      )
    ) {
      // Bundle group already has bundle
      return;
    }

    this._graph.addEdge(bundleGroupNodeId, bundleNodeId);
    this._graph.addEdge(
      bundleGroupNodeId,
      bundleNodeId,
      bundleGraphEdgeTypes.bundle,
    );

    for (let entryAssetId of bundle.entryAssetIds) {
      let entryAssetNodeId = this._graph.getNodeIdByContentKey(entryAssetId);
      if (this._graph.hasEdge(bundleGroupNodeId, entryAssetNodeId)) {
        this._graph.removeEdge(bundleGroupNodeId, entryAssetNodeId);
      }
    }
  }

  getUsedSymbolsAsset(asset: Asset): ?$ReadOnlySet<Symbol> {
    let node = this._graph.getNodeByContentKey(asset.id);
    invariant(node && node.type === 'asset');
    return this._symbolPropagationRan
      ? makeReadOnlySet(new Set(node.usedSymbols.keys()))
      : null;
  }

  getUsedSymbolsDependency(dep: Dependency): ?$ReadOnlySet<Symbol> {
    let node = this._graph.getNodeByContentKey(dep.id);
    invariant(node && node.type === 'dependency');
    let result = new Set(node.usedSymbolsUp.keys());
    return this._symbolPropagationRan ? makeReadOnlySet(result) : null;
  }

  merge(other: BundleGraph) {
    let otherGraphIdToThisNodeId = new Map<NodeId, NodeId>();
    for (let [otherNodeId, otherNode] of other._graph.nodes) {
      if (this._graph.hasContentKey(otherNode.id)) {
        let existingNodeId = this._graph.getNodeIdByContentKey(otherNode.id);
        otherGraphIdToThisNodeId.set(otherNodeId, existingNodeId);

        let existingNode = nullthrows(this._graph.getNode(existingNodeId));
<<<<<<< HEAD
        // Merge symbols, recompute dep.excluded based on that
=======
        // Merge symbols, recompute dep.exluded based on that

>>>>>>> 828a845e
        if (existingNode.type === 'asset') {
          invariant(otherNode.type === 'asset');
          existingNode.usedSymbols = new Set([
            ...existingNode.usedSymbols,
            ...otherNode.usedSymbols,
          ]);
        } else if (existingNode.type === 'dependency') {
          invariant(otherNode.type === 'dependency');
          existingNode.usedSymbolsDown = new Set([
            ...existingNode.usedSymbolsDown,
            ...otherNode.usedSymbolsDown,
          ]);
          existingNode.usedSymbolsUp = new Map([
            ...existingNode.usedSymbolsUp,
            ...otherNode.usedSymbolsUp,
          ]);

          existingNode.excluded =
            (existingNode.excluded || Boolean(existingNode.hasDeferred)) &&
            (otherNode.excluded || Boolean(otherNode.hasDeferred));
        }
      } else {
        let updateNodeId = this._graph.addNodeByContentKey(
          otherNode.id,
          otherNode,
        );
        otherGraphIdToThisNodeId.set(otherNodeId, updateNodeId);
      }
    }

    for (let edge of other._graph.getAllEdges()) {
      this._graph.addEdge(
        nullthrows(otherGraphIdToThisNodeId.get(edge.from)),
        nullthrows(otherGraphIdToThisNodeId.get(edge.to)),
        edge.type,
      );
    }
  }

  isEntryBundleGroup(bundleGroup: BundleGroup): boolean {
    return this._graph
      .getNodeIdsConnectedTo(
        nullthrows(
          this._graph.getNodeIdByContentKey(getBundleGroupId(bundleGroup)),
        ),
        bundleGraphEdgeTypes.bundle,
      )
      .map(id => nullthrows(this._graph.getNode(id)))
      .some(n => n.type === 'root');
  }

  /**
   * Update the asset in a Bundle Graph and clear the associated Bundle hash.
   */
  updateAsset(asset: Asset) {
    this._graph.updateNode(
      this._graph.getNodeIdByContentKey(asset.id),
      nodeFromAsset(asset),
    );
    let bundles = this.getBundlesWithAsset(asset);
    for (let bundle of bundles) {
      // the bundle content will change with a modified asset
      this._bundleContentHashes.delete(bundle.id);
    }
  }

  getEntryRoot(projectRoot: FilePath, target: Target): FilePath {
    let cached = this._targetEntryRoots.get(target.distDir);
    if (cached != null) {
      return cached;
    }

    let entryBundleGroupIds = this._graph.getNodeIdsConnectedFrom(
      nullthrows(this._graph.rootNodeId),
      bundleGraphEdgeTypes.bundle,
    );

    let entries = [];
    for (let bundleGroupId of entryBundleGroupIds) {
      let bundleGroupNode = this._graph.getNode(bundleGroupId);
      invariant(bundleGroupNode?.type === 'bundle_group');

      if (bundleGroupNode.value.target.distDir === target.distDir) {
        let entryAssetNode = this._graph.getNodeByContentKey(
          bundleGroupNode.value.entryAssetId,
        );
        invariant(entryAssetNode?.type === 'asset');
        entries.push(
          fromProjectPath(projectRoot, entryAssetNode.value.filePath),
        );
      }
    }

    let root = getRootDir(entries);
    this._targetEntryRoots.set(target.distDir, root);
    return root;
  }
}<|MERGE_RESOLUTION|>--- conflicted
+++ resolved
@@ -1884,12 +1884,7 @@
         otherGraphIdToThisNodeId.set(otherNodeId, existingNodeId);
 
         let existingNode = nullthrows(this._graph.getNode(existingNodeId));
-<<<<<<< HEAD
         // Merge symbols, recompute dep.excluded based on that
-=======
-        // Merge symbols, recompute dep.exluded based on that
-
->>>>>>> 828a845e
         if (existingNode.type === 'asset') {
           invariant(otherNode.type === 'asset');
           existingNode.usedSymbols = new Set([
