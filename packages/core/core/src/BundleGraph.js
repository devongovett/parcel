// @flow strict-local

import type {
  BundleGroup,
  GraphVisitor,
  SourceLocation,
  Symbol,
  TraversalActions,
} from '@parcel/types';
import querystring from 'querystring';

import type {
  Asset,
  AssetNode,
  Bundle,
  BundleGraphNode,
  Dependency,
  DependencyNode,
} from './types';
import type AssetGraph from './AssetGraph';

import assert from 'assert';
import invariant from 'assert';
import crypto from 'crypto';
import nullthrows from 'nullthrows';
import {objectSortedEntriesDeep} from '@parcel/utils';

import {getBundleGroupId, getPublicId} from './utils';
import Graph, {ALL_EDGE_TYPES, mapVisitor, type GraphOpts} from './Graph';

type BundleGraphEdgeTypes =
  // A lack of an edge type indicates to follow the edge while traversing
  // the bundle's contents, e.g. `bundle.traverse()` during packaging.
  | null
  // Used for constant-time checks of presence of a dependency or asset in a bundle,
  // avoiding bundle traversal in cases like `isAssetInAncestors`
  | 'contains'
  // Connections between bundles and bundle groups, for quick traversal of the
  // bundle hierarchy.
  | 'bundle'
  // When dependency -> asset: Indicates that the asset a dependency references
  //                           is contained in another bundle.
  // When dependency -> bundle: Indicates the bundle is necessary for any bundles
  //                           with the dependency.
  // When bundle -> bundle:    Indicates the target bundle is necessary for the
  //                           source bundle.
  // This type prevents referenced assets from being traversed from dependencies
  // along the untyped edge, and enables traversal to referenced bundles that are
  // not directly connected to bundle group nodes.
  | 'references'
  // Signals that the dependency is internally resolvable via the bundle's ancestry,
  // and that the bundle connected to the dependency is not necessary for the source bundle.
  | 'internal_async';

type InternalSymbolResolution = {|
  asset: Asset,
  exportSymbol: string,
  symbol: ?Symbol | false,
  loc: ?SourceLocation,
|};

type InternalExportSymbolResolution = {|
  ...InternalSymbolResolution,
  +exportAs: Symbol | string,
|};

type SerializedBundleGraph = {|
  graph: GraphOpts<BundleGraphNode, BundleGraphEdgeTypes>,
  bundleContentHashes: Map<string, string>,
  assetPublicIds: Set<string>,
  publicIdByAssetId: Map<string, string>,
|};

function makeReadOnlySet<T>(set: Set<T>): $ReadOnlySet<T> {
  return new Proxy(set, {
    get(target, property) {
      if (property === 'delete' || property === 'add' || property === 'clear') {
        return undefined;
      } else {
        // $FlowFixMe
        let value = target[property];
        return typeof value === 'function' ? value.bind(target) : value;
      }
    },
  });
}

export default class BundleGraph {
  _assetPublicIds: Set<string>;
  _publicIdByAssetId: Map<string, string>;
  // TODO: These hashes are being invalidated in mutative methods, but this._graph is not a private
  // property so it is possible to reach in and mutate the graph without invalidating these hashes.
  // It needs to be exposed in BundlerRunner for now based on how applying runtimes works and the
  // BundlerRunner takes care of invalidating hashes when runtimes are applied, but this is not ideal.
  _bundleContentHashes: Map<string, string>;
  _graph: Graph<BundleGraphNode, BundleGraphEdgeTypes>;

  constructor({
    graph,
    publicIdByAssetId,
    assetPublicIds,
    bundleContentHashes,
  }: {|
    graph: Graph<BundleGraphNode, BundleGraphEdgeTypes>,
    publicIdByAssetId: Map<string, string>,
    assetPublicIds: Set<string>,
    bundleContentHashes: Map<string, string>,
  |}) {
    this._graph = graph;
    this._assetPublicIds = assetPublicIds;
    this._publicIdByAssetId = publicIdByAssetId;
    this._bundleContentHashes = bundleContentHashes;
  }

  static fromAssetGraph(
    assetGraph: AssetGraph,
    publicIdByAssetId: Map<string, string> = new Map(),
    assetPublicIds: Set<string> = new Set(),
  ): BundleGraph {
    let graph = new Graph<BundleGraphNode, BundleGraphEdgeTypes>();

    let rootNode = assetGraph.getRootNode();
    invariant(rootNode != null && rootNode.type === 'root');
    graph.setRootNode(rootNode);

    let assetGroupIds = new Set();
    for (let [, node] of assetGraph.nodes) {
      if (node.type === 'asset') {
        let {id: assetId} = node.value;
        // Generate a new, short public id for this asset to use.
        // If one already exists, use it.
        let publicId = publicIdByAssetId.get(assetId);
        if (publicId == null) {
          publicId = getPublicId(assetId, existing =>
            assetPublicIds.has(existing),
          );
          publicIdByAssetId.set(assetId, publicId);
          assetPublicIds.add(publicId);
        }
      }

      // Don't copy over asset groups into the bundle graph.
      if (node.type === 'asset_group') {
        assetGroupIds.add(node.id);
      } else {
        graph.addNode(node);
      }
    }

    for (let edge of assetGraph.getAllEdges()) {
      let fromIds;
      if (assetGroupIds.has(edge.from)) {
        fromIds = [...assetGraph.inboundEdges.getEdges(edge.from, null)];
      } else {
        fromIds = [edge.from];
      }

      for (let from of fromIds) {
        if (assetGroupIds.has(edge.to)) {
          for (let to of assetGraph.outboundEdges.getEdges(edge.to, null)) {
            graph.addEdge(from, to);
          }
        } else {
          graph.addEdge(from, edge.to);
        }
      }
    }

    return new BundleGraph({
      graph,
      assetPublicIds,
      bundleContentHashes: new Map(),
      publicIdByAssetId,
    });
  }

  serialize(): SerializedBundleGraph {
    return {
      graph: this._graph.serialize(),
      assetPublicIds: this._assetPublicIds,
      bundleContentHashes: this._bundleContentHashes,
      publicIdByAssetId: this._publicIdByAssetId,
    };
  }

  static deserialize(serialized: SerializedBundleGraph): BundleGraph {
    return new BundleGraph({
      graph: Graph.deserialize(serialized.graph),
      assetPublicIds: serialized.assetPublicIds,
      bundleContentHashes: serialized.bundleContentHashes,
      publicIdByAssetId: serialized.publicIdByAssetId,
    });
  }

  addAssetGraphToBundle(
    asset: Asset,
    bundle: Bundle,
    shouldSkipDependency: Dependency => boolean = d =>
      this.isDependencySkipped(d),
  ) {
    // The root asset should be reached directly from the bundle in traversal.
    // Its children will be traversed from there.
    this._graph.addEdge(bundle.id, asset.id);
    this._graph.traverse((node, _, actions) => {
      if (node.type === 'bundle_group') {
        actions.skipChildren();
        return;
      }

      if (node.type === 'dependency' && shouldSkipDependency(node.value)) {
        actions.skipChildren();
        return;
      }

      if (node.type === 'asset' && !this.bundleHasAsset(bundle, node.value)) {
        bundle.stats.size += node.value.stats.size;
      }

      if (node.type === 'asset' || node.type === 'dependency') {
        this._graph.addEdge(bundle.id, node.id, 'contains');
      }

      if (node.type === 'dependency') {
        for (let bundleGroupNode of this._graph
          .getNodesConnectedFrom(node)
          .filter(node => node.type === 'bundle_group')) {
          invariant(bundleGroupNode.type === 'bundle_group');
          this._graph.addEdge(bundle.id, bundleGroupNode.id, 'bundle');
        }

        // If the dependency references a target bundle, add a reference edge from
        // the source bundle to the dependency for easy traversal.
        if (
          this._graph
            .getNodesConnectedFrom(node, 'references')
            .some(node => node.type === 'bundle')
        ) {
          this._graph.addEdge(bundle.id, node.id, 'references');
        }
      }
    }, nullthrows(this._graph.getNode(asset.id)));
    this._bundleContentHashes.delete(bundle.id);
  }

  addEntryToBundle(
    asset: Asset,
    bundle: Bundle,
    shouldSkipDependency?: Dependency => boolean,
  ) {
    this.addAssetGraphToBundle(asset, bundle, shouldSkipDependency);
    if (!bundle.entryAssetIds.includes(asset.id)) {
      bundle.entryAssetIds.push(asset.id);
    }
  }

  internalizeAsyncDependency(bundle: Bundle, dependency: Dependency) {
    if (!dependency.isAsync) {
      throw new Error('Expected an async dependency');
    }

    this._graph.addEdge(bundle.id, dependency.id, 'internal_async');
    this.removeExternalDependency(bundle, dependency);
  }

  isDependencySkipped(dependency: Dependency): boolean {
    let node = this._graph.getNode(dependency.id);
    invariant(node && node.type === 'dependency');
    return !!node.hasDeferred || node.excluded;
  }

  getParentBundlesOfBundleGroup(bundleGroup: BundleGroup): Array<Bundle> {
    return this._graph
      .getNodesConnectedTo(
        nullthrows(this._graph.getNode(getBundleGroupId(bundleGroup))),
        'bundle',
      )
      .filter(node => node.type === 'bundle')
      .map(node => {
        invariant(node.type === 'bundle');
        return node.value;
      });
  }

  resolveAsyncDependency(
    dependency: Dependency,
    bundle: ?Bundle,
  ): ?(
    | {|type: 'bundle_group', value: BundleGroup|}
    | {|type: 'asset', value: Asset|}
  ) {
    if (
      bundle != null &&
      this._graph.hasEdge(bundle.id, dependency.id, 'internal_async')
    ) {
      let resolved = this.getDependencyResolution(dependency, bundle);
      if (resolved == null) {
        return;
      } else {
        return {
          type: 'asset',
          value: resolved,
        };
      }
    }

    let node = this._graph
      .getNodesConnectedFrom(nullthrows(this._graph.getNode(dependency.id)))
      .find(node => node.type === 'bundle_group');

    if (node == null) {
      return;
    }

    invariant(node.type === 'bundle_group');
    return {
      type: 'bundle_group',
      value: node.value,
    };
  }

  getReferencedBundle(dependency: Dependency, fromBundle: Bundle): ?Bundle {
    // If this dependency is async, there will be a bundle group attached to it.
    let node = this._graph
      .getNodesConnectedFrom(nullthrows(this._graph.getNode(dependency.id)))
      .find(node => node.type === 'bundle_group');

    if (node != null) {
      invariant(node.type === 'bundle_group');
      return this.getBundlesInBundleGroup(node.value).find(b => {
        let mainEntryId = b.entryAssetIds[b.entryAssetIds.length - 1];
        return mainEntryId != null && node.value.entryAssetId === mainEntryId;
      });
    }

    // Otherwise, it may be a reference to another asset in the same bundle group.
    // Resolve the dependency to an asset, and look for it in one of the referenced bundles.
    let referencedBundles = this.getReferencedBundles(fromBundle);
    let referenced = this._graph
      .getNodesConnectedFrom(
        nullthrows(this._graph.getNode(dependency.id)),
        'references',
      )
      .find(node => node.type === 'asset');

    if (referenced != null) {
      invariant(referenced.type === 'asset');
      return referencedBundles.find(b =>
        this.bundleHasAsset(b, referenced.value),
      );
    }
  }

  removeAssetGraphFromBundle(asset: Asset, bundle: Bundle) {
    // Remove all contains edges from the bundle to the nodes in the asset's
    // subgraph.
    this._graph.traverse((node, context, actions) => {
      if (node.type === 'bundle_group') {
        actions.skipChildren();
        return;
      }

      if (node.type === 'asset' || node.type === 'dependency') {
        if (this._graph.hasEdge(bundle.id, node.id, 'contains')) {
          this._graph.removeEdge(
            bundle.id,
            node.id,
            'contains',
            // Removing this contains edge should not orphan the connected node. This
            // is disabled for performance reasons as these edges are removed as part
            // of a traversal, and checking for orphans becomes quite expensive in
            // aggregate.
            false /* removeOrphans */,
          );
          if (node.type === 'asset') {
            bundle.stats.size -= asset.stats.size;
          }
        } else {
          actions.skipChildren();
        }
      }

      if (node.type === 'dependency') {
        this.removeExternalDependency(bundle, node.value);
        if (this._graph.hasEdge(bundle.id, node.id, 'references')) {
          this._graph.addEdge(bundle.id, node.id, 'references');
        }
      }
    }, nullthrows(this._graph.getNode(asset.id)));

    // Remove the untyped edge from the bundle to the entry.
    if (this._graph.hasEdge(bundle.id, asset.id)) {
      this._graph.removeEdge(bundle.id, asset.id);
    }

    // Remove bundle node if it no longer has any entry assets
    let bundleNode = nullthrows(this._graph.getNode(bundle.id));
    if (this._graph.getNodesConnectedFrom(bundleNode).length === 0) {
      this.removeBundle(bundle);
    }

    this._bundleContentHashes.delete(bundle.id);
  }

  removeBundle(bundle: Bundle) {
    // Remove bundle node if it no longer has any entry assets
    let bundleNode = nullthrows(this._graph.getNode(bundle.id));

    let bundleGroupNodes = this._graph.getNodesConnectedTo(
      bundleNode,
      'bundle',
    );
    this._graph.removeNode(bundleNode);

    // Remove bundle group node if it no longer has any bundles
    for (let bundleGroupNode of bundleGroupNodes) {
      invariant(bundleGroupNode.type === 'bundle_group');
      let bundleGroup = bundleGroupNode.value;

      if (
        // If the bundle group's entry asset belongs to this bundle, the group
        // was created because of this bundle. Remove the group.
        bundle.entryAssetIds.includes(bundleGroup.entryAssetId) ||
        // If the bundle group is now empty, remove it.
        this.getBundlesInBundleGroup(bundleGroup).length === 0
      ) {
        this.removeBundleGroup(bundleGroup);
      }
    }

    this._bundleContentHashes.delete(bundle.id);
  }

  removeBundleGroup(bundleGroup: BundleGroup) {
    let bundleGroupNode = nullthrows(
      this._graph.getNode(getBundleGroupId(bundleGroup)),
    );
    invariant(bundleGroupNode.type === 'bundle_group');

    let bundlesInGroup = this.getBundlesInBundleGroup(bundleGroupNode.value);
    for (let bundle of bundlesInGroup) {
      if (this.getBundleGroupsContainingBundle(bundle).length === 1) {
        this.removeBundle(bundle);
      }
    }

    // This function can be reentered through removeBundle above. In this case,
    // the node may already been removed.
    if (this._graph.hasNode(bundleGroupNode.id)) {
      this._graph.removeNode(bundleGroupNode);
    }

    assert(
      bundlesInGroup.every(
        bundle => this.getBundleGroupsContainingBundle(bundle).length > 0,
      ),
    );
  }

  removeExternalDependency(bundle: Bundle, dependency: Dependency) {
    for (let bundleGroupNode of this._graph
      .getNodesConnectedFrom(nullthrows(this._graph.getNode(dependency.id)))
      .filter(node => node.type === 'bundle_group')) {
      let inboundDependencies = this._graph
        .getNodesConnectedTo(bundleGroupNode)
        .filter(node => node.type === 'dependency')
        .map(node => {
          invariant(node.type === 'dependency');
          return node.value;
        });

      // If every inbound dependency to this bundle group does not belong to this bundle,
      // or the dependency is internal to the bundle, then the connection between
      // this bundle and the group is safe to remove.
      if (
        inboundDependencies.every(
          dependency =>
            !this.bundleHasDependency(bundle, dependency) ||
            this._graph.hasEdge(bundle.id, dependency.id, 'internal_async'),
        )
      ) {
        this._graph.removeEdge(bundle.id, bundleGroupNode.id, 'bundle');
      }
    }
  }

  createAssetReference(
    dependency: Dependency,
    asset: Asset,
    bundle: Bundle,
  ): void {
    this._graph.addEdge(dependency.id, asset.id, 'references');
    this._graph.addEdge(dependency.id, bundle.id, 'references');
    if (this._graph.hasEdge(dependency.id, asset.id)) {
      this._graph.removeEdge(dependency.id, asset.id);
    }
  }

  createBundleReference(from: Bundle, to: Bundle): void {
    this._graph.addEdge(from.id, to.id, 'references');
  }

  findBundlesWithAsset(asset: Asset): Array<Bundle> {
    return this._graph
      .getNodesConnectedTo(
        nullthrows(this._graph.getNode(asset.id)),
        'contains',
      )
      .filter(node => node.type === 'bundle')
      .map(node => {
        invariant(node.type === 'bundle');
        return node.value;
      });
  }

  findBundlesWithDependency(dependency: Dependency): Array<Bundle> {
    return this._graph
      .getNodesConnectedTo(
        nullthrows(this._graph.getNode(dependency.id)),
        'contains',
      )
      .filter(node => node.type === 'bundle')
      .map(node => {
        invariant(node.type === 'bundle');
        return node.value;
      });
  }

  getDependencyAssets(dependency: Dependency): Array<Asset> {
    let dependencyNode = nullthrows(this._graph.getNode(dependency.id));
    return this._graph
      .getNodesConnectedFrom(dependencyNode)
      .filter(node => node.type === 'asset')
      .map(node => {
        invariant(node.type === 'asset');
        return node.value;
      });
  }

  getDependencyResolution(dep: Dependency, bundle: ?Bundle): ?Asset {
    let depNode = this._graph.getNode(dep.id);
    if (!depNode) {
      return null;
    }

    let assets = this.getDependencyAssets(dep);
    let firstAsset = assets[0];
    let resolved =
      // If no bundle is specified, use the first concrete asset.
      bundle == null
        ? firstAsset
        : // Otherwise, find the first asset that belongs to this bundle.
          assets.find(asset => this.bundleHasAsset(bundle, asset)) ||
          firstAsset;

    // If a resolution still hasn't been found, return the first referenced asset.
    if (resolved == null) {
      this._graph.traverse(
        (node, _, traversal) => {
          if (node.type === 'asset') {
            resolved = node.value;
            traversal.stop();
          } else if (node.id !== dep.id) {
            traversal.skipChildren();
          }
        },
        depNode,
        'references',
      );
    }

    return resolved;
  }

  getDependencies(asset: Asset): Array<Dependency> {
    let node = this._graph.getNode(asset.id);
    if (!node) {
      throw new Error('Asset not found');
    }

    return this._graph.getNodesConnectedFrom(node).map(node => {
      invariant(node.type === 'dependency');
      return node.value;
    });
  }

  traverseAssets<TContext>(
    bundle: Bundle,
    visit: GraphVisitor<Asset, TContext>,
  ): ?TContext {
    return this.traverseBundle(
      bundle,
      mapVisitor(node => (node.type === 'asset' ? node.value : null), visit),
    );
  }

  isAssetReferencedByDependant(bundle: Bundle, asset: Asset): boolean {
    let dependencies = this._graph
      .getNodesConnectedTo(nullthrows(this._graph.getNode(asset.id)))
      .filter(node => node.type === 'dependency')
      .map(node => {
        invariant(node.type === 'dependency');
        return node.value;
      });

    let bundleHasReference = (bundle: Bundle) => {
      return (
        !this.bundleHasAsset(bundle, asset) &&
        dependencies.some(dependency =>
          this.bundleHasDependency(bundle, dependency),
        )
      );
    };

    let visitedBundles: Set<Bundle> = new Set();
    // Check if any of this bundle's descendants, referencers, bundles referenced
    // by referencers, or descedants of its referencers reference the asset.
    return [bundle, ...this.getReferencingBundles(bundle)].some(referencer => {
      let isReferenced = false;
      this.traverseBundles((descendant, _, actions) => {
        if (descendant.id === bundle.id) {
          return;
        }

        if (visitedBundles.has(descendant)) {
          actions.skipChildren();
          return;
        }

        visitedBundles.add(descendant);

        if (
          descendant.type !== bundle.type ||
          descendant.env.context !== bundle.env.context
        ) {
          actions.skipChildren();
          return;
        }

        if (bundleHasReference(descendant)) {
          isReferenced = true;
          actions.stop();
          return;
        }
      }, referencer);

      return isReferenced;
    });
  }

  hasParentBundleOfType(bundle: Bundle, type: string): boolean {
    let parents = this.getParentBundles(bundle);
    return parents.length > 0 && parents.every(parent => parent.type === type);
  }

  getParentBundles(bundle: Bundle): Array<Bundle> {
    let parentBundles: Set<Bundle> = new Set();
    for (let bundleGroup of this.getBundleGroupsContainingBundle(bundle)) {
      for (let parentBundle of this.getParentBundlesOfBundleGroup(
        bundleGroup,
      )) {
        parentBundles.add(parentBundle);
      }
    }

    return [...parentBundles];
  }

  isAssetReachableFromBundle(asset: Asset, bundle: Bundle): boolean {
    // For an asset to be reachable from a bundle, it must either exist in a sibling bundle,
    // or in an ancestor bundle group reachable from all parent bundles.
    let bundleGroups = this.getBundleGroupsContainingBundle(bundle);
    return bundleGroups.every(bundleGroup => {
      // If the asset is in any sibling bundles of the original bundle, it is reachable.
      let bundles = this.getBundlesInBundleGroup(bundleGroup);
      if (
        bundles.some(b => b.id !== bundle.id && this.bundleHasAsset(b, asset))
      ) {
        return true;
      }

      // Get a list of parent bundle nodes pointing to the bundle group
      let parentBundleNodes = this._graph.getNodesConnectedTo(
        nullthrows(this._graph.getNode(getBundleGroupId(bundleGroup))),
        'bundle',
      );

      // Check that every parent bundle has a bundle group in its ancestry that contains the asset.
      return parentBundleNodes.every(bundleNode => {
        let inBundle = false;

        this._graph.traverseAncestors(
          bundleNode,
          (node, ctx, actions) => {
            if (node.type === 'bundle_group') {
              let childBundles = this.getBundlesInBundleGroup(node.value);
              if (
                childBundles.some(
                  b => b.id !== bundle.id && this.bundleHasAsset(b, asset),
                )
              ) {
                inBundle = true;
                actions.stop();
              }
            }

            // Don't deduplicate when context changes
            if (
              node.type === 'bundle' &&
              node.value.env.context !== bundle.env.context
            ) {
              actions.skipChildren();
            }
          },
          ['references', 'bundle'],
        );

        return inBundle;
      });
    });
  }

  findReachableBundleWithAsset(bundle: Bundle, asset: Asset): ?Bundle {
    let bundleGroups = this.getBundleGroupsContainingBundle(bundle);

    for (let bundleGroup of bundleGroups) {
      // If the asset is in any sibling bundles, return that bundle.
      let bundles = this.getBundlesInBundleGroup(bundleGroup).reverse();
      let res = bundles.find(
        b => b.id !== bundle.id && this.bundleHasAsset(b, asset),
      );
      if (res != null) {
        return res;
      }

      let parentBundleNodes = this.getParentBundlesOfBundleGroup(
        bundleGroup,
      ).map(bundle => nullthrows(this._graph.getNode(bundle.id)));

      // Find the nearest ancestor bundle that includes the asset.
      for (let bundleNode of parentBundleNodes) {
        invariant(bundleNode.type === 'bundle');
        this._graph.traverseAncestors(
          bundleNode,
          (node, ctx, actions) => {
            if (node.type === 'bundle_group') {
              let childBundles = this.getBundlesInBundleGroup(
                node.value,
              ).reverse();

              res = childBundles.find(
                b => b.id !== bundle.id && this.bundleHasAsset(b, asset),
              );
              if (res != null) {
                actions.stop();
              }
            }

            // Stop when context changes
            if (
              node.type === 'bundle' &&
              node.value.env.context !== bundle.env.context
            ) {
              actions.skipChildren();
            }
          },
          ['references', 'bundle'],
        );

        if (res != null) {
          return res;
        }
      }
    }
  }

  traverseBundle<TContext>(
    bundle: Bundle,
    visit: GraphVisitor<AssetNode | DependencyNode, TContext>,
  ): ?TContext {
    let entries = true;

    // A modified DFS traversal which traverses entry assets in the same order
    // as their ids appear in `bundle.entryAssetIds`.
    return this._graph.dfs({
      visit: mapVisitor((node, actions) => {
        if (node.id === bundle.id) {
          return;
        }

        if (node.type === 'dependency' || node.type === 'asset') {
          if (this._graph.hasEdge(bundle.id, node.id, 'contains')) {
            return node;
          }
        }

        actions.skipChildren();
      }, visit),
      startNode: nullthrows(this._graph.getNode(bundle.id)),
      getChildren: node => {
        let children = this._graph.getNodesConnectedFrom(nullthrows(node));
        let sorted =
          entries && bundle.entryAssetIds.length > 0
            ? children.sort((a, b) => {
                let aIndex = bundle.entryAssetIds.indexOf(a.id);
                let bIndex = bundle.entryAssetIds.indexOf(b.id);

                if (aIndex === bIndex) {
                  // If both don't exist in the entry asset list, or
                  // otherwise have the same index.
                  return 0;
                } else if (aIndex === -1) {
                  return 1;
                } else if (bIndex === -1) {
                  return -1;
                }

                return aIndex - bIndex;
              })
            : children;

        entries = false;
        return sorted;
      },
    });
  }

  traverseContents<TContext>(
    visit: GraphVisitor<AssetNode | DependencyNode, TContext>,
  ): ?TContext {
    return this._graph.filteredTraverse(
      node =>
        node.type === 'asset' || node.type === 'dependency' ? node : null,
      visit,
    );
  }

  getChildBundles(bundle: Bundle): Array<Bundle> {
    let siblings = new Set(this.getReferencedBundles(bundle));
    let bundles = [];
    this.traverseBundles((b, _, actions) => {
      if (bundle.id === b.id) {
        return;
      }

      if (!siblings.has(b)) {
        bundles.push(b);
      }

      actions.skipChildren();
    }, bundle);
    return bundles;
  }

  traverseBundles<TContext>(
    visit: GraphVisitor<Bundle, TContext>,
    startBundle: ?Bundle,
  ): ?TContext {
    return this._graph.filteredTraverse(
      node => (node.type === 'bundle' ? node.value : null),
      visit,
      startBundle ? nullthrows(this._graph.getNode(startBundle.id)) : null,
      ['bundle', 'references'],
    );
  }

  getBundles(): Array<Bundle> {
    let bundles = [];
    this.traverseBundles(bundle => {
      bundles.push(bundle);
    });

    return bundles;
  }

  getTotalSize(asset: Asset): number {
    let size = 0;
    this._graph.traverse((node, _, actions) => {
      if (node.type === 'bundle_group') {
        actions.skipChildren();
        return;
      }

      if (node.type === 'asset') {
        size += node.value.stats.size;
      }
    }, nullthrows(this._graph.getNode(asset.id)));
    return size;
  }

  getReferencingBundles(bundle: Bundle): Array<Bundle> {
    let referencingBundles: Set<Bundle> = new Set();

    let bundleNode = nullthrows(this._graph.getNode(bundle.id));
    this._graph.traverseAncestors(
      bundleNode,
      node => {
        if (node.type === 'bundle' && node.value.id !== bundle.id) {
          referencingBundles.add(node.value);
        }
      },
      'references',
    );

    return [...referencingBundles];
  }

  getBundleGroupsContainingBundle(bundle: Bundle): Array<BundleGroup> {
    let bundleGroups: Set<BundleGroup> = new Set();

    for (let currentBundle of [bundle, ...this.getReferencingBundles(bundle)]) {
      for (let bundleGroup of this.getDirectParentBundleGroups(currentBundle)) {
        bundleGroups.add(bundleGroup);
      }
    }

    return [...bundleGroups];
  }

  getDirectParentBundleGroups(bundle: Bundle): Array<BundleGroup> {
    return this._graph
      .getNodesConnectedTo(nullthrows(this._graph.getNode(bundle.id)), 'bundle')
      .filter(node => node.type === 'bundle_group')
      .map(node => {
        invariant(node.type === 'bundle_group');
        return node.value;
      });
  }

  getBundlesInBundleGroup(bundleGroup: BundleGroup): Array<Bundle> {
    let bundles: Set<Bundle> = new Set();
    let bundleGroupNode = nullthrows(
      this._graph.getNode(getBundleGroupId(bundleGroup)),
    );
    for (let bundleNode of this._graph.getNodesConnectedFrom(
      bundleGroupNode,
      'bundle',
    )) {
      invariant(bundleNode.type === 'bundle');
      let bundle = bundleNode.value;
      bundles.add(bundle);

      for (let referencedBundle of this.getReferencedBundles(bundle)) {
        bundles.add(referencedBundle);
      }
    }

    return [...bundles];
  }

  getReferencedBundles(
    bundle: Bundle,
    opts?: {|recursive: boolean|},
  ): Array<Bundle> {
    let recursive = opts?.recursive ?? true;
    let referencedBundles = new Set();
    let bundleNode = nullthrows(this._graph.getNode(bundle.id));
    this._graph.dfs({
      visit: (node, _, actions) => {
        if (node.type !== 'bundle') {
          return;
        }

        if (node.value.id === bundle.id) {
          return;
        }

        referencedBundles.add(node.value);
        if (!recursive) {
          actions.skipChildren();
        }
      },
      startNode: bundleNode,
      getChildren: node =>
        // Shared bundles seem to depend on being used in the opposite order
        // they were added.
        // TODO: Should this be the case?
        this._graph.getNodesConnectedFrom(node, 'references').reverse(),
    });

    return [...referencedBundles];
  }

  getIncomingDependencies(asset: Asset): Array<Dependency> {
    let node = this._graph.getNode(asset.id);
    if (!node) {
      return [];
    }

    // Dependencies can be a a parent node via an untyped edge (like in the AssetGraph but without AssetGroups)
    // or they can be parent nodes via a 'references' edge
    return (
      this._graph
        // $FlowFixMe
        .getNodesConnectedTo(node, ALL_EDGE_TYPES)
        .filter(n => n.type === 'dependency')
        .map(n => {
          invariant(n.type === 'dependency');
          return n.value;
        })
    );
  }

  bundleHasAsset(bundle: Bundle, asset: Asset): boolean {
    return this._graph.hasEdge(bundle.id, asset.id, 'contains');
  }

  bundleHasDependency(bundle: Bundle, dependency: Dependency): boolean {
    return this._graph.hasEdge(bundle.id, dependency.id, 'contains');
  }

  filteredTraverse<TValue, TContext>(
    bundle: Bundle,
    filter: (BundleGraphNode, TraversalActions) => ?TValue,
    visit: GraphVisitor<TValue, TContext>,
  ): ?TContext {
    return this._graph.filteredTraverse(
      filter,
      visit,
      nullthrows(this._graph.getNode(bundle.id)),
    );
  }

  resolveSymbol(
    asset: Asset,
    symbol: Symbol,
    boundary: ?Bundle,
  ): InternalSymbolResolution {
    let assetOutside = boundary && !this.bundleHasAsset(boundary, asset);

    let identifier = asset.symbols?.get(symbol)?.local;
    if (symbol === '*') {
      return {
        asset,
        exportSymbol: '*',
        symbol: identifier ?? null,
        loc: asset.symbols?.get(symbol)?.loc,
      };
    }

    let found = false;
    let skipped = false;
    let deps = this.getDependencies(asset).reverse();
    let potentialResults = [];
    for (let dep of deps) {
      let depSymbols = dep.symbols;
      if (!depSymbols) {
        found = true;
        continue;
      }
      // If this is a re-export, find the original module.
      let symbolLookup = new Map(
        [...depSymbols].map(([key, val]) => [val.local, key]),
      );
      let depSymbol = symbolLookup.get(identifier);
      if (depSymbol != null) {
        let resolved = this.getDependencyResolution(dep);
        if (!resolved) {
          // External module
          return {
            asset,
            exportSymbol: symbol,
            symbol: identifier,
            loc: asset.symbols?.get(symbol)?.loc,
          };
        }

        if (assetOutside) {
          // We found the symbol, but `asset` is outside, return `asset` and the original symbol
          found = true;
          break;
        }

        if (this.isDependencySkipped(dep)) {
          // We found the symbol and `dep` was skipped
          skipped = true;
          break;
        }

        let {
          asset: resolvedAsset,
          symbol: resolvedSymbol,
          exportSymbol,
          loc,
        } = this.resolveSymbol(resolved, depSymbol, boundary);

        if (!loc) {
          // Remember how we got there
          loc = asset.symbols?.get(symbol)?.loc;
        }

        return {
          asset: resolvedAsset,
          symbol: resolvedSymbol,
          exportSymbol,
          loc,
        };
      }

      // If this module exports wildcards, resolve the original module.
      // Default exports are excluded from wildcard exports.
      // Wildcard reexports are never listed in the reexporting asset's symbols.
      if (
        identifier == null &&
        depSymbols.get('*')?.local === '*' &&
        symbol !== 'default'
      ) {
        let resolved = this.getDependencyResolution(dep);
        if (!resolved) {
          continue;
        }
        let result = this.resolveSymbol(resolved, symbol, boundary);

        // We found the symbol
        if (result.symbol != undefined) {
          if (assetOutside) {
            // ..., but `asset` is outside, return `asset` and the original symbol
            found = true;
            break;
          }
          if (this.isDependencySkipped(dep)) {
            // We found the symbol and `dep` was skipped
            skipped = true;
            break;
          }

          return {
            asset: result.asset,
            symbol: result.symbol,
            exportSymbol: result.exportSymbol,
            loc: resolved.symbols?.get(symbol)?.loc,
          };
        }
        if (result.symbol === null) {
          found = true;
          if (boundary && !this.bundleHasAsset(boundary, result.asset)) {
            // If the returned asset is outside (and it's the first asset that is outside), return it.
            if (!assetOutside) {
              return {
                asset: result.asset,
                symbol: result.symbol,
                exportSymbol: result.exportSymbol,
                loc: resolved.symbols?.get(symbol)?.loc,
              };
            } else {
              // Otherwise the original asset will be returned at the end.
              break;
            }
          } else {
            // We didn't find it in this dependency, but it might still be there: bailout.
            // Continue searching though, with the assumption that there are no conficting reexports
            // and there might be a another (re)export (where we might statically find the symbol).
            potentialResults.push({
              asset: result.asset,
              symbol: result.symbol,
              exportSymbol: result.exportSymbol,
              loc: resolved.symbols?.get(symbol)?.loc,
            });
          }
        }
      }
    }

    // We didn't find the exact symbol...
    if (potentialResults.length == 1) {
      // ..., but if it does exist, it has to be behind this one reexport.
      return potentialResults[0];
    } else {
      // ... and there is no single reexport, but `bailout` tells us if it might still be exported.
      return {
        asset,
        exportSymbol: symbol,
        symbol: skipped
          ? false
          : found
          ? null
          : identifier ?? (asset.symbols?.has('*') ? null : undefined),
        loc: asset.symbols?.get(symbol)?.loc,
      };
    }
  }
  getAssetById(id: string): Asset {
    let node = this._graph.getNode(id);
    if (node == null) {
      throw new Error('Node not found');
    } else if (node.type !== 'asset') {
      throw new Error('Node was not an asset');
    }

    return node.value;
  }

  getAssetPublicId(asset: Asset): string {
    let publicId = this._publicIdByAssetId.get(asset.id);
    if (publicId == null) {
      throw new Error("Asset or it's public id not found");
    }

    return publicId;
  }

  getExportedSymbols(
    asset: Asset,
    boundary: ?Bundle,
  ): Array<InternalExportSymbolResolution> {
    if (!asset.symbols) {
      return [];
    }

    let symbols = [];

    for (let symbol of asset.symbols.keys()) {
      symbols.push({
        ...this.resolveSymbol(asset, symbol, boundary),
        exportAs: symbol,
      });
    }

    let deps = this.getDependencies(asset);
    for (let dep of deps) {
      let depSymbols = dep.symbols;
      if (!depSymbols) continue;

      if (depSymbols.get('*')?.local === '*') {
        let resolved = this.getDependencyResolution(dep);
        if (!resolved) continue;
        let exported = this.getExportedSymbols(resolved, boundary)
          .filter(s => s.exportSymbol !== 'default')
          .map(s => ({...s, exportAs: s.exportSymbol}));
        symbols.push(...exported);
      }
    }

    return symbols;
  }

  getContentHash(bundle: Bundle): string {
    let existingHash = this._bundleContentHashes.get(bundle.id);
    if (existingHash != null) {
      return existingHash;
    }

    let hash = crypto.createHash('md5');
    // TODO: sort??
    this.traverseAssets(bundle, asset => {
      hash.update(
        [
          this.getAssetPublicId(asset),
          asset.outputHash,
          asset.filePath,
          querystring.stringify(asset.query),
          asset.type,
          asset.uniqueKey,
        ].join(':'),
      );
    });

    let hashHex = hash.digest('hex');
    this._bundleContentHashes.set(bundle.id, hashHex);
    return hashHex;
  }

  getInlineBundles(bundle: Bundle): Array<Bundle> {
    let bundles = [];
    let seen = new Set();
    let addReferencedBundles = bundle => {
      if (seen.has(bundle.id)) {
        return;
      }

      seen.add(bundle.id);

      let referencedBundles = this.getReferencedBundles(bundle);
      for (let referenced of referencedBundles) {
        if (referenced.isInline) {
          bundles.push(referenced);
          addReferencedBundles(referenced);
        }
      }
    };

    addReferencedBundles(bundle);

    this.traverseBundles((childBundle, _, traversal) => {
      if (childBundle.isInline) {
        bundles.push(childBundle);
      } else if (childBundle.id !== bundle.id) {
        traversal.skipChildren();
      }
    }, bundle);

    return bundles;
  }

  getHash(bundle: Bundle): string {
    let hash = crypto.createHash('md5');
    hash.update(bundle.id);
    hash.update(this.getContentHash(bundle));

    let inlineBundles = this.getInlineBundles(bundle);
    for (let inlineBundle of inlineBundles) {
      hash.update(this.getContentHash(inlineBundle));
    }

    for (let childBundle of this.getChildBundles(bundle)) {
      if (!childBundle.isInline) {
        hash.update(childBundle.id);
      }
    }

    hash.update(JSON.stringify(objectSortedEntriesDeep(bundle.env)));
    return hash.digest('hex');
  }

<<<<<<< HEAD
  addBundleToBundleGroup(bundle: Bundle, bundleGroup: BundleGroup) {
    let bundleGroupId = getBundleGroupId(bundleGroup);
    if (this._graph.hasEdge(bundleGroupId, bundle.id, 'bundle')) {
      // Bundle group already has bundle
      return;
    }

    this._graph.addEdge(bundleGroupId, bundle.id);
    this._graph.addEdge(bundleGroupId, bundle.id, 'bundle');

    for (let entryAssetId of bundle.entryAssetIds) {
      if (this._graph.hasEdge(bundleGroupId, entryAssetId)) {
        this._graph.removeEdge(bundleGroupId, entryAssetId);
      }
    }
=======
  getUsedSymbolsAsset(asset: Asset): $ReadOnlySet<Symbol> {
    let node = this._graph.getNode(asset.id);
    invariant(node && node.type === 'asset');
    return makeReadOnlySet(node.usedSymbols);
  }

  getUsedSymbolsDependency(dep: Dependency): $ReadOnlySet<Symbol> {
    let node = this._graph.getNode(dep.id);
    invariant(node && node.type === 'dependency');
    return makeReadOnlySet(node.usedSymbolsUp);
  }

  merge(other: BundleGraph) {
    for (let [, node] of other._graph.nodes) {
      let existingNode = this._graph.getNode(node.id);
      if (existingNode != null) {
        // Merge symbols, recompute dep.exluded based on that
        if (existingNode.type === 'asset') {
          invariant(node.type === 'asset');
          existingNode.usedSymbols = new Set([
            ...existingNode.usedSymbols,
            ...node.usedSymbols,
          ]);
        } else if (existingNode.type === 'dependency') {
          invariant(node.type === 'dependency');
          existingNode.usedSymbolsDown = new Set([
            ...existingNode.usedSymbolsDown,
            ...node.usedSymbolsDown,
          ]);
          existingNode.usedSymbolsUp = new Set([
            ...existingNode.usedSymbolsUp,
            ...node.usedSymbolsUp,
          ]);

          existingNode.excluded = existingNode.excluded && node.excluded;
          existingNode.deferred = existingNode.deferred && node.deferred;
          existingNode.hasDeferred =
            existingNode.hasDeferred && node.hasDeferred;
        }
      } else {
        this._graph.addNode(node);
      }
    }

    for (let edge of other._graph.getAllEdges()) {
      this._graph.addEdge(edge.from, edge.to, edge.type);
    }
>>>>>>> 064ba0a1
  }
}<|MERGE_RESOLUTION|>--- conflicted
+++ resolved
@@ -1311,7 +1311,6 @@
     return hash.digest('hex');
   }
 
-<<<<<<< HEAD
   addBundleToBundleGroup(bundle: Bundle, bundleGroup: BundleGroup) {
     let bundleGroupId = getBundleGroupId(bundleGroup);
     if (this._graph.hasEdge(bundleGroupId, bundle.id, 'bundle')) {
@@ -1327,7 +1326,8 @@
         this._graph.removeEdge(bundleGroupId, entryAssetId);
       }
     }
-=======
+  }
+
   getUsedSymbolsAsset(asset: Asset): $ReadOnlySet<Symbol> {
     let node = this._graph.getNode(asset.id);
     invariant(node && node.type === 'asset');
@@ -1375,6 +1375,5 @@
     for (let edge of other._graph.getAllEdges()) {
       this._graph.addEdge(edge.from, edge.to, edge.type);
     }
->>>>>>> 064ba0a1
   }
 }