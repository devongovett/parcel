// @flow strict-local

import type {
  BundleGroup,
  GraphVisitor,
  SourceLocation,
  Symbol,
  TraversalActions,
} from '@parcel/types';
import querystring from 'querystring';

import type {
  Asset,
  AssetNode,
  Bundle,
  BundleGraphNode,
  Dependency,
  DependencyNode,
} from './types';
import type AssetGraph from './AssetGraph';

import assert from 'assert';
import invariant from 'assert';
import crypto from 'crypto';
import nullthrows from 'nullthrows';
import {flatMap, objectSortedEntriesDeep, unique} from '@parcel/utils';

import {getBundleGroupId, getPublicId} from './utils';
import Graph, {mapVisitor, type GraphOpts} from './Graph';

type BundleGraphEdgeTypes =
  // A lack of an edge type indicates to follow the edge while traversing
  // the bundle's contents, e.g. `bundle.traverse()` during packaging.
  | null
  // Used for constant-time checks of presence of a dependency or asset in a bundle,
  // avoiding bundle traversal in cases like `isAssetInAncestors`
  | 'contains'
  // Connections between bundles and bundle groups, for quick traversal of the
  // bundle hierarchy.
  | 'bundle'
  // Indicates that the asset a dependency references is contained in another bundle.
  // Using this type prevents referenced assets from being traversed normally.
  | 'references'
  | 'internal_async';

type InternalSymbolResolution = {|
  asset: Asset,
  exportSymbol: string,
  symbol: ?Symbol,
  loc: ?SourceLocation,
|};

type InternalExportSymbolResolution = {|
  ...InternalSymbolResolution,
  +exportAs: Symbol | string,
|};

type SerializedBundleGraph = {|
  graph: GraphOpts<BundleGraphNode, BundleGraphEdgeTypes>,
  bundleContentHashes: Map<string, string>,
  assetPublicIds: Set<string>,
  publicIdByAssetId: Map<string, string>,
|};

export default class BundleGraph {
  _assetPublicIds: Set<string>;
  _publicIdByAssetId: Map<string, string>;
  // TODO: These hashes are being invalidated in mutative methods, but this._graph is not a private
  // property so it is possible to reach in and mutate the graph without invalidating these hashes.
  // It needs to be exposed in BundlerRunner for now based on how applying runtimes works and the
  // BundlerRunner takes care of invalidating hashes when runtimes are applied, but this is not ideal.
  _bundleContentHashes: Map<string, string>;
  _graph: Graph<BundleGraphNode, BundleGraphEdgeTypes>;

  constructor({
    graph,
    publicIdByAssetId,
    assetPublicIds,
    bundleContentHashes,
  }: {|
    graph: Graph<BundleGraphNode, BundleGraphEdgeTypes>,
    publicIdByAssetId: Map<string, string>,
    assetPublicIds: Set<string>,
    bundleContentHashes: Map<string, string>,
  |}) {
    this._graph = graph;
    this._assetPublicIds = assetPublicIds;
    this._publicIdByAssetId = publicIdByAssetId;
    this._bundleContentHashes = bundleContentHashes;
  }

  static fromAssetGraph(
    assetGraph: AssetGraph,
    publicIdByAssetId: Map<string, string> = new Map(),
    assetPublicIds: Set<string> = new Set(),
  ): BundleGraph {
    let graph = new Graph<BundleGraphNode, BundleGraphEdgeTypes>();

    let rootNode = assetGraph.getRootNode();
    invariant(rootNode != null && rootNode.type === 'root');
    graph.setRootNode(rootNode);

    let assetGroupIds = new Set();
    for (let [, node] of assetGraph.nodes) {
      if (node.type === 'asset') {
        let {id: assetId} = node.value;
        // Generate a new, short public id for this asset to use.
        // If one already exists, use it.
        let publicId = publicIdByAssetId.get(assetId);
        if (publicId == null) {
          publicId = getPublicId(assetId, existing =>
            assetPublicIds.has(existing),
          );
          publicIdByAssetId.set(assetId, publicId);
          assetPublicIds.add(publicId);
        }
      }

      // Don't copy over asset groups into the bundle graph.
      if (node.type === 'asset_group') {
        assetGroupIds.add(node.id);
      } else {
        graph.addNode(node);
      }
    }

    for (let edge of assetGraph.getAllEdges()) {
      let fromIds;
      if (assetGroupIds.has(edge.from)) {
        fromIds = [...assetGraph.inboundEdges.getEdges(edge.from, null)];
      } else {
        fromIds = [edge.from];
      }

      for (let from of fromIds) {
        if (assetGroupIds.has(edge.to)) {
          for (let to of assetGraph.outboundEdges.getEdges(edge.to, null)) {
            graph.addEdge(from, to);
          }
        } else {
          graph.addEdge(from, edge.to);
        }
      }
    }

    return new BundleGraph({
      graph,
      assetPublicIds,
      bundleContentHashes: new Map(),
      publicIdByAssetId,
    });
  }

  serialize(): SerializedBundleGraph {
    return {
      graph: this._graph.serialize(),
      assetPublicIds: this._assetPublicIds,
      bundleContentHashes: this._bundleContentHashes,
      publicIdByAssetId: this._publicIdByAssetId,
    };
  }

  static deserialize(serialized: SerializedBundleGraph): BundleGraph {
    return new BundleGraph({
      graph: Graph.deserialize(serialized.graph),
      assetPublicIds: serialized.assetPublicIds,
      bundleContentHashes: serialized.bundleContentHashes,
      publicIdByAssetId: serialized.publicIdByAssetId,
    });
  }

  addAssetGraphToBundle(asset: Asset, bundle: Bundle) {
    // The root asset should be reached directly from the bundle in traversal.
    // Its children will be traversed from there.
    this._graph.addEdge(bundle.id, asset.id);
    this._graph.traverse((node, _, actions) => {
      if (node.type === 'bundle_group') {
        actions.skipChildren();
        return;
      }

      if (node.type === 'asset' && !this.bundleHasAsset(bundle, node.value)) {
        bundle.stats.size += node.value.stats.size;
      }

      if (node.type === 'asset' || node.type === 'dependency') {
        this._graph.addEdge(bundle.id, node.id, 'contains');
      }

      if (node.type === 'dependency') {
        for (let bundleGroupNode of this._graph
          .getNodesConnectedFrom(node)
          .filter(node => node.type === 'bundle_group')) {
          invariant(bundleGroupNode.type === 'bundle_group');
          this._graph.addEdge(bundle.id, bundleGroupNode.id, 'bundle');
        }
      }
    }, nullthrows(this._graph.getNode(asset.id)));
    this._bundleContentHashes.delete(bundle.id);
  }

  addEntryToBundle(asset: Asset, bundle: Bundle) {
    this.addAssetGraphToBundle(asset, bundle);
    if (!bundle.entryAssetIds.includes(asset.id)) {
      bundle.entryAssetIds.push(asset.id);
    }
  }

  internalizeAsyncDependency(bundle: Bundle, dependency: Dependency) {
    if (!dependency.isAsync) {
      throw new Error('Expected an async dependency');
    }

    this._graph.addEdge(bundle.id, dependency.id, 'internal_async');
    this.removeExternalDependency(bundle, dependency);
  }

  isDependencyDeferred(dependency: Dependency): boolean {
    let node = this._graph.getNode(dependency.id);
    invariant(node && node.type === 'dependency');
    return !!node.hasDeferred;
  }

  getParentBundlesOfBundleGroup(bundleGroup: BundleGroup): Array<Bundle> {
    return this._graph
      .getNodesConnectedTo(
        nullthrows(this._graph.getNode(getBundleGroupId(bundleGroup))),
        'bundle',
      )
      .filter(node => node.type === 'bundle')
      .map(node => {
        invariant(node.type === 'bundle');
        return node.value;
      });
  }

  resolveAsyncDependency(
    dependency: Dependency,
    bundle: ?Bundle,
  ): ?(
    | {|type: 'bundle_group', value: BundleGroup|}
    | {|type: 'asset', value: Asset|}
  ) {
    if (
      bundle != null &&
      this._graph.hasEdge(bundle.id, dependency.id, 'internal_async')
    ) {
      let resolved = this.getDependencyResolution(dependency, bundle);
      if (resolved == null) {
        return;
      } else {
        return {
          type: 'asset',
          value: resolved,
        };
      }
    }

    let node = this._graph
      .getNodesConnectedFrom(nullthrows(this._graph.getNode(dependency.id)))
      .find(node => node.type === 'bundle_group');

    if (node == null) {
      return;
    }

    invariant(node.type === 'bundle_group');
    return {
      type: 'bundle_group',
      value: node.value,
    };
  }

  getReferencedBundle(dependency: Dependency, fromBundle: Bundle): ?Bundle {
    // If this dependency is async, there will be a bundle group attached to it.
    let node = this._graph
      .getNodesConnectedFrom(nullthrows(this._graph.getNode(dependency.id)))
      .find(node => node.type === 'bundle_group');

    if (node != null) {
      invariant(node.type === 'bundle_group');
      return this.getBundlesInBundleGroup(node.value).find(b => {
        let mainEntryId = b.entryAssetIds[b.entryAssetIds.length - 1];
        return mainEntryId != null && node.value.entryAssetId === mainEntryId;
      });
    }

    // Otherwise, it may be a reference to another asset in the same bundle group.
    // Resolve the dependency to an asset, and look for it in one of the referenced bundles.
    let referencedBundles = this.getReferencedBundles(fromBundle);
    let referenced = this._graph
      .getNodesConnectedFrom(
        nullthrows(this._graph.getNode(dependency.id)),
        'references',
      )
      .find(node => node.type === 'asset');

    if (referenced != null) {
      invariant(referenced.type === 'asset');
      return referencedBundles.find(b =>
        this.bundleHasAsset(b, referenced.value),
      );
    }
  }

  removeAssetGraphFromBundle(asset: Asset, bundle: Bundle) {
    let entryAssetIds = new Set(bundle.entryAssetIds);
    // Remove all contains edges from the bundle to the nodes in the asset's
    // subgraph.
    this._graph.traverse((node, context, actions) => {
      if (node.type === 'bundle_group' || entryAssetIds.has(node.id)) {
        actions.skipChildren();
        return;
      }

      if (node.type === 'asset' || node.type === 'dependency') {
        if (
          this._graph.hasEdge(bundle.id, node.id, 'contains') &&
          (node.type !== 'asset' ||
            this.isAssetReachableFromBundle(node.value, bundle))
        ) {
          this._graph.removeEdge(
            bundle.id,
            node.id,
            'contains',
            // Removing this contains edge should not orphan the connected node. This
            // is disabled for performance reasons as these edges are removed as part
            // of a traversal, and checking for orphans becomes quite expensive in
            // aggregate.
            false /* removeOrphans */,
          );
          if (node.type === 'asset') {
            bundle.stats.size -= asset.stats.size;
          }
        } else {
          actions.skipChildren();
        }
      }

      if (node.type === 'dependency') {
        this.removeExternalDependency(bundle, node.value);
      }
    }, nullthrows(this._graph.getNode(asset.id)));

    // Remove the untyped edge from the bundle to the entry.
    if (this._graph.hasEdge(bundle.id, asset.id)) {
      this._graph.removeEdge(bundle.id, asset.id);
    }

    // Remove bundle node if it no longer has any entry assets
    let bundleNode = nullthrows(this._graph.getNode(bundle.id));
    if (this._graph.getNodesConnectedFrom(bundleNode).length === 0) {
<<<<<<< HEAD
      this.removeBundle(bundleNode);
    }
  }

  removeBundle(bundleNode: BundleGraphNode) {
=======
      this.removeBundle(bundle);
    }

    this._bundleContentHashes.delete(bundle.id);
  }

  removeBundle(bundle: Bundle) {
    // Remove bundle node if it no longer has any entry assets
    let bundleNode = nullthrows(this._graph.getNode(bundle.id));

>>>>>>> f17b6bd6
    let bundleGroupNodes = this._graph.getNodesConnectedTo(
      bundleNode,
      'bundle',
    );
    this._graph.removeNode(bundleNode);

    // Remove bundle group node if it no longer has any bundles
    for (let bundleGroupNode of bundleGroupNodes) {
      invariant(bundleGroupNode.type === 'bundle_group');
<<<<<<< HEAD
      const isEntryBundle =
        bundleNode.type === 'bundle' &&
        bundleNode.value.entryAssetIds.includes(
          bundleGroupNode.value.entryAssetId,
        );

      if (
        isEntryBundle ||
        this._graph.getNodesConnectedTo(bundleGroupNode).length === 0
      ) {
        this._graph.removeNode(bundleGroupNode);
      } else {
        nullthrows(bundleGroupNode.value.bundleIds.delete(bundleNode.id));
=======
      let bundleGroup = bundleGroupNode.value;

      let index = bundleGroup.bundleIds.indexOf(bundle.id);
      invariant(index >= 0);
      bundleGroup.bundleIds.splice(index, 1);

      if (
        // If the bundle group's entry asset belongs to this bundle, the group
        // was created because of this bundle. Remove the group.
        bundle.entryAssetIds.includes(bundleGroup.entryAssetId) ||
        // If the bundle group is now empty, remove it.
        this.getBundlesInBundleGroup(bundleGroup).length === 0
      ) {
        this.removeBundleGroup(bundleGroup);
>>>>>>> f17b6bd6
      }
    }

    this._bundleContentHashes.delete(bundleNode.id);
  }

  removeBundleGroup(bundleGroup: BundleGroup) {
    let bundleGroupNode = nullthrows(
      this._graph.getNode(getBundleGroupId(bundleGroup)),
    );
    invariant(bundleGroupNode.type === 'bundle_group');

    let bundlesInGroup = this.getBundlesInBundleGroup(bundleGroupNode.value);
    for (let bundle of bundlesInGroup) {
      if (this.getBundleGroupsContainingBundle(bundle).length === 1) {
        this.removeBundle(bundle);
      }
    }

    // This function can be reentered through removeBundle above. In this case,
    // the node may already been removed.
    if (this._graph.hasNode(bundleGroupNode.id)) {
      this._graph.removeNode(bundleGroupNode);
    }

    assert(
      bundlesInGroup.every(
        bundle => this.getBundleGroupsContainingBundle(bundle).length > 0,
      ),
    );
  }

  removeExternalDependency(bundle: Bundle, dependency: Dependency) {
    for (let bundleGroupNode of this._graph
      .getNodesConnectedFrom(nullthrows(this._graph.getNode(dependency.id)))
      .filter(node => node.type === 'bundle_group')) {
      let inboundDependencies = this._graph
        .getNodesConnectedTo(bundleGroupNode)
        .filter(node => node.type === 'dependency')
        .map(node => {
          invariant(node.type === 'dependency');
          return node.value;
        });

      // If every inbound dependency to this bundle group does not belong to this bundle,
      // or the dependency is internal to the bundle, then the connection between
      // this bundle and the group is safe to remove.
      if (
        inboundDependencies.every(
          dependency =>
            !this.bundleHasDependency(bundle, dependency) ||
            this._graph.hasEdge(bundle.id, dependency.id, 'internal_async'),
        )
      ) {
        this._graph.removeEdge(bundle.id, bundleGroupNode.id, 'bundle');
      }
    }
  }

  createAssetReference(dependency: Dependency, asset: Asset): void {
    this._graph.addEdge(dependency.id, asset.id, 'references');
    if (this._graph.hasEdge(dependency.id, asset.id)) {
      this._graph.removeEdge(dependency.id, asset.id);
    }
  }

  createBundleReference(from: Bundle, to: Bundle): void {
    this._graph.addEdge(from.id, to.id, 'references');
  }

  findBundlesWithAsset(asset: Asset): Array<Bundle> {
    return this._graph
      .getNodesConnectedTo(
        nullthrows(this._graph.getNode(asset.id)),
        'contains',
      )
      .filter(node => node.type === 'bundle')
      .map(node => {
        invariant(node.type === 'bundle');
        return node.value;
      });
  }

  findBundlesWithDependency(dependency: Dependency): Array<Bundle> {
    return this._graph
      .getNodesConnectedTo(
        nullthrows(this._graph.getNode(dependency.id)),
        'contains',
      )
      .filter(node => node.type === 'bundle')
      .map(node => {
        invariant(node.type === 'bundle');
        return node.value;
      });
  }

  getDependencyAssets(dependency: Dependency): Array<Asset> {
    let dependencyNode = nullthrows(this._graph.getNode(dependency.id));
    return this._graph
      .getNodesConnectedFrom(dependencyNode)
      .filter(node => node.type === 'asset')
      .map(node => {
        invariant(node.type === 'asset');
        return node.value;
      });
  }

  getDependencyResolution(dep: Dependency, bundle: ?Bundle): ?Asset {
    let depNode = this._graph.getNode(dep.id);
    if (!depNode) {
      return null;
    }

    let assets = this.getDependencyAssets(dep);
    let firstAsset = assets[0];
    let resolved =
      // If no bundle is specified, use the first concrete asset.
      bundle == null
        ? firstAsset
        : // Otherwise, find the first asset that belongs to this bundle.
          assets.find(asset => this.bundleHasAsset(bundle, asset)) ||
          firstAsset;

    // If a resolution still hasn't been found, return the first referenced asset.
    if (resolved == null) {
      this._graph.traverse(
        (node, _, traversal) => {
          if (node.type === 'asset') {
            resolved = node.value;
            traversal.stop();
          } else if (node.id !== dep.id) {
            traversal.skipChildren();
          }
        },
        depNode,
        'references',
      );
    }

    return resolved;
  }

  getDependencies(asset: Asset): Array<Dependency> {
    let node = this._graph.getNode(asset.id);
    if (!node) {
      throw new Error('Asset not found');
    }

    return this._graph.getNodesConnectedFrom(node).map(node => {
      invariant(node.type === 'dependency');
      return node.value;
    });
  }

  traverseAssets<TContext>(
    bundle: Bundle,
    visit: GraphVisitor<Asset, TContext>,
  ): ?TContext {
    return this.traverseBundle(
      bundle,
      mapVisitor(node => (node.type === 'asset' ? node.value : null), visit),
    );
  }

  isAssetReferenced(asset: Asset): boolean {
    return (
      this._graph.getNodesConnectedTo(
        nullthrows(this._graph.getNode(asset.id)),
        'references',
      ).length > 0
    );
  }

  isAssetReferencedByDependant(
    bundle: Bundle,
    asset: Asset,
    visitedBundles: Set<Bundle> = new Set(),
  ): boolean {
    let dependencies = this._graph
      .getNodesConnectedTo(nullthrows(this._graph.getNode(asset.id)))
      .filter(node => node.type === 'dependency')
      .map(node => {
        invariant(node.type === 'dependency');
        return node.value;
      });

    const bundleHasReference = (bundle: Bundle) => {
      return (
        !this.bundleHasAsset(bundle, asset) &&
        dependencies.some(dependency =>
          this.bundleHasDependency(bundle, dependency),
        )
      );
    };

    let isReferenced = false;
    this.traverseBundles((descendant, _, actions) => {
      if (visitedBundles.has(descendant)) {
        actions.skipChildren();
        return;
      }

      visitedBundles.add(descendant);
      if (
        descendant.type !== bundle.type ||
        descendant.env.context !== bundle.env.context
      ) {
        actions.skipChildren();
        return;
      }

      if (descendant !== bundle && bundleHasReference(descendant)) {
        isReferenced = true;
        actions.stop();
        return;
      }

      let similarSiblings = this.getSiblingBundles(descendant).filter(
        sibling =>
          sibling.type === bundle.type &&
          sibling.env.context === bundle.env.context,
      );
      if (
        similarSiblings.some(
          sibling =>
            bundleHasReference(sibling) ||
            this.isAssetReferencedByDependant(sibling, asset, visitedBundles),
        )
      ) {
        isReferenced = true;
        actions.stop();
        return;
      }
    }, bundle);

    return isReferenced;
  }

  hasParentBundleOfType(bundle: Bundle, type: string): boolean {
    let parents = this.getParentBundles(bundle);
    return parents.length > 0 && parents.every(parent => parent.type === type);
  }

  getParentBundles(bundle: Bundle): Array<Bundle> {
    return unique(
      flatMap(
        this._graph.getNodesConnectedTo(
          nullthrows(this._graph.getNode(bundle.id)),
          'bundle',
        ),
        bundleGroupNode =>
          this._graph
            .getNodesConnectedTo(bundleGroupNode, 'bundle')
            // Entry bundle groups have the root node as their parent
            .filter(node => node.type !== 'root'),
      ).map(node => {
        invariant(node.type === 'bundle');
        return node.value;
      }),
    );
  }

  isAssetReachableFromBundle(asset: Asset, bundle: Bundle): boolean {
    // For an asset to be reachable from a bundle, it must either exist in a preceding sibling bundle,
    // or in an ancestor bundle group reachable from all parent bundles.
    let bundleGroups = this.getBundleGroupsContainingBundle(bundle);
    return bundleGroups.every(bundleGroup => {
      // If the asset is in any sibling bundles of the original bundle, it is reachable.
      let bundles = this.getBundlesInBundleGroup(bundleGroup);
      for (let b of bundles) {
        // Only preceding siblings
        if (b.id === bundle.id) {
          break;
        }
        if (this.bundleHasAsset(b, asset)) {
          return true;
        }
      }

      // Get a list of parent bundle nodes pointing to the bundle group
      let parentBundleNodes = this._graph.getNodesConnectedTo(
        nullthrows(this._graph.getNode(getBundleGroupId(bundleGroup))),
        'bundle',
      );

      // Check that every parent bundle has a bundle group in its ancestry that contains the asset.
      return parentBundleNodes.every(bundleNode => {
        let inBundle = false;

        this._graph.traverseAncestors(
          bundleNode,
          (node, ctx, actions) => {
            if (node.type === 'bundle_group') {
              let childBundles = this.getBundlesInBundleGroup(node.value);
              for (let b of childBundles) {
                // Only preceding siblings
                if (b.id === bundle.id) {
                  break;
                }
                if (this.bundleHasAsset(b, asset)) {
                  inBundle = true;
                  actions.stop();
                  break;
                }
              }
            }

            // Don't deduplicate when context changes
            if (
              node.type === 'bundle' &&
              node.value.env.context !== bundle.env.context
            ) {
              actions.skipChildren();
            }
          },
          'bundle',
        );

        return inBundle;
      });
    });
  }

  findReachableBundleWithAsset(bundle: Bundle, asset: Asset): ?Bundle {
    let bundleGroups = this.getBundleGroupsContainingBundle(bundle);
    for (let bundleGroup of bundleGroups) {
      // If the asset is in any sibling bundles, return that bundle.
      let bundles = this.getBundlesInBundleGroup(bundleGroup);
      for (let b of bundles) {
        // Only preceding siblings
        if (b.id === bundle.id) {
          break;
        }
        if (this.bundleHasAsset(b, asset)) {
          return b;
        }
      }

      // Get a list of parent bundle nodes pointing to the bundle group
      let parentBundleNodes = this._graph.getNodesConnectedTo(
        nullthrows(this._graph.getNode(getBundleGroupId(bundleGroup))),
        'bundle',
      );

      // Find the nearest ancestor bundle that includes the asset.
      for (let bundleNode of parentBundleNodes) {
        let res;
        this._graph.traverseAncestors(
          bundleNode,
          (node, ctx, actions) => {
            if (node.type === 'bundle_group') {
              let childBundles = this.getBundlesInBundleGroup(
                node.value,
              ).reverse();

              for (let b of childBundles) {
                // Only preceding siblings
                if (b.id === bundle.id) {
                  break;
                }
                if (this.bundleHasAsset(b, asset)) {
                  res = b;
                  actions.stop();
                  break;
                }
              }
            }

            // Stop when context changes
            if (
              node.type === 'bundle' &&
              node.value.env.context !== bundle.env.context
            ) {
              actions.skipChildren();
            }
          },
          'bundle',
        );

        if (res != null) {
          return res;
        }
      }
    }
  }

  traverseBundle<TContext>(
    bundle: Bundle,
    visit: GraphVisitor<AssetNode | DependencyNode, TContext>,
  ): ?TContext {
    let entries = true;

    // A modified DFS traversal which traverses entry assets in the same order
    // as their ids appear in `bundle.entryAssetIds`.
    return this._graph.dfs({
      visit: mapVisitor((node, actions) => {
        if (node.id === bundle.id) {
          return;
        }

        if (node.type === 'dependency' || node.type === 'asset') {
          if (this._graph.hasEdge(bundle.id, node.id, 'contains')) {
            return node;
          }
        }

        actions.skipChildren();
      }, visit),
      startNode: nullthrows(this._graph.getNode(bundle.id)),
      getChildren: node => {
        let children = this._graph.getNodesConnectedFrom(nullthrows(node));
        let sorted =
          entries && bundle.entryAssetIds.length > 0
            ? children.sort((a, b) => {
                let aIndex = bundle.entryAssetIds.indexOf(a.id);
                let bIndex = bundle.entryAssetIds.indexOf(b.id);

                if (aIndex === bIndex) {
                  // If both don't exist in the entry asset list, or
                  // otherwise have the same index.
                  return 0;
                } else if (aIndex === -1) {
                  return 1;
                } else if (bIndex === -1) {
                  return -1;
                }

                return aIndex - bIndex;
              })
            : children;

        entries = false;
        return sorted;
      },
    });
  }

  traverseContents<TContext>(
    visit: GraphVisitor<AssetNode | DependencyNode, TContext>,
  ): ?TContext {
    return this._graph.filteredTraverse(
      node =>
        node.type === 'asset' || node.type === 'dependency' ? node : null,
      visit,
    );
  }

  getChildBundles(bundle: Bundle): Array<Bundle> {
    let bundles = [];
    this.traverseBundles((b, _, actions) => {
      if (bundle.id === b.id) {
        return;
      }

      bundles.push(b);
      actions.skipChildren();
    }, bundle);
    return bundles;
  }

  traverseBundles<TContext>(
    visit: GraphVisitor<Bundle, TContext>,
    startBundle: ?Bundle,
  ): ?TContext {
    return this._graph.filteredTraverse(
      node => (node.type === 'bundle' ? node.value : null),
      visit,
      startBundle ? nullthrows(this._graph.getNode(startBundle.id)) : null,
      'bundle',
    );
  }

  getBundles(): Array<Bundle> {
    let bundles = [];
    this.traverseBundles(bundle => {
      bundles.push(bundle);
    });

    return bundles;
  }

  getTotalSize(asset: Asset): number {
    let size = 0;
    this._graph.traverse((node, _, actions) => {
      if (node.type === 'bundle_group') {
        actions.skipChildren();
        return;
      }

      if (node.type === 'asset') {
        size += node.value.stats.size;
      }
    }, nullthrows(this._graph.getNode(asset.id)));
    return size;
  }

  getBundleGroupsContainingBundle(bundle: Bundle): Array<BundleGroup> {
    return this._graph
      .getNodesConnectedTo(nullthrows(this._graph.getNode(bundle.id)), 'bundle')
      .filter(node => node.type === 'bundle_group')
      .map(node => {
        invariant(node.type === 'bundle_group');
        return node.value;
      });
  }

  getBundlesInBundleGroup(bundleGroup: BundleGroup): Array<Bundle> {
    return [...bundleGroup.bundleIds]
      .reverse()
      .map(id => nullthrows(this._graph.getNode(id)))
      .map(node => {
        invariant(node.type === 'bundle');
        return node.value;
      });
  }

  getSiblingBundles(bundle: Bundle): Array<Bundle> {
    let siblings = new Set();

    let bundleGroups = this.getBundleGroupsContainingBundle(bundle);
    for (let bundleGroup of bundleGroups) {
      let bundles = this.getBundlesInBundleGroup(bundleGroup);
      for (let b of bundles) {
        if (b.id !== bundle.id) {
          siblings.add(b);
        }
      }
    }

    return [...siblings];
  }

  getReferencedBundles(bundle: Bundle): Array<Bundle> {
    return this._graph
      .getNodesConnectedFrom(
        nullthrows(this._graph.getNode(bundle.id)),
        'references',
      )
      .filter(node => node.type === 'bundle')
      .map(node => {
        invariant(node.type === 'bundle');
        return node.value;
      });
  }

  getIncomingDependencies(asset: Asset): Array<Dependency> {
    let node = this._graph.getNode(asset.id);
    if (!node) {
      return [];
    }

    return this._graph
      .findAncestors(node, node => node.type === 'dependency')
      .map(node => {
        invariant(node.type === 'dependency');
        return node.value;
      });
  }

  bundleHasAsset(bundle: Bundle, asset: Asset): boolean {
    return this._graph.hasEdge(bundle.id, asset.id, 'contains');
  }

  bundleHasDependency(bundle: Bundle, dependency: Dependency): boolean {
    return this._graph.hasEdge(bundle.id, dependency.id, 'contains');
  }

  filteredTraverse<TValue, TContext>(
    bundle: Bundle,
    filter: (BundleGraphNode, TraversalActions) => ?TValue,
    visit: GraphVisitor<TValue, TContext>,
  ): ?TContext {
    return this._graph.filteredTraverse(
      filter,
      visit,
      nullthrows(this._graph.getNode(bundle.id)),
    );
  }

  resolveSymbol(
    asset: Asset,
    symbol: Symbol,
    boundary: ?Bundle,
  ): InternalSymbolResolution {
    let assetOutside = boundary && !this.bundleHasAsset(boundary, asset);

    let identifier = asset.symbols?.get(symbol)?.local;
    if (symbol === '*') {
      return {
        asset,
        exportSymbol: '*',
        symbol: identifier ?? null,
        loc: asset.symbols?.get(symbol)?.loc,
      };
    }

    let bailout = !asset.symbols;
    let deps = this.getDependencies(asset).reverse();
    let potentialResults = [];
    for (let dep of deps) {
      // If this is a re-export, find the original module.
      let symbolLookup = new Map(
        [...dep.symbols].map(([key, val]) => [val.local, key]),
      );
      let depSymbol = symbolLookup.get(identifier);
      if (depSymbol != null) {
        let resolved = this.getDependencyResolution(dep);
        if (!resolved) {
          // External module
          bailout = true;
          break;
        }

        if (assetOutside) {
          // We found the symbol, but `asset` is outside, return `asset` and the original symbol
          bailout = true;
          break;
        }

        let {
          asset: resolvedAsset,
          symbol: resolvedSymbol,
          exportSymbol,
          loc,
        } = this.resolveSymbol(resolved, depSymbol, boundary);

        if (!loc) {
          // Remember how we got there
          loc = asset.symbols?.get(symbol)?.loc;
        }

        return {
          asset: resolvedAsset,
          symbol: resolvedSymbol,
          exportSymbol,
          loc,
        };
      }

      // If this module exports wildcards, resolve the original module.
      // Default exports are excluded from wildcard exports.
      if (dep.symbols.get('*')?.local === '*' && symbol !== 'default') {
        let resolved = this.getDependencyResolution(dep);
        if (!resolved) continue;
        let result = this.resolveSymbol(resolved, symbol, boundary);

        // Either result.symbol is a string (found) or null with a wildcard (found)
        if (
          result.symbol != undefined ||
          (result.symbol === null && result.exportSymbol === '*')
        ) {
          if (assetOutside) {
            // We found the symbol, but `asset` is outside, return `asset` and the original symbol
            bailout = true;
            break;
          }

          return {
            asset: result.asset,
            symbol: result.symbol,
            exportSymbol: result.exportSymbol,
            loc: resolved.symbols?.get(symbol)?.loc,
          };
        }
        if (!result.asset.symbols) {
          // We didn't find it in this dependency, but it might still be there: bailout.
          // Continue searching though, with the assumption that there are no conficting reexports
          // and there might be a another (re)export (where we might statically find the symbol).
          potentialResults.push({
            asset: result.asset,
            symbol: result.symbol,
            exportSymbol: result.exportSymbol,
            loc: resolved.symbols?.get(symbol)?.loc,
          });
          bailout = true;
        }
      }
    }

    // We didn't find the exact symbol...
    if (potentialResults.length == 1) {
      // ..., but if it does exist, it's has to be behind this one reexport.
      return potentialResults[0];
    } else {
      // ... and there is no single reexport, but `bailout` tells us if it might still be exported.
      return {
        asset,
        exportSymbol: symbol,
        symbol: identifier ?? (bailout ? null : undefined),
        loc: asset.symbols?.get(symbol)?.loc,
      };
    }
  }

  getAssetById(id: string): Asset {
    let node = this._graph.getNode(id);
    if (node == null) {
      throw new Error('Node not found');
    } else if (node.type !== 'asset') {
      throw new Error('Node was not an asset');
    }

    return node.value;
  }

  getAssetPublicId(asset: Asset): string {
    let publicId = this._publicIdByAssetId.get(asset.id);
    if (publicId == null) {
      throw new Error("Asset or it's public id not found");
    }

    return publicId;
  }

  getExportedSymbols(asset: Asset): Array<InternalExportSymbolResolution> {
    if (!asset.symbols) {
      return [];
    }

    let symbols = [];

    for (let symbol of asset.symbols.keys()) {
      symbols.push({...this.resolveSymbol(asset, symbol), exportAs: symbol});
    }

    let deps = this.getDependencies(asset);
    for (let dep of deps) {
      if (dep.symbols.get('*')?.local === '*') {
        let resolved = this.getDependencyResolution(dep);
        if (!resolved) continue;
        let exported = this.getExportedSymbols(resolved)
          .filter(s => s.exportSymbol !== 'default')
          .map(s => ({...s, exportAs: s.exportSymbol}));
        symbols.push(...exported);
      }
    }

    return symbols;
  }

  getContentHash(bundle: Bundle): string {
    let existingHash = this._bundleContentHashes.get(bundle.id);
    if (existingHash != null) {
      return existingHash;
    }

    let hash = crypto.createHash('md5');
    // TODO: sort??
    this.traverseAssets(bundle, asset => {
      hash.update(
        [
          this.getAssetPublicId(asset),
          asset.outputHash,
          asset.filePath,
          querystring.stringify(asset.query),
          asset.type,
          asset.uniqueKey,
        ].join(':'),
      );
    });

    let hashHex = hash.digest('hex');
    this._bundleContentHashes.set(bundle.id, hashHex);
    return hashHex;
  }

  getHash(bundle: Bundle): string {
    let hash = crypto.createHash('md5');

    let seen = new Set();
    let addReferencedBundles = bundle => {
      if (seen.has(bundle.id)) {
        return;
      }

      seen.add(bundle.id);

      let referencedBundles = this.getReferencedBundles(bundle);
      for (let referenced of referencedBundles) {
        if (referenced.isInline) {
          hash.update(this.getContentHash(referenced));
          addReferencedBundles(referenced);
        }
      }
    };

    addReferencedBundles(bundle);

    this.traverseBundles((childBundle, ctx, traversal) => {
      if (childBundle.id === bundle.id || childBundle.isInline) {
        hash.update(this.getContentHash(childBundle));
      } else {
        hash.update(childBundle.id);
        traversal.skipChildren();
      }
    }, bundle);

    hash.update(JSON.stringify(objectSortedEntriesDeep(bundle.env)));
    return hash.digest('hex');
  }
}<|MERGE_RESOLUTION|>--- conflicted
+++ resolved
@@ -350,13 +350,6 @@
     // Remove bundle node if it no longer has any entry assets
     let bundleNode = nullthrows(this._graph.getNode(bundle.id));
     if (this._graph.getNodesConnectedFrom(bundleNode).length === 0) {
-<<<<<<< HEAD
-      this.removeBundle(bundleNode);
-    }
-  }
-
-  removeBundle(bundleNode: BundleGraphNode) {
-=======
       this.removeBundle(bundle);
     }
 
@@ -367,7 +360,6 @@
     // Remove bundle node if it no longer has any entry assets
     let bundleNode = nullthrows(this._graph.getNode(bundle.id));
 
->>>>>>> f17b6bd6
     let bundleGroupNodes = this._graph.getNodesConnectedTo(
       bundleNode,
       'bundle',
@@ -377,26 +369,9 @@
     // Remove bundle group node if it no longer has any bundles
     for (let bundleGroupNode of bundleGroupNodes) {
       invariant(bundleGroupNode.type === 'bundle_group');
-<<<<<<< HEAD
-      const isEntryBundle =
-        bundleNode.type === 'bundle' &&
-        bundleNode.value.entryAssetIds.includes(
-          bundleGroupNode.value.entryAssetId,
-        );
-
-      if (
-        isEntryBundle ||
-        this._graph.getNodesConnectedTo(bundleGroupNode).length === 0
-      ) {
-        this._graph.removeNode(bundleGroupNode);
-      } else {
-        nullthrows(bundleGroupNode.value.bundleIds.delete(bundleNode.id));
-=======
       let bundleGroup = bundleGroupNode.value;
 
-      let index = bundleGroup.bundleIds.indexOf(bundle.id);
-      invariant(index >= 0);
-      bundleGroup.bundleIds.splice(index, 1);
+      nullthrows(bundleGroup.bundleIds.delete(bundle.id));
 
       if (
         // If the bundle group's entry asset belongs to this bundle, the group
@@ -406,7 +381,6 @@
         this.getBundlesInBundleGroup(bundleGroup).length === 0
       ) {
         this.removeBundleGroup(bundleGroup);
->>>>>>> f17b6bd6
       }
     }
 
