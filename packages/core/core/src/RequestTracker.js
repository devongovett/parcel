--- conflicted
+++ resolved
@@ -23,14 +23,7 @@
   makeDeferredWithPromise,
 } from '@parcel/utils';
 import {hashString} from '@parcel/hash';
-<<<<<<< HEAD
-import ContentGraph, {
-  type SerializedContentGraph,
-  type ContentGraphOpts,
-} from './ContentGraph';
-=======
-import {ContentGraph} from '@parcel/graph';
->>>>>>> f03eddda
+import {ContentGraph, type ContentGraphOpts} from '@parcel/graph';
 import {assertSignalNotAborted, hashFromOption} from './utils';
 import {
   type ProjectPath,
