// @flow strict-local

import type {AbortSignal} from 'abortcontroller-polyfill/dist/cjs-ponyfill';
import type {Async, EnvMap} from '@parcel/types';
import type {EventType, Options as WatcherOptions} from '@parcel/watcher';
import type WorkerFarm from '@parcel/workers';
import type {ContentKey, NodeId, SerializedContentGraph} from '@parcel/graph';
import type {
  ParcelOptions,
  RequestInvalidation,
  InternalFileCreateInvalidation,
  InternalGlob,
} from './types';
import logger from '@parcel/logger';
import type {Deferred} from '@parcel/utils';

import invariant from 'assert';
import nullthrows from 'nullthrows';
import path from 'path';
import {
  isGlobMatch,
  isDirectoryInside,
  makeDeferredWithPromise,
} from '@parcel/utils';
import {hashString} from '@parcel/rust';
import {NodeFS} from '@parcel/fs';
import {ContentGraph} from '@parcel/graph';
import {deserialize, serialize} from './serializer';
import {assertSignalNotAborted, hashFromOption, getCacheKey} from './utils';
import {
  type ProjectPath,
  fromProjectPathRelative,
  toProjectPathUnsafe,
  toProjectPath,
} from './projectPath';

import {
  VALID,
  INITIAL_BUILD,
  FILE_CREATE,
  FILE_UPDATE,
  FILE_DELETE,
  ENV_CHANGE,
  OPTION_CHANGE,
  STARTUP,
  ERROR,
} from './constants';

import {report} from './ReporterRunner';
import {PromiseQueue} from '@parcel/utils';
import type {Cache} from '@parcel/cache';

export const requestGraphEdgeTypes = {
  subrequest: 2,
  invalidated_by_update: 3,
  invalidated_by_delete: 4,
  invalidated_by_create: 5,
  invalidated_by_create_above: 6,
  dirname: 7,
};

export type RequestGraphEdgeType = $Values<typeof requestGraphEdgeTypes>;

<<<<<<< HEAD
=======
type RequestGraphOpts = {|
  ...ContentGraphOpts<RequestGraphNode, RequestGraphEdgeType>,
  invalidNodeIds: Set<NodeId>,
  incompleteNodeIds: Set<NodeId>,
  globNodeIds: Set<NodeId>,
  envNodeIds: Set<NodeId>,
  optionNodeIds: Set<NodeId>,
  unpredicatableNodeIds: Set<NodeId>,
  invalidateOnBuildNodeIds: Set<NodeId>,
  cachedRequestChunks: Set<number>,
|};

>>>>>>> a2cf988d
type SerializedRequestGraph = {|
  ...SerializedContentGraph<RequestGraphNode, RequestGraphEdgeType>,
  invalidNodeIds: Set<NodeId>,
  incompleteNodeIds: Set<NodeId>,
  globNodeIds: Set<NodeId>,
  envNodeIds: Set<NodeId>,
  optionNodeIds: Set<NodeId>,
  unpredicatableNodeIds: Set<NodeId>,
  invalidateOnBuildNodeIds: Set<NodeId>,
  cachedRequestChunks: Set<number>,
|};

const FILE: 0 = 0;
const REQUEST: 1 = 1;
const FILE_NAME: 2 = 2;
const ENV: 3 = 3;
const OPTION: 4 = 4;
const GLOB: 5 = 5;
type FileNode = {|id: ContentKey, +type: typeof FILE|};

type GlobNode = {|id: ContentKey, +type: typeof GLOB, value: InternalGlob|};

type FileNameNode = {|
  id: ContentKey,
  +type: typeof FILE_NAME,
|};

type EnvNode = {|
  id: ContentKey,
  +type: typeof ENV,
  value: string | void,
|};

type OptionNode = {|
  id: ContentKey,
  +type: typeof OPTION,
  hash: string,
|};

type Request<TInput, TResult> = {|
  id: string,
  +type: RequestType,
  input: TInput,
  run: ({|input: TInput, ...StaticRunOpts<TResult>|}) => Async<TResult>,
|};

type InvalidateReason = number;
type RequestNode = {|
  id: ContentKey,
  +type: typeof REQUEST,
  +requestType: RequestType,
  invalidateReason: InvalidateReason,
  result?: mixed,
  resultCacheKey?: ?string,
  hash?: string,
|};

export const requestTypes = {
  parcel_build_request: 1,
  bundle_graph_request: 2,
  asset_graph_request: 3,
  entry_request: 4,
  target_request: 5,
  parcel_config_request: 6,
  path_request: 7,
  dev_dep_request: 8,
  asset_request: 9,
  config_request: 10,
  write_bundles_request: 11,
  package_request: 12,
  write_bundle_request: 13,
  validation_request: 14,
};

type RequestType = $Values<typeof requestTypes>;

type RequestGraphNode =
  | RequestNode
  | FileNode
  | GlobNode
  | FileNameNode
  | EnvNode
  | OptionNode;

export type RunAPI<TResult> = {|
  invalidateOnFileCreate: InternalFileCreateInvalidation => void,
  invalidateOnFileDelete: ProjectPath => void,
  invalidateOnFileUpdate: ProjectPath => void,
  invalidateOnStartup: () => void,
  invalidateOnBuild: () => void,
  invalidateOnEnvChange: string => void,
  invalidateOnOptionChange: string => void,
  getInvalidations(): Array<RequestInvalidation>,
  storeResult(result: TResult, cacheKey?: string): void,
  getRequestResult<T>(contentKey: ContentKey): Async<?T>,
  getPreviousResult<T>(ifMatch?: string): Async<?T>,
  getSubRequests(): Array<RequestNode>,
  getInvalidSubRequests(): Array<RequestNode>,
  canSkipSubrequest(ContentKey): boolean,
  runRequest: <TInput, TResult>(
    subRequest: Request<TInput, TResult>,
    opts?: RunRequestOpts,
  ) => Promise<TResult>,
|};

type RunRequestOpts = {|
  force: boolean,
|};

export type StaticRunOpts<TResult> = {|
  farm: WorkerFarm,
  options: ParcelOptions,
  api: RunAPI<TResult>,
  invalidateReason: InvalidateReason,
|};

const nodeFromFilePath = (filePath: ProjectPath): RequestGraphNode => ({
  id: fromProjectPathRelative(filePath),
  type: FILE,
});
const nodeFromGlob = (glob: InternalGlob): RequestGraphNode => ({
  id: fromProjectPathRelative(glob),
  type: GLOB,
  value: glob,
});
const nodeFromFileName = (fileName: string): RequestGraphNode => ({
  id: 'file_name:' + fileName,
  type: FILE_NAME,
});

const nodeFromRequest = (request: RequestNode): RequestGraphNode => ({
  id: request.id,
  type: REQUEST,
  requestType: request.requestType,
  invalidateReason: INITIAL_BUILD,
});

const nodeFromEnv = (env: string, value: string | void): RequestGraphNode => ({
  id: 'env:' + env,
  type: ENV,
  value,
});

const nodeFromOption = (option: string, value: mixed): RequestGraphNode => ({
  id: 'option:' + option,
  type: OPTION,
  hash: hashFromOption(value),
});

const keyFromEnvContentKey = (contentKey: string): string =>
  contentKey.slice('env:'.length);

const keyFromOptionContentKey = (contentKey: string): string =>
  contentKey.slice('option:'.length);

export class RequestGraph extends ContentGraph<
  RequestGraphNode,
  RequestGraphEdgeType,
> {
  invalidNodeIds: Set<NodeId> = new Set();
  incompleteNodeIds: Set<NodeId> = new Set();
  incompleteNodePromises: Map<NodeId, Promise<boolean>> = new Map();
  globNodeIds: Set<NodeId> = new Set();
  envNodeIds: Set<NodeId> = new Set();
  optionNodeIds: Set<NodeId> = new Set();
  // Unpredictable nodes are requests that cannot be predicted whether they should rerun based on
  // filesystem changes alone. They should rerun on each startup of Parcel.
  unpredicatableNodeIds: Set<NodeId> = new Set();
  invalidateOnBuildNodeIds: Set<NodeId> = new Set();
  cachedRequestChunks: Set<number> = new Set();

  // $FlowFixMe[prop-missing]
  static deserialize(opts: SerializedRequestGraph): RequestGraph {
    // $FlowFixMe
    let deserialized = new RequestGraph(opts);
    deserialized.invalidNodeIds = opts.invalidNodeIds;
    deserialized.incompleteNodeIds = opts.incompleteNodeIds;
    deserialized.globNodeIds = opts.globNodeIds;
    deserialized.envNodeIds = opts.envNodeIds;
    deserialized.optionNodeIds = opts.optionNodeIds;
    deserialized.unpredicatableNodeIds = opts.unpredicatableNodeIds;
    deserialized.invalidateOnBuildNodeIds = opts.invalidateOnBuildNodeIds;
    deserialized.cachedRequestChunks = opts.cachedRequestChunks;
    return deserialized;
  }

  // $FlowFixMe[prop-missing]
  serialize(): SerializedRequestGraph {
    return {
      ...super.serialize(),
      invalidNodeIds: this.invalidNodeIds,
      incompleteNodeIds: this.incompleteNodeIds,
      globNodeIds: this.globNodeIds,
      envNodeIds: this.envNodeIds,
      optionNodeIds: this.optionNodeIds,
      unpredicatableNodeIds: this.unpredicatableNodeIds,
      invalidateOnBuildNodeIds: this.invalidateOnBuildNodeIds,
      cachedRequestChunks: this.cachedRequestChunks,
    };
  }

  // addNode for RequestGraph should not override the value if added multiple times
  addNode(node: RequestGraphNode): NodeId {
    let nodeId = this._contentKeyToNodeId.get(node.id);
    if (nodeId != null) {
      return nodeId;
    }

    nodeId = super.addNodeByContentKey(node.id, node);
    if (node.type === GLOB) {
      this.globNodeIds.add(nodeId);
    } else if (node.type === ENV) {
      this.envNodeIds.add(nodeId);
    } else if (node.type === OPTION) {
      this.optionNodeIds.add(nodeId);
    }

    return nodeId;
  }

  removeNode(nodeId: NodeId): void {
    this.invalidNodeIds.delete(nodeId);
    this.incompleteNodeIds.delete(nodeId);
    this.incompleteNodePromises.delete(nodeId);
    this.unpredicatableNodeIds.delete(nodeId);
    this.invalidateOnBuildNodeIds.delete(nodeId);
    let node = nullthrows(this.getNode(nodeId));
    if (node.type === GLOB) {
      this.globNodeIds.delete(nodeId);
    } else if (node.type === ENV) {
      this.envNodeIds.delete(nodeId);
    } else if (node.type === OPTION) {
      this.optionNodeIds.delete(nodeId);
    }
    return super.removeNode(nodeId);
  }

  getRequestNode(nodeId: NodeId): RequestNode {
    let node = nullthrows(this.getNode(nodeId));
    invariant(node.type === REQUEST);
    return node;
  }

  replaceSubrequests(
    requestNodeId: NodeId,
    subrequestContentKeys: Array<ContentKey>,
  ) {
    let subrequestNodeIds = [];
    for (let key of subrequestContentKeys) {
      if (this.hasContentKey(key)) {
        subrequestNodeIds.push(this.getNodeIdByContentKey(key));
      }
    }

    this.replaceNodeIdsConnectedTo(
      requestNodeId,
      subrequestNodeIds,
      null,
      requestGraphEdgeTypes.subrequest,
    );
  }

  invalidateNode(nodeId: NodeId, reason: InvalidateReason) {
    let node = nullthrows(this.getNode(nodeId));
    invariant(node.type === REQUEST);
    node.invalidateReason |= reason;
    this.invalidNodeIds.add(nodeId);

    let parentNodes = this.getNodeIdsConnectedTo(
      nodeId,
      requestGraphEdgeTypes.subrequest,
    );
    for (let parentNode of parentNodes) {
      this.invalidateNode(parentNode, reason);
    }

    // If the node is invalidated, the cached request chunk on disk needs to be re-written
    this.removeCachedRequestChunkForNode(nodeId);
  }

  invalidateUnpredictableNodes() {
    for (let nodeId of this.unpredicatableNodeIds) {
      let node = nullthrows(this.getNode(nodeId));
      invariant(node.type !== FILE && node.type !== GLOB);
      this.invalidateNode(nodeId, STARTUP);
    }
  }

  invalidateOnBuildNodes() {
    for (let nodeId of this.invalidateOnBuildNodeIds) {
      let node = nullthrows(this.getNode(nodeId));
      invariant(node.type !== FILE && node.type !== GLOB);
      this.invalidateNode(nodeId, STARTUP);
    }
  }

  invalidateEnvNodes(env: EnvMap) {
    for (let nodeId of this.envNodeIds) {
      let node = nullthrows(this.getNode(nodeId));
      invariant(node.type === ENV && typeof node.id === 'string');
      if (env[keyFromEnvContentKey(node.id)] !== node.value) {
        let parentNodes = this.getNodeIdsConnectedTo(
          nodeId,
          requestGraphEdgeTypes.invalidated_by_update,
        );
        for (let parentNode of parentNodes) {
          this.invalidateNode(parentNode, ENV_CHANGE);
        }
      }
    }
  }

  invalidateOptionNodes(options: ParcelOptions) {
    for (let nodeId of this.optionNodeIds) {
      let node = nullthrows(this.getNode(nodeId));
      invariant(node.type === OPTION && typeof node.id === 'string');
      if (
        hashFromOption(options[keyFromOptionContentKey(node.id)]) !== node.hash
      ) {
        let parentNodes = this.getNodeIdsConnectedTo(
          nodeId,
          requestGraphEdgeTypes.invalidated_by_update,
        );
        for (let parentNode of parentNodes) {
          this.invalidateNode(parentNode, OPTION_CHANGE);
        }
      }
    }
  }

  invalidateOnFileUpdate(requestNodeId: NodeId, filePath: ProjectPath) {
    let fileNodeId = this.addNode(nodeFromFilePath(filePath));

    if (
      !this.hasEdge(
        requestNodeId,
        fileNodeId,
        requestGraphEdgeTypes.invalidated_by_update,
      )
    ) {
      this.addEdge(
        requestNodeId,
        fileNodeId,
        requestGraphEdgeTypes.invalidated_by_update,
      );
    }
  }

  invalidateOnFileDelete(requestNodeId: NodeId, filePath: ProjectPath) {
    let fileNodeId = this.addNode(nodeFromFilePath(filePath));

    if (
      !this.hasEdge(
        requestNodeId,
        fileNodeId,
        requestGraphEdgeTypes.invalidated_by_delete,
      )
    ) {
      this.addEdge(
        requestNodeId,
        fileNodeId,
        requestGraphEdgeTypes.invalidated_by_delete,
      );
    }
  }

  invalidateOnFileCreate(
    requestNodeId: NodeId,
    input: InternalFileCreateInvalidation,
  ) {
    let node;
    if (input.glob != null) {
      node = nodeFromGlob(input.glob);
    } else if (input.fileName != null && input.aboveFilePath != null) {
      let aboveFilePath = input.aboveFilePath;

      // Create nodes and edges for each part of the filename pattern.
      // For example, 'node_modules/foo' would create two nodes and one edge.
      // This creates a sort of trie structure within the graph that can be
      // quickly matched by following the edges. This is also memory efficient
      // since common sub-paths (e.g. 'node_modules') are deduplicated.
      let parts = input.fileName.split('/').reverse();
      let lastNodeId;
      for (let part of parts) {
        let fileNameNode = nodeFromFileName(part);

        let fileNameNodeId = this.addNode(fileNameNode);
        if (
          lastNodeId != null &&
          !this.hasEdge(
            lastNodeId,
            fileNameNodeId,
            requestGraphEdgeTypes.dirname,
          )
        ) {
          this.addEdge(
            lastNodeId,
            fileNameNodeId,
            requestGraphEdgeTypes.dirname,
          );
        }

        lastNodeId = fileNameNodeId;
      }

      // The `aboveFilePath` condition asserts that requests are only invalidated
      // if the file being created is "above" it in the filesystem (e.g. the file
      // is created in a parent directory). There is likely to already be a node
      // for this file in the graph (e.g. the source file) that we can reuse for this.
      node = nodeFromFilePath(aboveFilePath);
      let nodeId = this.addNode(node);

      // Now create an edge from the `aboveFilePath` node to the first file_name node
      // in the chain created above, and an edge from the last node in the chain back to
      // the `aboveFilePath` node. When matching, we will start from the first node in
      // the chain, and continue following it to parent directories until there is an
      // edge pointing an `aboveFilePath` node that also points to the start of the chain.
      // This indicates a complete match, and any requests attached to the `aboveFilePath`
      // node will be invalidated.
      let firstId = 'file_name:' + parts[0];
      let firstNodeId = this.getNodeIdByContentKey(firstId);
      if (
        !this.hasEdge(
          nodeId,
          firstNodeId,
          requestGraphEdgeTypes.invalidated_by_create_above,
        )
      ) {
        this.addEdge(
          nodeId,
          firstNodeId,
          requestGraphEdgeTypes.invalidated_by_create_above,
        );
      }

      invariant(lastNodeId != null);
      if (
        !this.hasEdge(
          lastNodeId,
          nodeId,
          requestGraphEdgeTypes.invalidated_by_create_above,
        )
      ) {
        this.addEdge(
          lastNodeId,
          nodeId,
          requestGraphEdgeTypes.invalidated_by_create_above,
        );
      }
    } else if (input.filePath != null) {
      node = nodeFromFilePath(input.filePath);
    } else {
      throw new Error('Invalid invalidation');
    }

    let nodeId = this.addNode(node);
    if (
      !this.hasEdge(
        requestNodeId,
        nodeId,
        requestGraphEdgeTypes.invalidated_by_create,
      )
    ) {
      this.addEdge(
        requestNodeId,
        nodeId,
        requestGraphEdgeTypes.invalidated_by_create,
      );
    }
  }

  invalidateOnStartup(requestNodeId: NodeId) {
    this.getRequestNode(requestNodeId);
    this.unpredicatableNodeIds.add(requestNodeId);
  }

  invalidateOnBuild(requestNodeId: NodeId) {
    this.getRequestNode(requestNodeId);
    this.invalidateOnBuildNodeIds.add(requestNodeId);
  }

  invalidateOnEnvChange(
    requestNodeId: NodeId,
    env: string,
    value: string | void,
  ) {
    let envNode = nodeFromEnv(env, value);
    let envNodeId = this.addNode(envNode);

    if (
      !this.hasEdge(
        requestNodeId,
        envNodeId,
        requestGraphEdgeTypes.invalidated_by_update,
      )
    ) {
      this.addEdge(
        requestNodeId,
        envNodeId,
        requestGraphEdgeTypes.invalidated_by_update,
      );
    }
  }

  invalidateOnOptionChange(
    requestNodeId: NodeId,
    option: string,
    value: mixed,
  ) {
    let optionNode = nodeFromOption(option, value);
    let optionNodeId = this.addNode(optionNode);

    if (
      !this.hasEdge(
        requestNodeId,
        optionNodeId,
        requestGraphEdgeTypes.invalidated_by_update,
      )
    ) {
      this.addEdge(
        requestNodeId,
        optionNodeId,
        requestGraphEdgeTypes.invalidated_by_update,
      );
    }
  }

  clearInvalidations(nodeId: NodeId) {
    this.unpredicatableNodeIds.delete(nodeId);
    this.invalidateOnBuildNodeIds.delete(nodeId);
    this.replaceNodeIdsConnectedTo(
      nodeId,
      [],
      null,
      requestGraphEdgeTypes.invalidated_by_update,
    );
    this.replaceNodeIdsConnectedTo(
      nodeId,
      [],
      null,
      requestGraphEdgeTypes.invalidated_by_delete,
    );
    this.replaceNodeIdsConnectedTo(
      nodeId,
      [],
      null,
      requestGraphEdgeTypes.invalidated_by_create,
    );
  }

  getInvalidations(requestNodeId: NodeId): Array<RequestInvalidation> {
    if (!this.hasNode(requestNodeId)) {
      return [];
    }

    // For now just handling updates. Could add creates/deletes later if needed.
    let invalidations = this.getNodeIdsConnectedFrom(
      requestNodeId,
      requestGraphEdgeTypes.invalidated_by_update,
    );
    return invalidations
      .map(nodeId => {
        let node = nullthrows(this.getNode(nodeId));
        switch (node.type) {
          case FILE:
            invariant(typeof node.id === 'string');
            return {type: 'file', filePath: toProjectPathUnsafe(node.id)};
          case ENV:
            invariant(typeof node.id === 'string');
            return {type: 'env', key: keyFromEnvContentKey(node.id)};
          case OPTION:
            invariant(typeof node.id === 'string');
            return {
              type: 'option',
              key: keyFromOptionContentKey(node.id),
            };
        }
      })
      .filter(Boolean);
  }

  getSubRequests(requestNodeId: NodeId): Array<RequestNode> {
    if (!this.hasNode(requestNodeId)) {
      return [];
    }

    let subRequests = this.getNodeIdsConnectedFrom(
      requestNodeId,
      requestGraphEdgeTypes.subrequest,
    );

    return subRequests.map(nodeId => {
      let node = nullthrows(this.getNode(nodeId));
      invariant(node.type === REQUEST);
      return node;
    });
  }

  getInvalidSubRequests(requestNodeId: NodeId): Array<RequestNode> {
    if (!this.hasNode(requestNodeId)) {
      return [];
    }

    let subRequests = this.getNodeIdsConnectedFrom(
      requestNodeId,
      requestGraphEdgeTypes.subrequest,
    );

    return subRequests
      .filter(id => this.invalidNodeIds.has(id))
      .map(nodeId => {
        let node = nullthrows(this.getNode(nodeId));
        invariant(node.type === REQUEST);
        return node;
      });
  }

  invalidateFileNameNode(
    node: FileNameNode,
    filePath: ProjectPath,
    matchNodes: Array<FileNode>,
  ) {
    // If there is an edge between this file_name node and one of the original file nodes pointed to
    // by the original file_name node, and the matched node is inside the current directory, invalidate
    // all connected requests pointed to by the file node.
    let dirname = path.dirname(fromProjectPathRelative(filePath));

    let nodeId = this.getNodeIdByContentKey(node.id);
    for (let matchNode of matchNodes) {
      let matchNodeId = this.getNodeIdByContentKey(matchNode.id);
      if (
        this.hasEdge(
          nodeId,
          matchNodeId,
          requestGraphEdgeTypes.invalidated_by_create_above,
        ) &&
        typeof matchNode.id === 'string' &&
        isDirectoryInside(
          fromProjectPathRelative(toProjectPathUnsafe(matchNode.id)),
          dirname,
        )
      ) {
        let connectedNodes = this.getNodeIdsConnectedTo(
          matchNodeId,
          requestGraphEdgeTypes.invalidated_by_create,
        );
        for (let connectedNode of connectedNodes) {
          this.invalidateNode(connectedNode, FILE_CREATE);
        }
      }
    }

    // Find the `file_name` node for the parent directory and
    // recursively invalidate connected requests as described above.
    let basename = path.basename(dirname);
    let contentKey = 'file_name:' + basename;
    if (this.hasContentKey(contentKey)) {
      if (
        this.hasEdge(
          nodeId,
          this.getNodeIdByContentKey(contentKey),
          requestGraphEdgeTypes.dirname,
        )
      ) {
        let parent = nullthrows(this.getNodeByContentKey(contentKey));
        invariant(parent.type === FILE_NAME);
        this.invalidateFileNameNode(
          parent,
          toProjectPathUnsafe(dirname),
          matchNodes,
        );
      }
    }
  }

  respondToFSEvents(
    events: Array<{|path: ProjectPath, type: EventType|}>,
  ): boolean {
    let didInvalidate = false;
    for (let {path: _filePath, type} of events) {
      let filePath = fromProjectPathRelative(_filePath);
      let hasFileRequest = this.hasContentKey(filePath);

      // If we see a 'create' event for the project root itself,
      // this means the project root was moved and we need to
      // re-run all requests.
      if (type === 'create' && filePath === '') {
        // $FlowFixMe(incompatible-call) `trackableEvent` isn't part of the Diagnostic interface
        logger.verbose({
          origin: '@parcel/core',
          message:
            'Watcher reported project root create event. Invalidate all nodes.',
          trackableEvent: 'project_root_create',
        });
        for (let [id, node] of this.nodes.entries()) {
          if (node?.type === REQUEST) {
            this.invalidNodeIds.add(id);
          }
        }
        return true;
      }

      // sometimes mac os reports update events as create events.
      // if it was a create event, but the file already exists in the graph,
      // then also invalidate nodes connected by invalidated_by_update edges.
      if (hasFileRequest && (type === 'create' || type === 'update')) {
        let nodeId = this.getNodeIdByContentKey(filePath);
        let nodes = this.getNodeIdsConnectedTo(
          nodeId,
          requestGraphEdgeTypes.invalidated_by_update,
        );

        for (let connectedNode of nodes) {
          didInvalidate = true;
          this.invalidateNode(connectedNode, FILE_UPDATE);
        }

        if (type === 'create') {
          let nodes = this.getNodeIdsConnectedTo(
            nodeId,
            requestGraphEdgeTypes.invalidated_by_create,
          );
          for (let connectedNode of nodes) {
            didInvalidate = true;
            this.invalidateNode(connectedNode, FILE_CREATE);
          }
        }
      } else if (type === 'create') {
        let basename = path.basename(filePath);
        let fileNameNode = this.getNodeByContentKey('file_name:' + basename);
        if (fileNameNode != null && fileNameNode.type === FILE_NAME) {
          let fileNameNodeId = this.getNodeIdByContentKey(
            'file_name:' + basename,
          );

          // Find potential file nodes to be invalidated if this file name pattern matches
          let above: Array<FileNode> = [];
          for (const nodeId of this.getNodeIdsConnectedTo(
            fileNameNodeId,
            requestGraphEdgeTypes.invalidated_by_create_above,
          )) {
            let node = nullthrows(this.getNode(nodeId));
            // these might also be `glob` nodes which get handled below, we only care about files here.
            if (node.type === FILE) {
              above.push(node);
            }
          }

          if (above.length > 0) {
            didInvalidate = true;
            this.invalidateFileNameNode(fileNameNode, _filePath, above);
          }
        }

        for (let globeNodeId of this.globNodeIds) {
          let globNode = this.getNode(globeNodeId);
          invariant(globNode && globNode.type === GLOB);

          if (isGlobMatch(filePath, fromProjectPathRelative(globNode.value))) {
            let connectedNodes = this.getNodeIdsConnectedTo(
              globeNodeId,
              requestGraphEdgeTypes.invalidated_by_create,
            );
            for (let connectedNode of connectedNodes) {
              didInvalidate = true;
              this.invalidateNode(connectedNode, FILE_CREATE);
            }
          }
        }
      } else if (hasFileRequest && type === 'delete') {
        let nodeId = this.getNodeIdByContentKey(filePath);
        for (let connectedNode of this.getNodeIdsConnectedTo(
          nodeId,
          requestGraphEdgeTypes.invalidated_by_delete,
        )) {
          didInvalidate = true;
          this.invalidateNode(connectedNode, FILE_DELETE);
        }

        // Delete the file node since it doesn't exist anymore.
        // This ensures that files that don't exist aren't sent
        // to requests as invalidations for future requests.
        this.removeNode(nodeId);
      }
    }

    return didInvalidate && this.invalidNodeIds.size > 0;
  }

  hasCachedRequestChunk(index: number): boolean {
    return this.cachedRequestChunks.has(index);
  }

  setCachedRequestChunk(index: number): void {
    this.cachedRequestChunks.add(index);
  }

  removeCachedRequestChunkForNode(nodeId: number): void {
    this.cachedRequestChunks.delete(Math.floor(nodeId / NODES_PER_BLOB));
  }
}

// This constant is chosen by local profiling the time to serialise n nodes and tuning until an average time of ~50 ms per blob.
// The goal is to free up the event loop periodically to allow interruption by the user.
const NODES_PER_BLOB = 2 ** 14;

export default class RequestTracker {
  graph: RequestGraph;
  farm: WorkerFarm;
  options: ParcelOptions;
  signal: ?AbortSignal;

  constructor({
    graph,
    farm,
    options,
  }: {|
    graph?: RequestGraph,
    farm: WorkerFarm,
    options: ParcelOptions,
  |}) {
    this.graph = graph || new RequestGraph();
    this.farm = farm;
    this.options = options;
  }

  // TODO: refactor (abortcontroller should be created by RequestTracker)
  setSignal(signal?: AbortSignal) {
    this.signal = signal;
  }

  startRequest(request: RequestNode): {|
    requestNodeId: NodeId,
    deferred: Deferred<boolean>,
  |} {
    let didPreviouslyExist = this.graph.hasContentKey(request.id);
    let requestNodeId;
    if (didPreviouslyExist) {
      requestNodeId = this.graph.getNodeIdByContentKey(request.id);
      // Clear existing invalidations for the request so that the new
      // invalidations created during the request replace the existing ones.
      this.graph.clearInvalidations(requestNodeId);
    } else {
      requestNodeId = this.graph.addNode(nodeFromRequest(request));
    }

    this.graph.incompleteNodeIds.add(requestNodeId);
    this.graph.invalidNodeIds.delete(requestNodeId);

    let {promise, deferred} = makeDeferredWithPromise();
    this.graph.incompleteNodePromises.set(requestNodeId, promise);

    return {requestNodeId, deferred};
  }

  // If a cache key is provided, the result will be removed from the node and stored in a separate cache entry
  storeResult(nodeId: NodeId, result: mixed, cacheKey: ?string) {
    let node = this.graph.getNode(nodeId);
    if (node && node.type === REQUEST) {
      node.result = result;
      node.resultCacheKey = cacheKey;
    }
  }

  hasValidResult(nodeId: NodeId): boolean {
    return (
      this.graph.hasNode(nodeId) &&
      !this.graph.invalidNodeIds.has(nodeId) &&
      !this.graph.incompleteNodeIds.has(nodeId)
    );
  }

  async getRequestResult<T>(
    contentKey: ContentKey,
    ifMatch?: string,
  ): Promise<?T> {
    let node = nullthrows(this.graph.getNodeByContentKey(contentKey));
    invariant(node.type === REQUEST);

    if (ifMatch != null && node.resultCacheKey !== ifMatch) {
      return null;
    }

    if (node.result != undefined) {
      // $FlowFixMe
      let result: T = (node.result: any);
      return result;
    } else if (node.resultCacheKey != null && ifMatch == null) {
      let key = node.resultCacheKey;
      invariant(this.options.cache.hasLargeBlob(key));
      let cachedResult: T = deserialize(
        await this.options.cache.getLargeBlob(key),
        this.options.db,
      );
      node.result = cachedResult;
      return cachedResult;
    }
  }

  completeRequest(nodeId: NodeId) {
    this.graph.invalidNodeIds.delete(nodeId);
    this.graph.incompleteNodeIds.delete(nodeId);
    this.graph.incompleteNodePromises.delete(nodeId);
    let node = this.graph.getNode(nodeId);
    if (node && node.type === REQUEST) {
      node.invalidateReason = VALID;
    }
    this.graph.removeCachedRequestChunkForNode(nodeId);
  }

  rejectRequest(nodeId: NodeId) {
    this.graph.incompleteNodeIds.delete(nodeId);
    this.graph.incompleteNodePromises.delete(nodeId);

    let node = this.graph.getNode(nodeId);
    if (node?.type === REQUEST) {
      this.graph.invalidateNode(nodeId, ERROR);
    }
  }

  respondToFSEvents(
    events: Array<{|path: ProjectPath, type: EventType|}>,
  ): boolean {
    return this.graph.respondToFSEvents(events);
  }

  hasInvalidRequests(): boolean {
    return this.graph.invalidNodeIds.size > 0;
  }

  getInvalidRequests(): Array<RequestNode> {
    let invalidRequests = [];
    for (let id of this.graph.invalidNodeIds) {
      let node = nullthrows(this.graph.getNode(id));
      invariant(node.type === REQUEST);
      invalidRequests.push(node);
    }
    return invalidRequests;
  }

  replaceSubrequests(
    requestNodeId: NodeId,
    subrequestContextKeys: Array<ContentKey>,
  ) {
    this.graph.replaceSubrequests(requestNodeId, subrequestContextKeys);
  }

  async runRequest<TInput, TResult>(
    request: Request<TInput, TResult>,
    opts?: ?RunRequestOpts,
  ): Promise<TResult> {
    let requestId = this.graph.hasContentKey(request.id)
      ? this.graph.getNodeIdByContentKey(request.id)
      : undefined;
    let hasValidResult = requestId != null && this.hasValidResult(requestId);

    if (!opts?.force && hasValidResult) {
      // $FlowFixMe[incompatible-type]
      return this.getRequestResult<TResult>(request.id);
    }

    if (requestId != null) {
      let incompletePromise = this.graph.incompleteNodePromises.get(requestId);
      if (incompletePromise != null) {
        // There is a another instance of this request already running, wait for its completion and reuse its result
        try {
          if (await incompletePromise) {
            // $FlowFixMe[incompatible-type]
            return this.getRequestResult<TResult>(request.id);
          }
        } catch (e) {
          // Rerun this request
        }
      }
    }

    let previousInvalidations =
      requestId != null ? this.graph.getInvalidations(requestId) : [];
    let {requestNodeId, deferred} = this.startRequest({
      id: request.id,
      type: REQUEST,
      requestType: request.type,
      invalidateReason: INITIAL_BUILD,
    });

    let {api, subRequestContentKeys} = this.createAPI(
      requestNodeId,
      previousInvalidations,
    );

    try {
      let node = this.graph.getRequestNode(requestNodeId);
      let result = await request.run({
        input: request.input,
        api,
        farm: this.farm,
        options: this.options,
        invalidateReason: node.invalidateReason,
      });

      assertSignalNotAborted(this.signal);
      this.completeRequest(requestNodeId);

      deferred.resolve(true);
      return result;
    } catch (err) {
      this.rejectRequest(requestNodeId);
      deferred.resolve(false);
      throw err;
    } finally {
      this.graph.replaceSubrequests(requestNodeId, [...subRequestContentKeys]);
    }
  }

  createAPI<TResult>(
    requestId: NodeId,
    previousInvalidations: Array<RequestInvalidation>,
  ): {|api: RunAPI<TResult>, subRequestContentKeys: Set<ContentKey>|} {
    let subRequestContentKeys = new Set<ContentKey>();
    let api: RunAPI<TResult> = {
      invalidateOnFileCreate: input =>
        this.graph.invalidateOnFileCreate(requestId, input),
      invalidateOnFileDelete: filePath =>
        this.graph.invalidateOnFileDelete(requestId, filePath),
      invalidateOnFileUpdate: filePath =>
        this.graph.invalidateOnFileUpdate(requestId, filePath),
      invalidateOnStartup: () => this.graph.invalidateOnStartup(requestId),
      invalidateOnBuild: () => this.graph.invalidateOnBuild(requestId),
      invalidateOnEnvChange: env =>
        this.graph.invalidateOnEnvChange(requestId, env, this.options.env[env]),
      invalidateOnOptionChange: option =>
        this.graph.invalidateOnOptionChange(
          requestId,
          option,
          this.options[option],
        ),
      getInvalidations: () => previousInvalidations,
      storeResult: (result, cacheKey) => {
        this.storeResult(requestId, result, cacheKey);
      },
      getSubRequests: () => this.graph.getSubRequests(requestId),
      getInvalidSubRequests: () => this.graph.getInvalidSubRequests(requestId),
      getPreviousResult: <T>(ifMatch?: string): Async<?T> => {
        let contentKey = nullthrows(this.graph.getNode(requestId)?.id);
        return this.getRequestResult<T>(contentKey, ifMatch);
      },
      getRequestResult: <T>(id): Async<?T> => this.getRequestResult<T>(id),
      canSkipSubrequest: contentKey => {
        if (
          this.graph.hasContentKey(contentKey) &&
          this.hasValidResult(this.graph.getNodeIdByContentKey(contentKey))
        ) {
          subRequestContentKeys.add(contentKey);
          return true;
        }

        return false;
      },
      runRequest: <TInput, TResult>(
        subRequest: Request<TInput, TResult>,
        opts?: RunRequestOpts,
      ): Promise<TResult> => {
        subRequestContentKeys.add(subRequest.id);
        return this.runRequest<TInput, TResult>(subRequest, opts);
      },
    };

    return {api, subRequestContentKeys};
  }

<<<<<<< HEAD
  async writeToCache() {
=======
  async writeToCache(signal?: AbortSignal) {
    let cacheKey = getCacheKey(this.options);
    let requestGraphKey = `requestGraph-${cacheKey}`;
    let snapshotKey = `snapshot-${cacheKey}`;

>>>>>>> a2cf988d
    if (this.options.shouldDisableCache) {
      return;
    }

<<<<<<< HEAD
    let cacheKey = getCacheKey(this.options.entries, this.options.mode);
    let requestGraphKey = hashString(`${cacheKey}:requestGraph`);
    let snapshotKey = hashString(`${cacheKey}:snapshot`);
    let dbKey = hashString(`${cacheKey}:parceldb`);

    let total = 2;
=======
    let serialisedGraph = this.graph.serialize();

    let total = 0;
    const serialiseAndSet = async (
      key: string,
      // $FlowFixMe serialise input is any type
      contents: any,
    ): Promise<void> => {
      if (signal?.aborted) {
        throw new Error('Serialization was aborted');
      }

      await this.options.cache.setLargeBlob(
        key,
        serialize(contents),
        signal
          ? {
              signal: signal,
            }
          : undefined,
      );

      total += 1;

      report({
        type: 'cache',
        phase: 'write',
        total,
        size: this.graph.nodes.length,
      });
    };

    let queue = new PromiseQueue({
      maxConcurrent: 32,
    });

>>>>>>> a2cf988d
    report({
      type: 'cache',
      phase: 'start',
      total,
      size: this.graph.nodes.length,
    });

    // Preallocating a sparse array is faster than pushing when N is high enough
    let cacheableNodes = new Array(serialisedGraph.nodes.length);
    for (let i = 0; i < serialisedGraph.nodes.length; i += 1) {
      let node = serialisedGraph.nodes[i];

      let resultCacheKey = node?.resultCacheKey;
      if (
        node?.type === REQUEST &&
        resultCacheKey != null &&
        node?.result != null
      ) {
        queue
          .add(() => serialiseAndSet(resultCacheKey, node.result))
          .catch(() => {
            // Handle promise rejection
          });

        // eslint-disable-next-line no-unused-vars
        let {result: _, ...newNode} = node;
        cacheableNodes[i] = newNode;
      } else {
        cacheableNodes[i] = node;
      }
    }

    for (let i = 0; i * NODES_PER_BLOB < cacheableNodes.length; i += 1) {
      if (!this.graph.hasCachedRequestChunk(i)) {
        // We assume the request graph nodes are immutable and won't change
        queue
          .add(() =>
            serialiseAndSet(
              getRequestGraphNodeKey(i, cacheKey),
              cacheableNodes.slice(
                i * NODES_PER_BLOB,
                (i + 1) * NODES_PER_BLOB,
              ),
            ).then(() => {
              // Succeeded in writing to disk, save that we have completed this chunk
              this.graph.setCachedRequestChunk(i);
            }),
          )
          .catch(() => {
            // Handle promise rejection
          });
      }
    }

    queue
      .add(() =>
        serialiseAndSet(requestGraphKey, {
          ...serialisedGraph,
          nodes: undefined,
        }),
      )
      .catch(() => {
        // Handle promise rejection
      });

    let opts = getWatcherOptions(this.options);
    let snapshotPath = path.join(this.options.cacheDir, snapshotKey + '.txt');
    queue
      .add(() =>
        this.options.inputFS.writeSnapshot(
          this.options.projectRoot,
          snapshotPath,
          opts,
        ),
      )
      .catch(() => {
        // Handle promise rejection
      });

<<<<<<< HEAD
    await Promise.all(promises);

    if (this.options.outputFS instanceof NodeFS) {
      let cachePath = path.join(this.options.cacheDir, dbKey);
      this.options.db.write(cachePath);
    } else {
      let buffer = this.options.db.toBuffer();
      await this.options.cache.setLargeBlob(dbKey, buffer);
    }
=======
    try {
      await queue.run();
    } catch (err) {
      // If we have aborted, ignore the error and continue
      if (!signal?.aborted) throw err;
    }

    report({type: 'cache', phase: 'end', total, size: this.graph.nodes.length});
>>>>>>> a2cf988d
  }

  static async init({
    farm,
    options,
  }: {|
    farm: WorkerFarm,
    options: ParcelOptions,
  |}): Async<RequestTracker> {
    let graph = await loadRequestGraph(options);
    return new RequestTracker({farm, options, graph});
  }
}

export function getWatcherOptions(options: ParcelOptions): WatcherOptions {
  let vcsDirs = ['.git', '.hg'].map(dir => path.join(options.projectRoot, dir));
  let ignore = [options.cacheDir, ...vcsDirs];
  return {ignore};
}

<<<<<<< HEAD
=======
function getCacheKey(options) {
  return hashString(
    `${PARCEL_VERSION}:${JSON.stringify(options.entries)}:${options.mode}:${
      options.shouldBuildLazily ? 'lazy' : 'eager'
    }`,
  );
}

function getRequestGraphNodeKey(index: number, cacheKey: string) {
  return `requestGraph-nodes-${index}-${cacheKey}`;
}

export async function readAndDeserializeRequestGraph(
  cache: Cache,
  requestGraphKey: string,
  cacheKey: string,
): Async<{|requestGraph: RequestGraph, bufferLength: number|}> {
  let bufferLength = 0;
  const getAndDeserialize = async (key: string) => {
    let buffer = await cache.getLargeBlob(key);
    bufferLength += Buffer.byteLength(buffer);
    return deserialize(buffer);
  };

  let i = 0;
  let nodePromises = [];
  while (await cache.hasLargeBlob(getRequestGraphNodeKey(i, cacheKey))) {
    nodePromises.push(getAndDeserialize(getRequestGraphNodeKey(i, cacheKey)));
    i += 1;
  }

  let serializedRequestGraph = await getAndDeserialize(requestGraphKey);

  return {
    requestGraph: RequestGraph.deserialize({
      ...serializedRequestGraph,
      nodes: (await Promise.all(nodePromises)).flatMap(nodeChunk => nodeChunk),
    }),
    // This is used inside parcel query for `.inspectCache`
    bufferLength,
  };
}

>>>>>>> a2cf988d
async function loadRequestGraph(options): Async<RequestGraph> {
  if (options.shouldDisableCache) {
    return new RequestGraph();
  }

<<<<<<< HEAD
  let cacheKey = getCacheKey(options.entries, options.mode);
  let requestGraphKey =
    hashString(`${cacheKey}:requestGraph`);
=======
  let cacheKey = getCacheKey(options);
  let requestGraphKey = `requestGraph-${cacheKey}`;

>>>>>>> a2cf988d
  if (await options.cache.hasLargeBlob(requestGraphKey)) {
    let {requestGraph} = await readAndDeserializeRequestGraph(
      options.cache,
      requestGraphKey,
      cacheKey,
    );

    let opts = getWatcherOptions(options);
    let snapshotKey = `snapshot-${cacheKey}`;
    let snapshotPath = path.join(options.cacheDir, snapshotKey + '.txt');
    let events = await options.inputFS.getEventsSince(
      options.watchDir,
      snapshotPath,
      opts,
    );

    requestGraph.invalidateUnpredictableNodes();
    requestGraph.invalidateOnBuildNodes();
    requestGraph.invalidateEnvNodes(options.env);
    requestGraph.invalidateOptionNodes(options);
    requestGraph.respondToFSEvents(
      (options.unstableFileInvalidations || events).map(e => ({
        type: e.type,
        path: toProjectPath(options.projectRoot, e.path),
      })),
    );

    return requestGraph;
  }

  return new RequestGraph();
}<|MERGE_RESOLUTION|>--- conflicted
+++ resolved
@@ -61,21 +61,6 @@
 
 export type RequestGraphEdgeType = $Values<typeof requestGraphEdgeTypes>;
 
-<<<<<<< HEAD
-=======
-type RequestGraphOpts = {|
-  ...ContentGraphOpts<RequestGraphNode, RequestGraphEdgeType>,
-  invalidNodeIds: Set<NodeId>,
-  incompleteNodeIds: Set<NodeId>,
-  globNodeIds: Set<NodeId>,
-  envNodeIds: Set<NodeId>,
-  optionNodeIds: Set<NodeId>,
-  unpredicatableNodeIds: Set<NodeId>,
-  invalidateOnBuildNodeIds: Set<NodeId>,
-  cachedRequestChunks: Set<number>,
-|};
-
->>>>>>> a2cf988d
 type SerializedRequestGraph = {|
   ...SerializedContentGraph<RequestGraphNode, RequestGraphEdgeType>,
   invalidNodeIds: Set<NodeId>,
@@ -1146,27 +1131,17 @@
     return {api, subRequestContentKeys};
   }
 
-<<<<<<< HEAD
-  async writeToCache() {
-=======
   async writeToCache(signal?: AbortSignal) {
+    if (this.options.shouldDisableCache) {
+      return;
+    }
+
     let cacheKey = getCacheKey(this.options);
     let requestGraphKey = `requestGraph-${cacheKey}`;
     let snapshotKey = `snapshot-${cacheKey}`;
-
->>>>>>> a2cf988d
-    if (this.options.shouldDisableCache) {
-      return;
-    }
-
-<<<<<<< HEAD
-    let cacheKey = getCacheKey(this.options.entries, this.options.mode);
-    let requestGraphKey = hashString(`${cacheKey}:requestGraph`);
-    let snapshotKey = hashString(`${cacheKey}:snapshot`);
-    let dbKey = hashString(`${cacheKey}:parceldb`);
+    let dbKey = `parceldb-${cacheKey}:parceldb`;
 
     let total = 2;
-=======
     let serialisedGraph = this.graph.serialize();
 
     let total = 0;
@@ -1203,7 +1178,6 @@
       maxConcurrent: 32,
     });
 
->>>>>>> a2cf988d
     report({
       type: 'cache',
       phase: 'start',
@@ -1283,8 +1257,12 @@
         // Handle promise rejection
       });
 
-<<<<<<< HEAD
-    await Promise.all(promises);
+    try {
+      await queue.run();
+    } catch (err) {
+      // If we have aborted, ignore the error and continue
+      if (!signal?.aborted) throw err;
+    }
 
     if (this.options.outputFS instanceof NodeFS) {
       let cachePath = path.join(this.options.cacheDir, dbKey);
@@ -1293,16 +1271,8 @@
       let buffer = this.options.db.toBuffer();
       await this.options.cache.setLargeBlob(dbKey, buffer);
     }
-=======
-    try {
-      await queue.run();
-    } catch (err) {
-      // If we have aborted, ignore the error and continue
-      if (!signal?.aborted) throw err;
-    }
 
     report({type: 'cache', phase: 'end', total, size: this.graph.nodes.length});
->>>>>>> a2cf988d
   }
 
   static async init({
@@ -1321,16 +1291,6 @@
   let vcsDirs = ['.git', '.hg'].map(dir => path.join(options.projectRoot, dir));
   let ignore = [options.cacheDir, ...vcsDirs];
   return {ignore};
-}
-
-<<<<<<< HEAD
-=======
-function getCacheKey(options) {
-  return hashString(
-    `${PARCEL_VERSION}:${JSON.stringify(options.entries)}:${options.mode}:${
-      options.shouldBuildLazily ? 'lazy' : 'eager'
-    }`,
-  );
 }
 
 function getRequestGraphNodeKey(index: number, cacheKey: string) {
@@ -1368,21 +1328,14 @@
   };
 }
 
->>>>>>> a2cf988d
 async function loadRequestGraph(options): Async<RequestGraph> {
   if (options.shouldDisableCache) {
     return new RequestGraph();
   }
 
-<<<<<<< HEAD
-  let cacheKey = getCacheKey(options.entries, options.mode);
-  let requestGraphKey =
-    hashString(`${cacheKey}:requestGraph`);
-=======
   let cacheKey = getCacheKey(options);
   let requestGraphKey = `requestGraph-${cacheKey}`;
 
->>>>>>> a2cf988d
   if (await options.cache.hasLargeBlob(requestGraphKey)) {
     let {requestGraph} = await readAndDeserializeRequestGraph(
       options.cache,
