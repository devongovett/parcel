--- conflicted
+++ resolved
@@ -206,10 +206,10 @@
   hash: hashFromOption(value),
 });
 
-const keyFromEnvContentKey = (contentKey: ContentKey): string =>
+const keyFromEnvContentKey = (contentKey: string): string =>
   contentKey.slice('env:'.length);
 
-const keyFromOptionContentKey = (contentKey: ContentKey): string =>
+const keyFromOptionContentKey = (contentKey: string): string =>
   contentKey.slice('option:'.length);
 
 export class RequestGraph extends ContentGraph<
@@ -350,7 +350,7 @@
   invalidateEnvNodes(env: EnvMap) {
     for (let nodeId of this.envNodeIds) {
       let node = nullthrows(this.getNode(nodeId));
-      invariant(node.type === ENV);
+      invariant(node.type === ENV && typeof node.id === 'string');
       if (env[keyFromEnvContentKey(node.id)] !== node.value) {
         let parentNodes = this.getNodeIdsConnectedTo(
           nodeId,
@@ -366,7 +366,7 @@
   invalidateOptionNodes(options: ParcelOptions) {
     for (let nodeId of this.optionNodeIds) {
       let node = nullthrows(this.getNode(nodeId));
-      invariant(node.type === OPTION);
+      invariant(node.type === OPTION && typeof node.id === 'string');
       if (
         hashFromOption(options[keyFromOptionContentKey(node.id)]) !== node.hash
       ) {
@@ -616,10 +616,13 @@
         let node = nullthrows(this.getNode(nodeId));
         switch (node.type) {
           case FILE:
+            invariant(typeof node.id === 'string');
             return {type: 'file', filePath: toProjectPathUnsafe(node.id)};
           case ENV:
+            invariant(typeof node.id === 'string');
             return {type: 'env', key: keyFromEnvContentKey(node.id)};
           case OPTION:
+            invariant(typeof node.id === 'string');
             return {
               type: 'option',
               key: keyFromOptionContentKey(node.id),
@@ -684,6 +687,7 @@
           matchNodeId,
           requestGraphEdgeTypes.invalidated_by_create_above,
         ) &&
+        typeof matchNode.id === 'string' &&
         isDirectoryInside(
           fromProjectPathRelative(toProjectPathUnsafe(matchNode.id)),
           dirname,
@@ -1094,7 +1098,6 @@
   }
 
   async writeToCache() {
-<<<<<<< HEAD
     if (this.options.shouldDisableCache) {
       return;
     }
@@ -1104,15 +1107,6 @@
     let snapshotKey = hashString(`${cacheKey}:snapshot`);
     let dbKey = hashString(`${cacheKey}:parceldb`);
 
-=======
-    let cacheKey = getCacheKey(this.options);
-    let requestGraphKey =
-      hashString(`${cacheKey}:requestGraph`) + '-RequestGraph';
-    let snapshotKey = hashString(`${cacheKey}:snapshot`);
-
-    if (this.options.shouldDisableCache) {
-      return;
-    }
     let total = 2;
     report({
       type: 'cache',
@@ -1120,7 +1114,6 @@
       total,
       size: this.graph.nodes.length,
     });
->>>>>>> cf5e1293
     let promises = [];
     for (let node of this.graph.nodes) {
       if (!node || node.type !== REQUEST) {
@@ -1207,14 +1200,9 @@
     return new RequestGraph();
   }
 
-<<<<<<< HEAD
   let cacheKey = getCacheKey(options.entries, options.mode);
-  let requestGraphKey = hashString(`${cacheKey}:requestGraph`);
-=======
-  let cacheKey = getCacheKey(options);
   let requestGraphKey =
-    hashString(`${cacheKey}:requestGraph`) + '-RequestGraph';
->>>>>>> cf5e1293
+    hashString(`${cacheKey}:requestGraph`);
   if (await options.cache.hasLargeBlob(requestGraphKey)) {
     let requestGraph: RequestGraph = deserialize(
       await options.cache.getLargeBlob(requestGraphKey),
