// @flow strict-local

import type {AbortSignal} from 'abortcontroller-polyfill/dist/cjs-ponyfill';
import type {Async, EnvMap} from '@parcel/types';
import type {EventType, Options as WatcherOptions} from '@parcel/watcher';
import type WorkerFarm from '@parcel/workers';
import type {
  ContentGraphOpts,
  ContentKey,
  NodeId,
  SerializedContentGraph,
} from '@parcel/graph';
import type {
  ParcelOptions,
  RequestInvalidation,
  InternalFileCreateInvalidation,
  InternalGlob,
} from './types';
import type {Deferred} from '@parcel/utils';

import invariant from 'assert';
import nullthrows from 'nullthrows';
import path from 'path';
import {
  isGlobMatch,
  isDirectoryInside,
  makeDeferredWithPromise,
} from '@parcel/utils';
import {hashString} from '@parcel/rust';
import {ContentGraph} from '@parcel/graph';
import {deserialize, serialize} from './serializer';
import {assertSignalNotAborted, hashFromOption} from './utils';
import {
  type ProjectPath,
  fromProjectPathRelative,
  toProjectPathUnsafe,
  toProjectPath,
} from './projectPath';

import {
  PARCEL_VERSION,
  VALID,
  INITIAL_BUILD,
  FILE_CREATE,
  FILE_UPDATE,
  FILE_DELETE,
  ENV_CHANGE,
  OPTION_CHANGE,
  STARTUP,
  ERROR,
} from './constants';

export const requestGraphEdgeTypes = {
  subrequest: 2,
  invalidated_by_update: 3,
  invalidated_by_delete: 4,
  invalidated_by_create: 5,
  invalidated_by_create_above: 6,
  dirname: 7,
};

export type RequestGraphEdgeType = $Values<typeof requestGraphEdgeTypes>;

type RequestGraphOpts = {|
  ...ContentGraphOpts<RequestGraphNode, RequestGraphEdgeType>,
  invalidNodeIds: Set<NodeId>,
  incompleteNodeIds: Set<NodeId>,
  globNodeIds: Set<NodeId>,
  envNodeIds: Set<NodeId>,
  optionNodeIds: Set<NodeId>,
  unpredicatableNodeIds: Set<NodeId>,
  invalidateOnBuildNodeIds: Set<NodeId>,
|};

type SerializedRequestGraph = {|
  ...SerializedContentGraph<RequestGraphNode, RequestGraphEdgeType>,
  invalidNodeIds: Set<NodeId>,
  incompleteNodeIds: Set<NodeId>,
  globNodeIds: Set<NodeId>,
  envNodeIds: Set<NodeId>,
  optionNodeIds: Set<NodeId>,
  unpredicatableNodeIds: Set<NodeId>,
  invalidateOnBuildNodeIds: Set<NodeId>,
|};

<<<<<<< HEAD
type FileNode = {|id: ContentKey, +type: 'file'|};

type GlobNode = {|id: ContentKey, +type: 'glob', value: InternalGlob|};

type FileNameNode = {|
  id: ContentKey,
  +type: 'file_name',
=======
const FILE: 0 = 0;
const REQUEST: 1 = 1;
const FILE_NAME: 2 = 2;
const ENV: 3 = 3;
const OPTION: 4 = 4;
const GLOB: 5 = 5;

type FileNode = {|id: ContentKey, +type: typeof FILE|};
type GlobNode = {|id: ContentKey, +type: typeof GLOB, value: InternalGlob|};
type FileNameNode = {|
  id: ContentKey,
  +type: typeof FILE_NAME,
  value: string,
>>>>>>> cf5ec946
|};

type EnvNode = {|
  id: ContentKey,
<<<<<<< HEAD
  +type: 'env',
  value: string | void,
=======
  +type: typeof ENV,
  value: {|key: string, value: string | void|},
>>>>>>> cf5ec946
|};

type OptionNode = {|
  id: ContentKey,
<<<<<<< HEAD
  +type: 'option',
  hash: string,
=======
  +type: typeof OPTION,
  value: {|key: string, hash: string|},
>>>>>>> cf5ec946
|};

type Request<TInput, TResult> = {|
  id: string,
  +type: RequestType,
  input: TInput,
  run: ({|input: TInput, ...StaticRunOpts<TResult>|}) => Async<TResult>,
|};

type InvalidateReason = number;
type RequestNode = {|
  id: ContentKey,
<<<<<<< HEAD
  +type: 'request',
  +requestType: RequestType,
=======
  +type: typeof REQUEST,
  value: StoredRequest,
>>>>>>> cf5ec946
  invalidateReason: InvalidateReason,
  result?: mixed,
  resultCacheKey?: ?string,
  hash?: string,
|};

// type RequestType =
//   | 'parcel_build_request'
//   | 'bundle_graph_request'
//   | 'asset_graph_request'
//   | 'entry_request'
//   | 'target_request'
//   | 'parcel_config_request'
//   | 'path_request'
//   | 'dev_dep_request'
//   | 'asset_request'
//   | 'config_request'
//   | 'write_bundles_request'
//   | 'package_request'
//   | 'write_bundle_request'
//   | 'validation_request';

export const requestTypes = {
  parcel_build_request: 1,
  bundle_graph_request: 2,
  asset_graph_request: 3,
  entry_request: 4,
  target_request: 5,
  parcel_config_request: 6,
  path_request: 7,
  dev_dep_request: 8,
  asset_request: 9,
  config_request: 10,
  write_bundles_request: 11,
  package_request: 12,
  write_bundle_request: 13,
  validation_request: 14,
};

type RequestType = $Values<typeof requestTypes>;

type RequestGraphNode =
  | RequestNode
  | FileNode
  | GlobNode
  | FileNameNode
  | EnvNode
  | OptionNode;

export type RunAPI<TResult> = {|
  invalidateOnFileCreate: InternalFileCreateInvalidation => void,
  invalidateOnFileDelete: ProjectPath => void,
  invalidateOnFileUpdate: ProjectPath => void,
  invalidateOnStartup: () => void,
  invalidateOnBuild: () => void,
  invalidateOnEnvChange: string => void,
  invalidateOnOptionChange: string => void,
  getInvalidations(): Array<RequestInvalidation>,
  storeResult(result: TResult, cacheKey?: string): void,
  getRequestResult<T>(contentKey: ContentKey): Async<?T>,
  getPreviousResult<T>(ifMatch?: string): Async<?T>,
  getSubRequests(): Array<RequestNode>,
  getInvalidSubRequests(): Array<RequestNode>,
  canSkipSubrequest(ContentKey): boolean,
  runRequest: <TInput, TResult>(
    subRequest: Request<TInput, TResult>,
    opts?: RunRequestOpts,
  ) => Promise<TResult>,
|};

type RunRequestOpts = {|
  force: boolean,
|};

export type StaticRunOpts<TResult> = {|
  farm: WorkerFarm,
  options: ParcelOptions,
  api: RunAPI<TResult>,
  invalidateReason: InvalidateReason,
|};

const nodeFromFilePath = (filePath: ProjectPath): RequestGraphNode => ({
  id: fromProjectPathRelative(filePath),
  type: FILE,
});
const nodeFromGlob = (glob: InternalGlob): RequestGraphNode => ({
  id: fromProjectPathRelative(glob),
  type: GLOB,
  value: glob,
});
const nodeFromFileName = (fileName: string): RequestGraphNode => ({
  id: 'file_name:' + fileName,
<<<<<<< HEAD
  type: 'file_name',
=======
  type: FILE_NAME,
  value: fileName,
>>>>>>> cf5ec946
});

const nodeFromRequest = (request: RequestNode): RequestGraphNode => ({
  id: request.id,
<<<<<<< HEAD
  type: 'request',
  requestType: request.requestType,
=======
  type: REQUEST,
  value: request,
>>>>>>> cf5ec946
  invalidateReason: INITIAL_BUILD,
});

const nodeFromEnv = (env: string, value: string | void): RequestGraphNode => ({
  id: 'env:' + env,
<<<<<<< HEAD
  type: 'env',
  value,
=======
  type: ENV,
  value: {
    key: env,
    value,
  },
>>>>>>> cf5ec946
});

const nodeFromOption = (option: string, value: mixed): RequestGraphNode => ({
  id: 'option:' + option,
<<<<<<< HEAD
  type: 'option',
  hash: hashFromOption(value),
=======
  type: OPTION,
  value: {
    key: option,
    hash: hashFromOption(value),
  },
>>>>>>> cf5ec946
});

const keyFromEnvContentKey = (contentKey: ContentKey): string =>
  contentKey.slice('env:'.length);

const keyFromOptionContentKey = (contentKey: ContentKey): string =>
  contentKey.slice('option:'.length);

export class RequestGraph extends ContentGraph<
  RequestGraphNode,
  RequestGraphEdgeType,
> {
  invalidNodeIds: Set<NodeId> = new Set();
  incompleteNodeIds: Set<NodeId> = new Set();
  incompleteNodePromises: Map<NodeId, Promise<boolean>> = new Map();
  globNodeIds: Set<NodeId> = new Set();
  envNodeIds: Set<NodeId> = new Set();
  optionNodeIds: Set<NodeId> = new Set();
  // Unpredictable nodes are requests that cannot be predicted whether they should rerun based on
  // filesystem changes alone. They should rerun on each startup of Parcel.
  unpredicatableNodeIds: Set<NodeId> = new Set();
  invalidateOnBuildNodeIds: Set<NodeId> = new Set();

  // $FlowFixMe[prop-missing]
  static deserialize(opts: RequestGraphOpts): RequestGraph {
    // $FlowFixMe[prop-missing]
    let deserialized = new RequestGraph(opts);
    deserialized.invalidNodeIds = opts.invalidNodeIds;
    deserialized.incompleteNodeIds = opts.incompleteNodeIds;
    deserialized.globNodeIds = opts.globNodeIds;
    deserialized.envNodeIds = opts.envNodeIds;
    deserialized.optionNodeIds = opts.optionNodeIds;
    deserialized.unpredicatableNodeIds = opts.unpredicatableNodeIds;
    deserialized.invalidateOnBuildNodeIds = opts.invalidateOnBuildNodeIds;
    return deserialized;
  }

  // $FlowFixMe[prop-missing]
  serialize(): SerializedRequestGraph {
    return {
      ...super.serialize(),
      invalidNodeIds: this.invalidNodeIds,
      incompleteNodeIds: this.incompleteNodeIds,
      globNodeIds: this.globNodeIds,
      envNodeIds: this.envNodeIds,
      optionNodeIds: this.optionNodeIds,
      unpredicatableNodeIds: this.unpredicatableNodeIds,
      invalidateOnBuildNodeIds: this.invalidateOnBuildNodeIds,
    };
  }

  // addNode for RequestGraph should not override the value if added multiple times
  addNode(node: RequestGraphNode): NodeId {
    let nodeId = this._contentKeyToNodeId.get(node.id);
    if (nodeId != null) {
      return nodeId;
    }

    nodeId = super.addNodeByContentKey(node.id, node);
    if (node.type === GLOB) {
      this.globNodeIds.add(nodeId);
    } else if (node.type === ENV) {
      this.envNodeIds.add(nodeId);
    } else if (node.type === OPTION) {
      this.optionNodeIds.add(nodeId);
    }

    return nodeId;
  }

  removeNode(nodeId: NodeId): void {
    this.invalidNodeIds.delete(nodeId);
    this.incompleteNodeIds.delete(nodeId);
    this.incompleteNodePromises.delete(nodeId);
    this.unpredicatableNodeIds.delete(nodeId);
    this.invalidateOnBuildNodeIds.delete(nodeId);
    let node = nullthrows(this.getNode(nodeId));
    if (node.type === GLOB) {
      this.globNodeIds.delete(nodeId);
    } else if (node.type === ENV) {
      this.envNodeIds.delete(nodeId);
    } else if (node.type === OPTION) {
      this.optionNodeIds.delete(nodeId);
    }
    return super.removeNode(nodeId);
  }

  getRequestNode(nodeId: NodeId): RequestNode {
    let node = nullthrows(this.getNode(nodeId));
    invariant(node.type === REQUEST);
    return node;
  }

  replaceSubrequests(
    requestNodeId: NodeId,
    subrequestContentKeys: Array<ContentKey>,
  ) {
    let subrequestNodeIds = [];
    for (let key of subrequestContentKeys) {
      if (this.hasContentKey(key)) {
        subrequestNodeIds.push(this.getNodeIdByContentKey(key));
      }
    }

    this.replaceNodeIdsConnectedTo(
      requestNodeId,
      subrequestNodeIds,
      null,
      requestGraphEdgeTypes.subrequest,
    );
  }

  invalidateNode(nodeId: NodeId, reason: InvalidateReason) {
    let node = nullthrows(this.getNode(nodeId));
    invariant(node.type === REQUEST);
    node.invalidateReason |= reason;
    this.invalidNodeIds.add(nodeId);

    let parentNodes = this.getNodeIdsConnectedTo(
      nodeId,
      requestGraphEdgeTypes.subrequest,
    );
    for (let parentNode of parentNodes) {
      this.invalidateNode(parentNode, reason);
    }
  }

  invalidateUnpredictableNodes() {
    for (let nodeId of this.unpredicatableNodeIds) {
      let node = nullthrows(this.getNode(nodeId));
      invariant(node.type !== FILE && node.type !== GLOB);
      this.invalidateNode(nodeId, STARTUP);
    }
  }

  invalidateOnBuildNodes() {
    for (let nodeId of this.invalidateOnBuildNodeIds) {
      let node = nullthrows(this.getNode(nodeId));
      invariant(node.type !== FILE && node.type !== GLOB);
      this.invalidateNode(nodeId, STARTUP);
    }
  }

  invalidateEnvNodes(env: EnvMap) {
    for (let nodeId of this.envNodeIds) {
      let node = nullthrows(this.getNode(nodeId));
<<<<<<< HEAD
      invariant(node.type === 'env');
      if (env[keyFromEnvContentKey(node.id)] !== node.value) {
=======
      invariant(node.type === ENV);
      if (env[node.value.key] !== node.value.value) {
>>>>>>> cf5ec946
        let parentNodes = this.getNodeIdsConnectedTo(
          nodeId,
          requestGraphEdgeTypes.invalidated_by_update,
        );
        for (let parentNode of parentNodes) {
          this.invalidateNode(parentNode, ENV_CHANGE);
        }
      }
    }
  }

  invalidateOptionNodes(options: ParcelOptions) {
    for (let nodeId of this.optionNodeIds) {
      let node = nullthrows(this.getNode(nodeId));
<<<<<<< HEAD
      invariant(node.type === 'option');
      if (
        hashFromOption(options[keyFromOptionContentKey(node.id)]) !== node.hash
      ) {
=======
      invariant(node.type === OPTION);
      if (hashFromOption(options[node.value.key]) !== node.value.hash) {
>>>>>>> cf5ec946
        let parentNodes = this.getNodeIdsConnectedTo(
          nodeId,
          requestGraphEdgeTypes.invalidated_by_update,
        );
        for (let parentNode of parentNodes) {
          this.invalidateNode(parentNode, OPTION_CHANGE);
        }
      }
    }
  }

  invalidateOnFileUpdate(requestNodeId: NodeId, filePath: ProjectPath) {
    let fileNodeId = this.addNode(nodeFromFilePath(filePath));

    if (
      !this.hasEdge(
        requestNodeId,
        fileNodeId,
        requestGraphEdgeTypes.invalidated_by_update,
      )
    ) {
      this.addEdge(
        requestNodeId,
        fileNodeId,
        requestGraphEdgeTypes.invalidated_by_update,
      );
    }
  }

  invalidateOnFileDelete(requestNodeId: NodeId, filePath: ProjectPath) {
    let fileNodeId = this.addNode(nodeFromFilePath(filePath));

    if (
      !this.hasEdge(
        requestNodeId,
        fileNodeId,
        requestGraphEdgeTypes.invalidated_by_delete,
      )
    ) {
      this.addEdge(
        requestNodeId,
        fileNodeId,
        requestGraphEdgeTypes.invalidated_by_delete,
      );
    }
  }

  invalidateOnFileCreate(
    requestNodeId: NodeId,
    input: InternalFileCreateInvalidation,
  ) {
    let node;
    if (input.glob != null) {
      node = nodeFromGlob(input.glob);
    } else if (input.fileName != null && input.aboveFilePath != null) {
      let aboveFilePath = input.aboveFilePath;

      // Create nodes and edges for each part of the filename pattern.
      // For example, 'node_modules/foo' would create two nodes and one edge.
      // This creates a sort of trie structure within the graph that can be
      // quickly matched by following the edges. This is also memory efficient
      // since common sub-paths (e.g. 'node_modules') are deduplicated.
      let parts = input.fileName.split('/').reverse();
      let lastNodeId;
      for (let part of parts) {
        let fileNameNode = nodeFromFileName(part);

        let fileNameNodeId = this.addNode(fileNameNode);
        if (
          lastNodeId != null &&
          !this.hasEdge(
            lastNodeId,
            fileNameNodeId,
            requestGraphEdgeTypes.dirname,
          )
        ) {
          this.addEdge(
            lastNodeId,
            fileNameNodeId,
            requestGraphEdgeTypes.dirname,
          );
        }

        lastNodeId = fileNameNodeId;
      }

      // The `aboveFilePath` condition asserts that requests are only invalidated
      // if the file being created is "above" it in the filesystem (e.g. the file
      // is created in a parent directory). There is likely to already be a node
      // for this file in the graph (e.g. the source file) that we can reuse for this.
      node = nodeFromFilePath(aboveFilePath);
      let nodeId = this.addNode(node);

      // Now create an edge from the `aboveFilePath` node to the first file_name node
      // in the chain created above, and an edge from the last node in the chain back to
      // the `aboveFilePath` node. When matching, we will start from the first node in
      // the chain, and continue following it to parent directories until there is an
      // edge pointing an `aboveFilePath` node that also points to the start of the chain.
      // This indicates a complete match, and any requests attached to the `aboveFilePath`
      // node will be invalidated.
      let firstId = 'file_name:' + parts[0];
      let firstNodeId = this.getNodeIdByContentKey(firstId);
      if (
        !this.hasEdge(
          nodeId,
          firstNodeId,
          requestGraphEdgeTypes.invalidated_by_create_above,
        )
      ) {
        this.addEdge(
          nodeId,
          firstNodeId,
          requestGraphEdgeTypes.invalidated_by_create_above,
        );
      }

      invariant(lastNodeId != null);
      if (
        !this.hasEdge(
          lastNodeId,
          nodeId,
          requestGraphEdgeTypes.invalidated_by_create_above,
        )
      ) {
        this.addEdge(
          lastNodeId,
          nodeId,
          requestGraphEdgeTypes.invalidated_by_create_above,
        );
      }
    } else if (input.filePath != null) {
      node = nodeFromFilePath(input.filePath);
    } else {
      throw new Error('Invalid invalidation');
    }

    let nodeId = this.addNode(node);
    if (
      !this.hasEdge(
        requestNodeId,
        nodeId,
        requestGraphEdgeTypes.invalidated_by_create,
      )
    ) {
      this.addEdge(
        requestNodeId,
        nodeId,
        requestGraphEdgeTypes.invalidated_by_create,
      );
    }
  }

  invalidateOnStartup(requestNodeId: NodeId) {
    this.getRequestNode(requestNodeId);
    this.unpredicatableNodeIds.add(requestNodeId);
  }

  invalidateOnBuild(requestNodeId: NodeId) {
    this.getRequestNode(requestNodeId);
    this.invalidateOnBuildNodeIds.add(requestNodeId);
  }

  invalidateOnEnvChange(
    requestNodeId: NodeId,
    env: string,
    value: string | void,
  ) {
    let envNode = nodeFromEnv(env, value);
    let envNodeId = this.addNode(envNode);

    if (
      !this.hasEdge(
        requestNodeId,
        envNodeId,
        requestGraphEdgeTypes.invalidated_by_update,
      )
    ) {
      this.addEdge(
        requestNodeId,
        envNodeId,
        requestGraphEdgeTypes.invalidated_by_update,
      );
    }
  }

  invalidateOnOptionChange(
    requestNodeId: NodeId,
    option: string,
    value: mixed,
  ) {
    let optionNode = nodeFromOption(option, value);
    let optionNodeId = this.addNode(optionNode);

    if (
      !this.hasEdge(
        requestNodeId,
        optionNodeId,
        requestGraphEdgeTypes.invalidated_by_update,
      )
    ) {
      this.addEdge(
        requestNodeId,
        optionNodeId,
        requestGraphEdgeTypes.invalidated_by_update,
      );
    }
  }

  clearInvalidations(nodeId: NodeId) {
    this.unpredicatableNodeIds.delete(nodeId);
    this.invalidateOnBuildNodeIds.delete(nodeId);
    this.replaceNodeIdsConnectedTo(
      nodeId,
      [],
      null,
      requestGraphEdgeTypes.invalidated_by_update,
    );
    this.replaceNodeIdsConnectedTo(
      nodeId,
      [],
      null,
      requestGraphEdgeTypes.invalidated_by_delete,
    );
    this.replaceNodeIdsConnectedTo(
      nodeId,
      [],
      null,
      requestGraphEdgeTypes.invalidated_by_create,
    );
  }

  getInvalidations(requestNodeId: NodeId): Array<RequestInvalidation> {
    if (!this.hasNode(requestNodeId)) {
      return [];
    }

    // For now just handling updates. Could add creates/deletes later if needed.
    let invalidations = this.getNodeIdsConnectedFrom(
      requestNodeId,
      requestGraphEdgeTypes.invalidated_by_update,
    );
    return invalidations
      .map(nodeId => {
        let node = nullthrows(this.getNode(nodeId));
        switch (node.type) {
          case FILE:
            return {type: 'file', filePath: toProjectPathUnsafe(node.id)};
<<<<<<< HEAD
          case 'env':
            return {type: 'env', key: keyFromEnvContentKey(node.id)};
          case 'option':
            return {
              type: 'option',
              key: keyFromOptionContentKey(node.id),
            };
=======
          case ENV:
            return {type: 'env', key: node.value.key};
          case OPTION:
            return {type: 'option', key: node.value.key};
>>>>>>> cf5ec946
        }
      })
      .filter(Boolean);
  }

  getSubRequests(requestNodeId: NodeId): Array<RequestNode> {
    if (!this.hasNode(requestNodeId)) {
      return [];
    }

    let subRequests = this.getNodeIdsConnectedFrom(
      requestNodeId,
      requestGraphEdgeTypes.subrequest,
    );

    return subRequests.map(nodeId => {
      let node = nullthrows(this.getNode(nodeId));
<<<<<<< HEAD
      invariant(node.type === 'request');
      return node;
=======
      invariant(node.type === REQUEST);
      return node.value;
>>>>>>> cf5ec946
    });
  }

  getInvalidSubRequests(requestNodeId: NodeId): Array<RequestNode> {
    if (!this.hasNode(requestNodeId)) {
      return [];
    }

    let subRequests = this.getNodeIdsConnectedFrom(
      requestNodeId,
      requestGraphEdgeTypes.subrequest,
    );

    return subRequests
      .filter(id => this.invalidNodeIds.has(id))
      .map(nodeId => {
        let node = nullthrows(this.getNode(nodeId));
<<<<<<< HEAD
        invariant(node.type === 'request');
        return node;
=======
        invariant(node.type === REQUEST);
        return node.value;
>>>>>>> cf5ec946
      });
  }

  invalidateFileNameNode(
    node: FileNameNode,
    filePath: ProjectPath,
    matchNodes: Array<FileNode>,
  ) {
    // If there is an edge between this file_name node and one of the original file nodes pointed to
    // by the original file_name node, and the matched node is inside the current directory, invalidate
    // all connected requests pointed to by the file node.
    let dirname = path.dirname(fromProjectPathRelative(filePath));

    let nodeId = this.getNodeIdByContentKey(node.id);
    for (let matchNode of matchNodes) {
      let matchNodeId = this.getNodeIdByContentKey(matchNode.id);
      if (
        this.hasEdge(
          nodeId,
          matchNodeId,
          requestGraphEdgeTypes.invalidated_by_create_above,
        ) &&
        isDirectoryInside(
          fromProjectPathRelative(toProjectPathUnsafe(matchNode.id)),
          dirname,
        )
      ) {
        let connectedNodes = this.getNodeIdsConnectedTo(
          matchNodeId,
          requestGraphEdgeTypes.invalidated_by_create,
        );
        for (let connectedNode of connectedNodes) {
          this.invalidateNode(connectedNode, FILE_CREATE);
        }
      }
    }

    // Find the `file_name` node for the parent directory and
    // recursively invalidate connected requests as described above.
    let basename = path.basename(dirname);
    let contentKey = 'file_name:' + basename;
    if (this.hasContentKey(contentKey)) {
      if (
        this.hasEdge(
          nodeId,
          this.getNodeIdByContentKey(contentKey),
          requestGraphEdgeTypes.dirname,
        )
      ) {
        let parent = nullthrows(this.getNodeByContentKey(contentKey));
        invariant(parent.type === FILE_NAME);
        this.invalidateFileNameNode(
          parent,
          toProjectPathUnsafe(dirname),
          matchNodes,
        );
      }
    }
  }

  respondToFSEvents(
    events: Array<{|path: ProjectPath, type: EventType|}>,
  ): boolean {
    let didInvalidate = false;
    for (let {path: _filePath, type} of events) {
      let filePath = fromProjectPathRelative(_filePath);
      let hasFileRequest = this.hasContentKey(filePath);

      // If we see a 'create' event for the project root itself,
      // this means the project root was moved and we need to
      // re-run all requests.
      if (type === 'create' && filePath === '') {
        for (let [id, node] of this.nodes.entries()) {
          if (node?.type === 'request') {
            this.invalidNodeIds.add(id);
          }
        }
        return true;
      }

      // sometimes mac os reports update events as create events.
      // if it was a create event, but the file already exists in the graph,
      // then also invalidate nodes connected by invalidated_by_update edges.
      if (hasFileRequest && (type === 'create' || type === 'update')) {
        let nodeId = this.getNodeIdByContentKey(filePath);
        let nodes = this.getNodeIdsConnectedTo(
          nodeId,
          requestGraphEdgeTypes.invalidated_by_update,
        );

        for (let connectedNode of nodes) {
          didInvalidate = true;
          this.invalidateNode(connectedNode, FILE_UPDATE);
        }

        if (type === 'create') {
          let nodes = this.getNodeIdsConnectedTo(
            nodeId,
            requestGraphEdgeTypes.invalidated_by_create,
          );
          for (let connectedNode of nodes) {
            didInvalidate = true;
            this.invalidateNode(connectedNode, FILE_CREATE);
          }
        }
      } else if (type === 'create') {
        let basename = path.basename(filePath);
        let fileNameNode = this.getNodeByContentKey('file_name:' + basename);
        if (fileNameNode != null && fileNameNode.type === FILE_NAME) {
          let fileNameNodeId = this.getNodeIdByContentKey(
            'file_name:' + basename,
          );

          // Find potential file nodes to be invalidated if this file name pattern matches
          let above: Array<FileNode> = [];
          for (const nodeId of this.getNodeIdsConnectedTo(
            fileNameNodeId,
            requestGraphEdgeTypes.invalidated_by_create_above,
          )) {
            let node = nullthrows(this.getNode(nodeId));
            // these might also be `glob` nodes which get handled below, we only care about files here.
            if (node.type === FILE) {
              above.push(node);
            }
          }

          if (above.length > 0) {
            didInvalidate = true;
            this.invalidateFileNameNode(fileNameNode, _filePath, above);
          }
        }

        for (let globeNodeId of this.globNodeIds) {
          let globNode = this.getNode(globeNodeId);
          invariant(globNode && globNode.type === GLOB);

          if (isGlobMatch(filePath, fromProjectPathRelative(globNode.value))) {
            let connectedNodes = this.getNodeIdsConnectedTo(
              globeNodeId,
              requestGraphEdgeTypes.invalidated_by_create,
            );
            for (let connectedNode of connectedNodes) {
              didInvalidate = true;
              this.invalidateNode(connectedNode, FILE_CREATE);
            }
          }
        }
      } else if (hasFileRequest && type === 'delete') {
        let nodeId = this.getNodeIdByContentKey(filePath);
        for (let connectedNode of this.getNodeIdsConnectedTo(
          nodeId,
          requestGraphEdgeTypes.invalidated_by_delete,
        )) {
          didInvalidate = true;
          this.invalidateNode(connectedNode, FILE_DELETE);
        }

        // Delete the file node since it doesn't exist anymore.
        // This ensures that files that don't exist aren't sent
        // to requests as invalidations for future requests.
        this.removeNode(nodeId);
      }
    }

    return didInvalidate && this.invalidNodeIds.size > 0;
  }
}

export default class RequestTracker {
  graph: RequestGraph;
  farm: WorkerFarm;
  options: ParcelOptions;
  signal: ?AbortSignal;

  constructor({
    graph,
    farm,
    options,
  }: {|
    graph?: RequestGraph,
    farm: WorkerFarm,
    options: ParcelOptions,
  |}) {
    this.graph = graph || new RequestGraph();
    this.farm = farm;
    this.options = options;
  }

  // TODO: refactor (abortcontroller should be created by RequestTracker)
  setSignal(signal?: AbortSignal) {
    this.signal = signal;
  }

  startRequest(request: RequestNode): {|
    requestNodeId: NodeId,
    deferred: Deferred<boolean>,
  |} {
    let didPreviouslyExist = this.graph.hasContentKey(request.id);
    let requestNodeId;
    if (didPreviouslyExist) {
      requestNodeId = this.graph.getNodeIdByContentKey(request.id);
      // Clear existing invalidations for the request so that the new
      // invalidations created during the request replace the existing ones.
      this.graph.clearInvalidations(requestNodeId);
    } else {
      requestNodeId = this.graph.addNode(nodeFromRequest(request));
    }

    this.graph.incompleteNodeIds.add(requestNodeId);
    this.graph.invalidNodeIds.delete(requestNodeId);

    let {promise, deferred} = makeDeferredWithPromise();
    this.graph.incompleteNodePromises.set(requestNodeId, promise);

    return {requestNodeId, deferred};
  }

  // If a cache key is provided, the result will be removed from the node and stored in a separate cache entry
  storeResult(nodeId: NodeId, result: mixed, cacheKey: ?string) {
    let node = this.graph.getNode(nodeId);
<<<<<<< HEAD
    if (node && node.type === 'request') {
      node.result = result;
      node.resultCacheKey = cacheKey;
=======
    if (node && node.type === REQUEST) {
      node.value.result = result;
      node.value.resultCacheKey = cacheKey;
>>>>>>> cf5ec946
    }
  }

  hasValidResult(nodeId: NodeId): boolean {
    return (
      this.graph.hasNode(nodeId) &&
      !this.graph.invalidNodeIds.has(nodeId) &&
      !this.graph.incompleteNodeIds.has(nodeId)
    );
  }

  async getRequestResult<T>(
    contentKey: ContentKey,
    ifMatch?: string,
  ): Promise<?T> {
    let node = nullthrows(this.graph.getNodeByContentKey(contentKey));
    invariant(node.type === REQUEST);

    if (ifMatch != null && node.resultCacheKey !== ifMatch) {
      return null;
    }

    if (node.result != undefined) {
      // $FlowFixMe
      let result: T = (node.result: any);
      return result;
    } else if (node.resultCacheKey != null && ifMatch == null) {
      let key = node.resultCacheKey;
      invariant(this.options.cache.hasLargeBlob(key));
      let cachedResult: T = deserialize(
        await this.options.cache.getLargeBlob(key),
      );
      node.result = cachedResult;
      return cachedResult;
    }
  }

  completeRequest(nodeId: NodeId) {
    this.graph.invalidNodeIds.delete(nodeId);
    this.graph.incompleteNodeIds.delete(nodeId);
    this.graph.incompleteNodePromises.delete(nodeId);
    let node = this.graph.getNode(nodeId);
    if (node && node.type === REQUEST) {
      node.invalidateReason = VALID;
    }
  }

  rejectRequest(nodeId: NodeId) {
    this.graph.incompleteNodeIds.delete(nodeId);
    this.graph.incompleteNodePromises.delete(nodeId);

    let node = this.graph.getNode(nodeId);
    if (node?.type === REQUEST) {
      this.graph.invalidateNode(nodeId, ERROR);
    }
  }

  respondToFSEvents(
    events: Array<{|path: ProjectPath, type: EventType|}>,
  ): boolean {
    return this.graph.respondToFSEvents(events);
  }

  hasInvalidRequests(): boolean {
    return this.graph.invalidNodeIds.size > 0;
  }

  getInvalidRequests(): Array<RequestNode> {
    let invalidRequests = [];
    for (let id of this.graph.invalidNodeIds) {
      let node = nullthrows(this.graph.getNode(id));
<<<<<<< HEAD
      invariant(node.type === 'request');
      invalidRequests.push(node);
=======
      invariant(node.type === REQUEST);
      invalidRequests.push(node.value);
>>>>>>> cf5ec946
    }
    return invalidRequests;
  }

  replaceSubrequests(
    requestNodeId: NodeId,
    subrequestContextKeys: Array<ContentKey>,
  ) {
    this.graph.replaceSubrequests(requestNodeId, subrequestContextKeys);
  }

  async runRequest<TInput, TResult>(
    request: Request<TInput, TResult>,
    opts?: ?RunRequestOpts,
  ): Promise<TResult> {
    let requestId = this.graph.hasContentKey(request.id)
      ? this.graph.getNodeIdByContentKey(request.id)
      : undefined;
    let hasValidResult = requestId != null && this.hasValidResult(requestId);

    if (!opts?.force && hasValidResult) {
      // $FlowFixMe[incompatible-type]
      return this.getRequestResult<TResult>(request.id);
    }

    if (requestId != null) {
      let incompletePromise = this.graph.incompleteNodePromises.get(requestId);
      if (incompletePromise != null) {
        // There is a another instance of this request already running, wait for its completion and reuse its result
        try {
          if (await incompletePromise) {
            // $FlowFixMe[incompatible-type]
            return this.getRequestResult<TResult>(request.id);
          }
        } catch (e) {
          // Rerun this request
        }
      }
    }

    let previousInvalidations =
      requestId != null ? this.graph.getInvalidations(requestId) : [];
    let {requestNodeId, deferred} = this.startRequest({
      id: request.id,
      type: 'request',
      requestType: request.type,
      invalidateReason: INITIAL_BUILD,
    });

    let {api, subRequestContentKeys} = this.createAPI(
      requestNodeId,
      previousInvalidations,
    );

    try {
      let node = this.graph.getRequestNode(requestNodeId);
      let result = await request.run({
        input: request.input,
        api,
        farm: this.farm,
        options: this.options,
        invalidateReason: node.invalidateReason,
      });

      assertSignalNotAborted(this.signal);
      this.completeRequest(requestNodeId);

      deferred.resolve(true);
      return result;
    } catch (err) {
      this.rejectRequest(requestNodeId);
      deferred.resolve(false);
      throw err;
    } finally {
      this.graph.replaceSubrequests(requestNodeId, [...subRequestContentKeys]);
    }
  }

  createAPI<TResult>(
    requestId: NodeId,
    previousInvalidations: Array<RequestInvalidation>,
  ): {|api: RunAPI<TResult>, subRequestContentKeys: Set<ContentKey>|} {
    let subRequestContentKeys = new Set<ContentKey>();
    let api: RunAPI<TResult> = {
      invalidateOnFileCreate: input =>
        this.graph.invalidateOnFileCreate(requestId, input),
      invalidateOnFileDelete: filePath =>
        this.graph.invalidateOnFileDelete(requestId, filePath),
      invalidateOnFileUpdate: filePath =>
        this.graph.invalidateOnFileUpdate(requestId, filePath),
      invalidateOnStartup: () => this.graph.invalidateOnStartup(requestId),
      invalidateOnBuild: () => this.graph.invalidateOnBuild(requestId),
      invalidateOnEnvChange: env =>
        this.graph.invalidateOnEnvChange(requestId, env, this.options.env[env]),
      invalidateOnOptionChange: option =>
        this.graph.invalidateOnOptionChange(
          requestId,
          option,
          this.options[option],
        ),
      getInvalidations: () => previousInvalidations,
      storeResult: (result, cacheKey) => {
        this.storeResult(requestId, result, cacheKey);
      },
      getSubRequests: () => this.graph.getSubRequests(requestId),
      getInvalidSubRequests: () => this.graph.getInvalidSubRequests(requestId),
      getPreviousResult: <T>(ifMatch?: string): Async<?T> => {
        let contentKey = nullthrows(this.graph.getNode(requestId)?.id);
        return this.getRequestResult<T>(contentKey, ifMatch);
      },
      getRequestResult: <T>(id): Async<?T> => this.getRequestResult<T>(id),
      canSkipSubrequest: contentKey => {
        if (
          this.graph.hasContentKey(contentKey) &&
          this.hasValidResult(this.graph.getNodeIdByContentKey(contentKey))
        ) {
          subRequestContentKeys.add(contentKey);
          return true;
        }

        return false;
      },
      runRequest: <TInput, TResult>(
        subRequest: Request<TInput, TResult>,
        opts?: RunRequestOpts,
      ): Promise<TResult> => {
        subRequestContentKeys.add(subRequest.id);
        return this.runRequest<TInput, TResult>(subRequest, opts);
      },
    };

    return {api, subRequestContentKeys};
  }

  async writeToCache() {
    let cacheKey = getCacheKey(this.options);
    let requestGraphKey = hashString(`${cacheKey}:requestGraph`);
    let snapshotKey = hashString(`${cacheKey}:snapshot`);

    if (this.options.shouldDisableCache) {
      return;
    }

    let promises = [];
    for (let node of this.graph.nodes) {
      if (!node || node.type !== REQUEST) {
        continue;
      }

      let resultCacheKey = node.resultCacheKey;
      if (resultCacheKey != null && node.result != null) {
        promises.push(
          this.options.cache.setLargeBlob(
            resultCacheKey,
            serialize(node.result),
          ),
        );
        delete node.result;
      }
    }

    promises.push(
      this.options.cache.setLargeBlob(requestGraphKey, serialize(this.graph)),
    );

    let opts = getWatcherOptions(this.options);
    let snapshotPath = path.join(this.options.cacheDir, snapshotKey + '.txt');
    promises.push(
      this.options.inputFS.writeSnapshot(
        this.options.projectRoot,
        snapshotPath,
        opts,
      ),
    );

    await Promise.all(promises);
  }

  static async init({
    farm,
    options,
  }: {|
    farm: WorkerFarm,
    options: ParcelOptions,
  |}): Async<RequestTracker> {
    let graph = await loadRequestGraph(options);
    return new RequestTracker({farm, options, graph});
  }
}

export function getWatcherOptions(options: ParcelOptions): WatcherOptions {
  let vcsDirs = ['.git', '.hg'].map(dir => path.join(options.projectRoot, dir));
  let ignore = [options.cacheDir, ...vcsDirs];
  return {ignore};
}

function getCacheKey(options) {
  return `${PARCEL_VERSION}:${JSON.stringify(options.entries)}:${options.mode}`;
}

async function loadRequestGraph(options): Async<RequestGraph> {
  if (options.shouldDisableCache) {
    return new RequestGraph();
  }

  let cacheKey = getCacheKey(options);
  let requestGraphKey = hashString(`${cacheKey}:requestGraph`);
  if (await options.cache.hasLargeBlob(requestGraphKey)) {
    let requestGraph: RequestGraph = deserialize(
      await options.cache.getLargeBlob(requestGraphKey),
    );
    let opts = getWatcherOptions(options);
    let snapshotKey = hashString(`${cacheKey}:snapshot`);
    let snapshotPath = path.join(options.cacheDir, snapshotKey + '.txt');
    let events = await options.inputFS.getEventsSince(
      options.projectRoot,
      snapshotPath,
      opts,
    );
    requestGraph.invalidateUnpredictableNodes();
    requestGraph.invalidateOnBuildNodes();
    requestGraph.invalidateEnvNodes(options.env);
    requestGraph.invalidateOptionNodes(options);
    requestGraph.respondToFSEvents(
      events.map(e => ({
        type: e.type,
        path: toProjectPath(options.projectRoot, e.path),
      })),
    );

    return requestGraph;
  }

  return new RequestGraph();
}<|MERGE_RESOLUTION|>--- conflicted
+++ resolved
@@ -83,51 +83,31 @@
   invalidateOnBuildNodeIds: Set<NodeId>,
 |};
 
-<<<<<<< HEAD
-type FileNode = {|id: ContentKey, +type: 'file'|};
-
-type GlobNode = {|id: ContentKey, +type: 'glob', value: InternalGlob|};
-
-type FileNameNode = {|
-  id: ContentKey,
-  +type: 'file_name',
-=======
 const FILE: 0 = 0;
 const REQUEST: 1 = 1;
 const FILE_NAME: 2 = 2;
 const ENV: 3 = 3;
 const OPTION: 4 = 4;
 const GLOB: 5 = 5;
-
 type FileNode = {|id: ContentKey, +type: typeof FILE|};
+
 type GlobNode = {|id: ContentKey, +type: typeof GLOB, value: InternalGlob|};
+
 type FileNameNode = {|
   id: ContentKey,
   +type: typeof FILE_NAME,
-  value: string,
->>>>>>> cf5ec946
 |};
 
 type EnvNode = {|
   id: ContentKey,
-<<<<<<< HEAD
-  +type: 'env',
+  +type: typeof ENV,
   value: string | void,
-=======
-  +type: typeof ENV,
-  value: {|key: string, value: string | void|},
->>>>>>> cf5ec946
 |};
 
 type OptionNode = {|
   id: ContentKey,
-<<<<<<< HEAD
-  +type: 'option',
+  +type: typeof OPTION,
   hash: string,
-=======
-  +type: typeof OPTION,
-  value: {|key: string, hash: string|},
->>>>>>> cf5ec946
 |};
 
 type Request<TInput, TResult> = {|
@@ -140,13 +120,8 @@
 type InvalidateReason = number;
 type RequestNode = {|
   id: ContentKey,
-<<<<<<< HEAD
-  +type: 'request',
+  +type: typeof REQUEST,
   +requestType: RequestType,
-=======
-  +type: typeof REQUEST,
-  value: StoredRequest,
->>>>>>> cf5ec946
   invalidateReason: InvalidateReason,
   result?: mixed,
   resultCacheKey?: ?string,
@@ -239,52 +214,26 @@
 });
 const nodeFromFileName = (fileName: string): RequestGraphNode => ({
   id: 'file_name:' + fileName,
-<<<<<<< HEAD
-  type: 'file_name',
-=======
   type: FILE_NAME,
-  value: fileName,
->>>>>>> cf5ec946
 });
 
 const nodeFromRequest = (request: RequestNode): RequestGraphNode => ({
   id: request.id,
-<<<<<<< HEAD
-  type: 'request',
+  type: REQUEST,
   requestType: request.requestType,
-=======
-  type: REQUEST,
-  value: request,
->>>>>>> cf5ec946
   invalidateReason: INITIAL_BUILD,
 });
 
 const nodeFromEnv = (env: string, value: string | void): RequestGraphNode => ({
   id: 'env:' + env,
-<<<<<<< HEAD
-  type: 'env',
+  type: ENV,
   value,
-=======
-  type: ENV,
-  value: {
-    key: env,
-    value,
-  },
->>>>>>> cf5ec946
 });
 
 const nodeFromOption = (option: string, value: mixed): RequestGraphNode => ({
   id: 'option:' + option,
-<<<<<<< HEAD
-  type: 'option',
+  type: OPTION,
   hash: hashFromOption(value),
-=======
-  type: OPTION,
-  value: {
-    key: option,
-    hash: hashFromOption(value),
-  },
->>>>>>> cf5ec946
 });
 
 const keyFromEnvContentKey = (contentKey: ContentKey): string =>
@@ -431,13 +380,8 @@
   invalidateEnvNodes(env: EnvMap) {
     for (let nodeId of this.envNodeIds) {
       let node = nullthrows(this.getNode(nodeId));
-<<<<<<< HEAD
-      invariant(node.type === 'env');
+      invariant(node.type === ENV);
       if (env[keyFromEnvContentKey(node.id)] !== node.value) {
-=======
-      invariant(node.type === ENV);
-      if (env[node.value.key] !== node.value.value) {
->>>>>>> cf5ec946
         let parentNodes = this.getNodeIdsConnectedTo(
           nodeId,
           requestGraphEdgeTypes.invalidated_by_update,
@@ -452,15 +396,10 @@
   invalidateOptionNodes(options: ParcelOptions) {
     for (let nodeId of this.optionNodeIds) {
       let node = nullthrows(this.getNode(nodeId));
-<<<<<<< HEAD
-      invariant(node.type === 'option');
+      invariant(node.type === OPTION);
       if (
         hashFromOption(options[keyFromOptionContentKey(node.id)]) !== node.hash
       ) {
-=======
-      invariant(node.type === OPTION);
-      if (hashFromOption(options[node.value.key]) !== node.value.hash) {
->>>>>>> cf5ec946
         let parentNodes = this.getNodeIdsConnectedTo(
           nodeId,
           requestGraphEdgeTypes.invalidated_by_update,
@@ -708,20 +647,13 @@
         switch (node.type) {
           case FILE:
             return {type: 'file', filePath: toProjectPathUnsafe(node.id)};
-<<<<<<< HEAD
-          case 'env':
+          case ENV:
             return {type: 'env', key: keyFromEnvContentKey(node.id)};
-          case 'option':
+          case OPTION:
             return {
               type: 'option',
               key: keyFromOptionContentKey(node.id),
             };
-=======
-          case ENV:
-            return {type: 'env', key: node.value.key};
-          case OPTION:
-            return {type: 'option', key: node.value.key};
->>>>>>> cf5ec946
         }
       })
       .filter(Boolean);
@@ -739,13 +671,8 @@
 
     return subRequests.map(nodeId => {
       let node = nullthrows(this.getNode(nodeId));
-<<<<<<< HEAD
-      invariant(node.type === 'request');
+      invariant(node.type === REQUEST);
       return node;
-=======
-      invariant(node.type === REQUEST);
-      return node.value;
->>>>>>> cf5ec946
     });
   }
 
@@ -763,13 +690,8 @@
       .filter(id => this.invalidNodeIds.has(id))
       .map(nodeId => {
         let node = nullthrows(this.getNode(nodeId));
-<<<<<<< HEAD
-        invariant(node.type === 'request');
+        invariant(node.type === REQUEST);
         return node;
-=======
-        invariant(node.type === REQUEST);
-        return node.value;
->>>>>>> cf5ec946
       });
   }
 
@@ -990,15 +912,9 @@
   // If a cache key is provided, the result will be removed from the node and stored in a separate cache entry
   storeResult(nodeId: NodeId, result: mixed, cacheKey: ?string) {
     let node = this.graph.getNode(nodeId);
-<<<<<<< HEAD
-    if (node && node.type === 'request') {
+    if (node && node.type === REQUEST) {
       node.result = result;
       node.resultCacheKey = cacheKey;
-=======
-    if (node && node.type === REQUEST) {
-      node.value.result = result;
-      node.value.resultCacheKey = cacheKey;
->>>>>>> cf5ec946
     }
   }
 
@@ -1070,13 +986,8 @@
     let invalidRequests = [];
     for (let id of this.graph.invalidNodeIds) {
       let node = nullthrows(this.graph.getNode(id));
-<<<<<<< HEAD
-      invariant(node.type === 'request');
+      invariant(node.type === REQUEST);
       invalidRequests.push(node);
-=======
-      invariant(node.type === REQUEST);
-      invalidRequests.push(node.value);
->>>>>>> cf5ec946
     }
     return invalidRequests;
   }
