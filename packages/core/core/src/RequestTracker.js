// @flow strict-local

import type {AbortSignal} from 'abortcontroller-polyfill/dist/cjs-ponyfill';
import type {Async, EnvMap} from '@parcel/types';
import type {EventType, Options as WatcherOptions} from '@parcel/watcher';
import type WorkerFarm from '@parcel/workers';
import type {
  ContentGraphOpts,
  ContentKey,
  NodeId,
  SerializedContentGraph,
} from '@parcel/graph';
import type {
  ParcelOptions,
  RequestInvalidation,
  InternalFileCreateInvalidation,
  InternalGlob,
} from './types';
import type {Deferred} from '@parcel/utils';

import invariant from 'assert';
import nullthrows from 'nullthrows';
import path from 'path';
import {
  isGlobMatch,
  isDirectoryInside,
  makeDeferredWithPromise,
} from '@parcel/utils';
import {hashString} from '@parcel/rust';
import {ContentGraph} from '@parcel/graph';
import {deserialize, serialize} from './serializer';
import {assertSignalNotAborted, hashFromOption} from './utils';
import {
  type ProjectPath,
  fromProjectPathRelative,
  toProjectPathUnsafe,
  toProjectPath,
} from './projectPath';

import {
  PARCEL_VERSION,
  VALID,
  INITIAL_BUILD,
  FILE_CREATE,
  FILE_UPDATE,
  FILE_DELETE,
  ENV_CHANGE,
  OPTION_CHANGE,
  STARTUP,
  ERROR,
} from './constants';

import {report} from './ReporterRunner';

export const requestGraphEdgeTypes = {
  subrequest: 2,
  invalidated_by_update: 3,
  invalidated_by_delete: 4,
  invalidated_by_create: 5,
  invalidated_by_create_above: 6,
  dirname: 7,
};

export type RequestGraphEdgeType = $Values<typeof requestGraphEdgeTypes>;

type RequestGraphOpts = {|
  ...ContentGraphOpts<RequestGraphNode, RequestGraphEdgeType>,
  invalidNodeIds: Set<NodeId>,
  incompleteNodeIds: Set<NodeId>,
  globNodeIds: Set<NodeId>,
  envNodeIds: Set<NodeId>,
  optionNodeIds: Set<NodeId>,
  unpredicatableNodeIds: Set<NodeId>,
  invalidateOnBuildNodeIds: Set<NodeId>,
|};

type SerializedRequestGraph = {|
  ...SerializedContentGraph<RequestGraphNode, RequestGraphEdgeType>,
  invalidNodeIds: Set<NodeId>,
  incompleteNodeIds: Set<NodeId>,
  globNodeIds: Set<NodeId>,
  envNodeIds: Set<NodeId>,
  optionNodeIds: Set<NodeId>,
  unpredicatableNodeIds: Set<NodeId>,
  invalidateOnBuildNodeIds: Set<NodeId>,
|};

type FileNode = {|id: ContentKey, +type: 'file'|};

type GlobNode = {|id: ContentKey, +type: 'glob', value: InternalGlob|};

type FileNameNode = {|
  id: ContentKey,
  +type: 'file_name',
|};

type EnvNode = {|
  id: ContentKey,
  +type: 'env',
  value: string | void,
|};

type OptionNode = {|
  id: ContentKey,
  +type: 'option',
  hash: string,
|};

type Request<TInput, TResult> = {|
  id: string,
  +type: RequestType,
  input: TInput,
  run: ({|input: TInput, ...StaticRunOpts<TResult>|}) => Async<TResult>,
|};

type InvalidateReason = number;
type RequestNode = {|
  id: ContentKey,
  +type: 'request',
  +requestType: RequestType,
  invalidateReason: InvalidateReason,
  result?: mixed,
  resultCacheKey?: ?string,
  hash?: string,
|};

type RequestType =
  | 'parcel_build_request'
  | 'bundle_graph_request'
  | 'asset_graph_request'
  | 'entry_request'
  | 'target_request'
  | 'parcel_config_request'
  | 'path_request'
  | 'dev_dep_request'
  | 'asset_request'
  | 'config_request'
  | 'write_bundles_request'
  | 'package_request'
  | 'write_bundle_request'
  | 'validation_request';

type RequestGraphNode =
  | RequestNode
  | FileNode
  | GlobNode
  | FileNameNode
  | EnvNode
  | OptionNode;

export type RunAPI<TResult> = {|
  invalidateOnFileCreate: InternalFileCreateInvalidation => void,
  invalidateOnFileDelete: ProjectPath => void,
  invalidateOnFileUpdate: ProjectPath => void,
  invalidateOnStartup: () => void,
  invalidateOnBuild: () => void,
  invalidateOnEnvChange: string => void,
  invalidateOnOptionChange: string => void,
  getInvalidations(): Array<RequestInvalidation>,
  storeResult(result: TResult, cacheKey?: string): void,
  getRequestResult<T>(contentKey: ContentKey): Async<?T>,
  getPreviousResult<T>(ifMatch?: string): Async<?T>,
  getSubRequests(): Array<RequestNode>,
  getInvalidSubRequests(): Array<RequestNode>,
  canSkipSubrequest(ContentKey): boolean,
  runRequest: <TInput, TResult>(
    subRequest: Request<TInput, TResult>,
    opts?: RunRequestOpts,
  ) => Promise<TResult>,
|};

type RunRequestOpts = {|
  force: boolean,
|};

export type StaticRunOpts<TResult> = {|
  farm: WorkerFarm,
  options: ParcelOptions,
  api: RunAPI<TResult>,
  invalidateReason: InvalidateReason,
|};

const nodeFromFilePath = (filePath: ProjectPath): RequestGraphNode => ({
  id: fromProjectPathRelative(filePath),
  type: 'file',
});

const nodeFromGlob = (glob: InternalGlob): RequestGraphNode => ({
  id: fromProjectPathRelative(glob),
  type: 'glob',
  value: glob,
});

const nodeFromFileName = (fileName: string): RequestGraphNode => ({
  id: 'file_name:' + fileName,
  type: 'file_name',
});

const nodeFromRequest = (request: RequestNode): RequestGraphNode => ({
  id: request.id,
  type: 'request',
  requestType: request.requestType,
  invalidateReason: INITIAL_BUILD,
});

const nodeFromEnv = (env: string, value: string | void): RequestGraphNode => ({
  id: 'env:' + env,
  type: 'env',
  value,
});

const nodeFromOption = (option: string, value: mixed): RequestGraphNode => ({
  id: 'option:' + option,
  type: 'option',
  hash: hashFromOption(value),
});

const keyFromEnvContentKey = (contentKey: ContentKey): string =>
  contentKey.slice('env:'.length);

const keyFromOptionContentKey = (contentKey: ContentKey): string =>
  contentKey.slice('option:'.length);

export class RequestGraph extends ContentGraph<
  RequestGraphNode,
  RequestGraphEdgeType,
> {
  invalidNodeIds: Set<NodeId> = new Set();
  incompleteNodeIds: Set<NodeId> = new Set();
  incompleteNodePromises: Map<NodeId, Promise<boolean>> = new Map();
  globNodeIds: Set<NodeId> = new Set();
  envNodeIds: Set<NodeId> = new Set();
  optionNodeIds: Set<NodeId> = new Set();
  // Unpredictable nodes are requests that cannot be predicted whether they should rerun based on
  // filesystem changes alone. They should rerun on each startup of Parcel.
  unpredicatableNodeIds: Set<NodeId> = new Set();
  invalidateOnBuildNodeIds: Set<NodeId> = new Set();

  // $FlowFixMe[prop-missing]
  static deserialize(opts: RequestGraphOpts): RequestGraph {
    // $FlowFixMe[prop-missing]
    let deserialized = new RequestGraph(opts);
    deserialized.invalidNodeIds = opts.invalidNodeIds;
    deserialized.incompleteNodeIds = opts.incompleteNodeIds;
    deserialized.globNodeIds = opts.globNodeIds;
    deserialized.envNodeIds = opts.envNodeIds;
    deserialized.optionNodeIds = opts.optionNodeIds;
    deserialized.unpredicatableNodeIds = opts.unpredicatableNodeIds;
    deserialized.invalidateOnBuildNodeIds = opts.invalidateOnBuildNodeIds;
    return deserialized;
  }

  // $FlowFixMe[prop-missing]
  serialize(): SerializedRequestGraph {
    return {
      ...super.serialize(),
      invalidNodeIds: this.invalidNodeIds,
      incompleteNodeIds: this.incompleteNodeIds,
      globNodeIds: this.globNodeIds,
      envNodeIds: this.envNodeIds,
      optionNodeIds: this.optionNodeIds,
      unpredicatableNodeIds: this.unpredicatableNodeIds,
      invalidateOnBuildNodeIds: this.invalidateOnBuildNodeIds,
    };
  }

  // addNode for RequestGraph should not override the value if added multiple times
  addNode(node: RequestGraphNode): NodeId {
    let nodeId = this._contentKeyToNodeId.get(node.id);
    if (nodeId != null) {
      return nodeId;
    }

    nodeId = super.addNodeByContentKey(node.id, node);
    if (node.type === 'glob') {
      this.globNodeIds.add(nodeId);
    } else if (node.type === 'env') {
      this.envNodeIds.add(nodeId);
    } else if (node.type === 'option') {
      this.optionNodeIds.add(nodeId);
    }

    return nodeId;
  }

  removeNode(nodeId: NodeId): void {
    this.invalidNodeIds.delete(nodeId);
    this.incompleteNodeIds.delete(nodeId);
    this.incompleteNodePromises.delete(nodeId);
    this.unpredicatableNodeIds.delete(nodeId);
    this.invalidateOnBuildNodeIds.delete(nodeId);
    let node = nullthrows(this.getNode(nodeId));
    if (node.type === 'glob') {
      this.globNodeIds.delete(nodeId);
    } else if (node.type === 'env') {
      this.envNodeIds.delete(nodeId);
    } else if (node.type === 'option') {
      this.optionNodeIds.delete(nodeId);
    }
    return super.removeNode(nodeId);
  }

  getRequestNode(nodeId: NodeId): RequestNode {
    let node = nullthrows(this.getNode(nodeId));
    invariant(node.type === 'request');
    return node;
  }

  replaceSubrequests(
    requestNodeId: NodeId,
    subrequestContentKeys: Array<ContentKey>,
  ) {
    let subrequestNodeIds = [];
    for (let key of subrequestContentKeys) {
      if (this.hasContentKey(key)) {
        subrequestNodeIds.push(this.getNodeIdByContentKey(key));
      }
    }

    this.replaceNodeIdsConnectedTo(
      requestNodeId,
      subrequestNodeIds,
      null,
      requestGraphEdgeTypes.subrequest,
    );
  }

  invalidateNode(nodeId: NodeId, reason: InvalidateReason) {
    let node = nullthrows(this.getNode(nodeId));
    invariant(node.type === 'request');
    node.invalidateReason |= reason;
    this.invalidNodeIds.add(nodeId);

    let parentNodes = this.getNodeIdsConnectedTo(
      nodeId,
      requestGraphEdgeTypes.subrequest,
    );
    for (let parentNode of parentNodes) {
      this.invalidateNode(parentNode, reason);
    }
  }

  invalidateUnpredictableNodes() {
    for (let nodeId of this.unpredicatableNodeIds) {
      let node = nullthrows(this.getNode(nodeId));
      invariant(node.type !== 'file' && node.type !== 'glob');
      this.invalidateNode(nodeId, STARTUP);
    }
  }

  invalidateOnBuildNodes() {
    for (let nodeId of this.invalidateOnBuildNodeIds) {
      let node = nullthrows(this.getNode(nodeId));
      invariant(node.type !== 'file' && node.type !== 'glob');
      this.invalidateNode(nodeId, STARTUP);
    }
  }

  invalidateEnvNodes(env: EnvMap) {
    for (let nodeId of this.envNodeIds) {
      let node = nullthrows(this.getNode(nodeId));
      invariant(node.type === 'env');
      if (env[keyFromEnvContentKey(node.id)] !== node.value) {
        let parentNodes = this.getNodeIdsConnectedTo(
          nodeId,
          requestGraphEdgeTypes.invalidated_by_update,
        );
        for (let parentNode of parentNodes) {
          this.invalidateNode(parentNode, ENV_CHANGE);
        }
      }
    }
  }

  invalidateOptionNodes(options: ParcelOptions) {
    for (let nodeId of this.optionNodeIds) {
      let node = nullthrows(this.getNode(nodeId));
      invariant(node.type === 'option');
      if (
        hashFromOption(options[keyFromOptionContentKey(node.id)]) !== node.hash
      ) {
        let parentNodes = this.getNodeIdsConnectedTo(
          nodeId,
          requestGraphEdgeTypes.invalidated_by_update,
        );
        for (let parentNode of parentNodes) {
          this.invalidateNode(parentNode, OPTION_CHANGE);
        }
      }
    }
  }

  invalidateOnFileUpdate(requestNodeId: NodeId, filePath: ProjectPath) {
    let fileNodeId = this.addNode(nodeFromFilePath(filePath));

    if (
      !this.hasEdge(
        requestNodeId,
        fileNodeId,
        requestGraphEdgeTypes.invalidated_by_update,
      )
    ) {
      this.addEdge(
        requestNodeId,
        fileNodeId,
        requestGraphEdgeTypes.invalidated_by_update,
      );
    }
  }

  invalidateOnFileDelete(requestNodeId: NodeId, filePath: ProjectPath) {
    let fileNodeId = this.addNode(nodeFromFilePath(filePath));

    if (
      !this.hasEdge(
        requestNodeId,
        fileNodeId,
        requestGraphEdgeTypes.invalidated_by_delete,
      )
    ) {
      this.addEdge(
        requestNodeId,
        fileNodeId,
        requestGraphEdgeTypes.invalidated_by_delete,
      );
    }
  }

  invalidateOnFileCreate(
    requestNodeId: NodeId,
    input: InternalFileCreateInvalidation,
  ) {
    let node;
    if (input.glob != null) {
      node = nodeFromGlob(input.glob);
    } else if (input.fileName != null && input.aboveFilePath != null) {
      let aboveFilePath = input.aboveFilePath;

      // Create nodes and edges for each part of the filename pattern.
      // For example, 'node_modules/foo' would create two nodes and one edge.
      // This creates a sort of trie structure within the graph that can be
      // quickly matched by following the edges. This is also memory efficient
      // since common sub-paths (e.g. 'node_modules') are deduplicated.
      let parts = input.fileName.split('/').reverse();
      let lastNodeId;
      for (let part of parts) {
        let fileNameNode = nodeFromFileName(part);

        let fileNameNodeId = this.addNode(fileNameNode);
        if (
          lastNodeId != null &&
          !this.hasEdge(
            lastNodeId,
            fileNameNodeId,
            requestGraphEdgeTypes.dirname,
          )
        ) {
          this.addEdge(
            lastNodeId,
            fileNameNodeId,
            requestGraphEdgeTypes.dirname,
          );
        }

        lastNodeId = fileNameNodeId;
      }

      // The `aboveFilePath` condition asserts that requests are only invalidated
      // if the file being created is "above" it in the filesystem (e.g. the file
      // is created in a parent directory). There is likely to already be a node
      // for this file in the graph (e.g. the source file) that we can reuse for this.
      node = nodeFromFilePath(aboveFilePath);
      let nodeId = this.addNode(node);

      // Now create an edge from the `aboveFilePath` node to the first file_name node
      // in the chain created above, and an edge from the last node in the chain back to
      // the `aboveFilePath` node. When matching, we will start from the first node in
      // the chain, and continue following it to parent directories until there is an
      // edge pointing an `aboveFilePath` node that also points to the start of the chain.
      // This indicates a complete match, and any requests attached to the `aboveFilePath`
      // node will be invalidated.
      let firstId = 'file_name:' + parts[0];
      let firstNodeId = this.getNodeIdByContentKey(firstId);
      if (
        !this.hasEdge(
          nodeId,
          firstNodeId,
          requestGraphEdgeTypes.invalidated_by_create_above,
        )
      ) {
        this.addEdge(
          nodeId,
          firstNodeId,
          requestGraphEdgeTypes.invalidated_by_create_above,
        );
      }

      invariant(lastNodeId != null);
      if (
        !this.hasEdge(
          lastNodeId,
          nodeId,
          requestGraphEdgeTypes.invalidated_by_create_above,
        )
      ) {
        this.addEdge(
          lastNodeId,
          nodeId,
          requestGraphEdgeTypes.invalidated_by_create_above,
        );
      }
    } else if (input.filePath != null) {
      node = nodeFromFilePath(input.filePath);
    } else {
      throw new Error('Invalid invalidation');
    }

    let nodeId = this.addNode(node);
    if (
      !this.hasEdge(
        requestNodeId,
        nodeId,
        requestGraphEdgeTypes.invalidated_by_create,
      )
    ) {
      this.addEdge(
        requestNodeId,
        nodeId,
        requestGraphEdgeTypes.invalidated_by_create,
      );
    }
  }

  invalidateOnStartup(requestNodeId: NodeId) {
    this.getRequestNode(requestNodeId);
    this.unpredicatableNodeIds.add(requestNodeId);
  }

  invalidateOnBuild(requestNodeId: NodeId) {
    this.getRequestNode(requestNodeId);
    this.invalidateOnBuildNodeIds.add(requestNodeId);
  }

  invalidateOnEnvChange(
    requestNodeId: NodeId,
    env: string,
    value: string | void,
  ) {
    let envNode = nodeFromEnv(env, value);
    let envNodeId = this.addNode(envNode);

    if (
      !this.hasEdge(
        requestNodeId,
        envNodeId,
        requestGraphEdgeTypes.invalidated_by_update,
      )
    ) {
      this.addEdge(
        requestNodeId,
        envNodeId,
        requestGraphEdgeTypes.invalidated_by_update,
      );
    }
  }

  invalidateOnOptionChange(
    requestNodeId: NodeId,
    option: string,
    value: mixed,
  ) {
    let optionNode = nodeFromOption(option, value);
    let optionNodeId = this.addNode(optionNode);

    if (
      !this.hasEdge(
        requestNodeId,
        optionNodeId,
        requestGraphEdgeTypes.invalidated_by_update,
      )
    ) {
      this.addEdge(
        requestNodeId,
        optionNodeId,
        requestGraphEdgeTypes.invalidated_by_update,
      );
    }
  }

  clearInvalidations(nodeId: NodeId) {
    this.unpredicatableNodeIds.delete(nodeId);
    this.invalidateOnBuildNodeIds.delete(nodeId);
    this.replaceNodeIdsConnectedTo(
      nodeId,
      [],
      null,
      requestGraphEdgeTypes.invalidated_by_update,
    );
    this.replaceNodeIdsConnectedTo(
      nodeId,
      [],
      null,
      requestGraphEdgeTypes.invalidated_by_delete,
    );
    this.replaceNodeIdsConnectedTo(
      nodeId,
      [],
      null,
      requestGraphEdgeTypes.invalidated_by_create,
    );
  }

  getInvalidations(requestNodeId: NodeId): Array<RequestInvalidation> {
    if (!this.hasNode(requestNodeId)) {
      return [];
    }

    // For now just handling updates. Could add creates/deletes later if needed.
    let invalidations = this.getNodeIdsConnectedFrom(
      requestNodeId,
      requestGraphEdgeTypes.invalidated_by_update,
    );
    return invalidations
      .map(nodeId => {
        let node = nullthrows(this.getNode(nodeId));
        switch (node.type) {
          case 'file':
            return {type: 'file', filePath: toProjectPathUnsafe(node.id)};
          case 'env':
            return {type: 'env', key: keyFromEnvContentKey(node.id)};
          case 'option':
            return {
              type: 'option',
              key: keyFromOptionContentKey(node.id),
            };
        }
      })
      .filter(Boolean);
  }

  getSubRequests(requestNodeId: NodeId): Array<RequestNode> {
    if (!this.hasNode(requestNodeId)) {
      return [];
    }

    let subRequests = this.getNodeIdsConnectedFrom(
      requestNodeId,
      requestGraphEdgeTypes.subrequest,
    );

    return subRequests.map(nodeId => {
      let node = nullthrows(this.getNode(nodeId));
      invariant(node.type === 'request');
      return node;
    });
  }

  getInvalidSubRequests(requestNodeId: NodeId): Array<RequestNode> {
    if (!this.hasNode(requestNodeId)) {
      return [];
    }

    let subRequests = this.getNodeIdsConnectedFrom(
      requestNodeId,
      requestGraphEdgeTypes.subrequest,
    );

    return subRequests
      .filter(id => this.invalidNodeIds.has(id))
      .map(nodeId => {
        let node = nullthrows(this.getNode(nodeId));
        invariant(node.type === 'request');
        return node;
      });
  }

  invalidateFileNameNode(
    node: FileNameNode,
    filePath: ProjectPath,
    matchNodes: Array<FileNode>,
  ) {
    // If there is an edge between this file_name node and one of the original file nodes pointed to
    // by the original file_name node, and the matched node is inside the current directory, invalidate
    // all connected requests pointed to by the file node.
    let dirname = path.dirname(fromProjectPathRelative(filePath));

    let nodeId = this.getNodeIdByContentKey(node.id);
    for (let matchNode of matchNodes) {
      let matchNodeId = this.getNodeIdByContentKey(matchNode.id);
      if (
        this.hasEdge(
          nodeId,
          matchNodeId,
          requestGraphEdgeTypes.invalidated_by_create_above,
        ) &&
        isDirectoryInside(
          fromProjectPathRelative(toProjectPathUnsafe(matchNode.id)),
          dirname,
        )
      ) {
        let connectedNodes = this.getNodeIdsConnectedTo(
          matchNodeId,
          requestGraphEdgeTypes.invalidated_by_create,
        );
        for (let connectedNode of connectedNodes) {
          this.invalidateNode(connectedNode, FILE_CREATE);
        }
      }
    }

    // Find the `file_name` node for the parent directory and
    // recursively invalidate connected requests as described above.
    let basename = path.basename(dirname);
    let contentKey = 'file_name:' + basename;
    if (this.hasContentKey(contentKey)) {
      if (
        this.hasEdge(
          nodeId,
          this.getNodeIdByContentKey(contentKey),
          requestGraphEdgeTypes.dirname,
        )
      ) {
        let parent = nullthrows(this.getNodeByContentKey(contentKey));
        invariant(parent.type === 'file_name');
        this.invalidateFileNameNode(
          parent,
          toProjectPathUnsafe(dirname),
          matchNodes,
        );
      }
    }
  }

  respondToFSEvents(
    events: Array<{|path: ProjectPath, type: EventType|}>,
  ): boolean {
    let didInvalidate = false;
    for (let {path: _filePath, type} of events) {
      let filePath = fromProjectPathRelative(_filePath);
      let hasFileRequest = this.hasContentKey(filePath);

      // If we see a 'create' event for the project root itself,
      // this means the project root was moved and we need to
      // re-run all requests.
      if (type === 'create' && filePath === '') {
        for (let [id, node] of this.nodes.entries()) {
          if (node?.type === 'request') {
            this.invalidNodeIds.add(id);
          }
        }
        return true;
      }

      // sometimes mac os reports update events as create events.
      // if it was a create event, but the file already exists in the graph,
      // then also invalidate nodes connected by invalidated_by_update edges.
      if (hasFileRequest && (type === 'create' || type === 'update')) {
        let nodeId = this.getNodeIdByContentKey(filePath);
        let nodes = this.getNodeIdsConnectedTo(
          nodeId,
          requestGraphEdgeTypes.invalidated_by_update,
        );

        for (let connectedNode of nodes) {
          didInvalidate = true;
          this.invalidateNode(connectedNode, FILE_UPDATE);
        }

        if (type === 'create') {
          let nodes = this.getNodeIdsConnectedTo(
            nodeId,
            requestGraphEdgeTypes.invalidated_by_create,
          );
          for (let connectedNode of nodes) {
            didInvalidate = true;
            this.invalidateNode(connectedNode, FILE_CREATE);
          }
        }
      } else if (type === 'create') {
        let basename = path.basename(filePath);
        let fileNameNode = this.getNodeByContentKey('file_name:' + basename);
        if (fileNameNode != null && fileNameNode?.type === 'file_name') {
          let fileNameNodeId = this.getNodeIdByContentKey(
            'file_name:' + basename,
          );

          // Find potential file nodes to be invalidated if this file name pattern matches
          let above: Array<FileNode> = [];
          for (const nodeId of this.getNodeIdsConnectedTo(
            fileNameNodeId,
            requestGraphEdgeTypes.invalidated_by_create_above,
          )) {
            let node = nullthrows(this.getNode(nodeId));
            // these might also be `glob` nodes which get handled below, we only care about files here.
            if (node.type === 'file') {
              above.push(node);
            }
          }

          if (above.length > 0) {
            didInvalidate = true;
            this.invalidateFileNameNode(fileNameNode, _filePath, above);
          }
        }

        for (let globeNodeId of this.globNodeIds) {
          let globNode = this.getNode(globeNodeId);
          invariant(globNode && globNode.type === 'glob');

          if (isGlobMatch(filePath, fromProjectPathRelative(globNode.value))) {
            let connectedNodes = this.getNodeIdsConnectedTo(
              globeNodeId,
              requestGraphEdgeTypes.invalidated_by_create,
            );
            for (let connectedNode of connectedNodes) {
              didInvalidate = true;
              this.invalidateNode(connectedNode, FILE_CREATE);
            }
          }
        }
      } else if (hasFileRequest && type === 'delete') {
        let nodeId = this.getNodeIdByContentKey(filePath);
        for (let connectedNode of this.getNodeIdsConnectedTo(
          nodeId,
          requestGraphEdgeTypes.invalidated_by_delete,
        )) {
          didInvalidate = true;
          this.invalidateNode(connectedNode, FILE_DELETE);
        }

        // Delete the file node since it doesn't exist anymore.
        // This ensures that files that don't exist aren't sent
        // to requests as invalidations for future requests.
        this.removeNode(nodeId);
      }
    }

    return didInvalidate && this.invalidNodeIds.size > 0;
  }
}

export default class RequestTracker {
  graph: RequestGraph;
  farm: WorkerFarm;
  options: ParcelOptions;
  signal: ?AbortSignal;

  constructor({
    graph,
    farm,
    options,
  }: {|
    graph?: RequestGraph,
    farm: WorkerFarm,
    options: ParcelOptions,
  |}) {
    this.graph = graph || new RequestGraph();
    this.farm = farm;
    this.options = options;
  }

  // TODO: refactor (abortcontroller should be created by RequestTracker)
  setSignal(signal?: AbortSignal) {
    this.signal = signal;
  }

  startRequest(request: RequestNode): {|
    requestNodeId: NodeId,
    deferred: Deferred<boolean>,
  |} {
    let didPreviouslyExist = this.graph.hasContentKey(request.id);
    let requestNodeId;
    if (didPreviouslyExist) {
      requestNodeId = this.graph.getNodeIdByContentKey(request.id);
      // Clear existing invalidations for the request so that the new
      // invalidations created during the request replace the existing ones.
      this.graph.clearInvalidations(requestNodeId);
    } else {
      requestNodeId = this.graph.addNode(nodeFromRequest(request));
    }

    this.graph.incompleteNodeIds.add(requestNodeId);
    this.graph.invalidNodeIds.delete(requestNodeId);

    let {promise, deferred} = makeDeferredWithPromise();
    this.graph.incompleteNodePromises.set(requestNodeId, promise);

    return {requestNodeId, deferred};
  }

  // If a cache key is provided, the result will be removed from the node and stored in a separate cache entry
  storeResult(nodeId: NodeId, result: mixed, cacheKey: ?string) {
    let node = this.graph.getNode(nodeId);
    if (node && node.type === 'request') {
      node.result = result;
      node.resultCacheKey = cacheKey;
    }
  }

  hasValidResult(nodeId: NodeId): boolean {
    return (
      this.graph.hasNode(nodeId) &&
      !this.graph.invalidNodeIds.has(nodeId) &&
      !this.graph.incompleteNodeIds.has(nodeId)
    );
  }

  async getRequestResult<T>(
    contentKey: ContentKey,
    ifMatch?: string,
  ): Promise<?T> {
    let node = nullthrows(this.graph.getNodeByContentKey(contentKey));
    invariant(node.type === 'request');

    if (ifMatch != null && node.resultCacheKey !== ifMatch) {
      return null;
    }

    if (node.result != undefined) {
      // $FlowFixMe
      let result: T = (node.result: any);
      return result;
    } else if (node.resultCacheKey != null && ifMatch == null) {
      let key = node.resultCacheKey;
      invariant(this.options.cache.hasLargeBlob(key));
      let cachedResult: T = deserialize(
        await this.options.cache.getLargeBlob(key),
      );
      node.result = cachedResult;
      return cachedResult;
    }
  }

  completeRequest(nodeId: NodeId) {
    this.graph.invalidNodeIds.delete(nodeId);
    this.graph.incompleteNodeIds.delete(nodeId);
    this.graph.incompleteNodePromises.delete(nodeId);
    let node = this.graph.getNode(nodeId);
    if (node?.type === 'request') {
      node.invalidateReason = VALID;
    }
  }

  rejectRequest(nodeId: NodeId) {
    this.graph.incompleteNodeIds.delete(nodeId);
    this.graph.incompleteNodePromises.delete(nodeId);

    let node = this.graph.getNode(nodeId);
    if (node?.type === 'request') {
      this.graph.invalidateNode(nodeId, ERROR);
    }
  }

  respondToFSEvents(
    events: Array<{|path: ProjectPath, type: EventType|}>,
  ): boolean {
    return this.graph.respondToFSEvents(events);
  }

  hasInvalidRequests(): boolean {
    return this.graph.invalidNodeIds.size > 0;
  }

  getInvalidRequests(): Array<RequestNode> {
    let invalidRequests = [];
    for (let id of this.graph.invalidNodeIds) {
      let node = nullthrows(this.graph.getNode(id));
      invariant(node.type === 'request');
      invalidRequests.push(node);
    }
    return invalidRequests;
  }

  replaceSubrequests(
    requestNodeId: NodeId,
    subrequestContextKeys: Array<ContentKey>,
  ) {
    this.graph.replaceSubrequests(requestNodeId, subrequestContextKeys);
  }

  async runRequest<TInput, TResult>(
    request: Request<TInput, TResult>,
    opts?: ?RunRequestOpts,
  ): Promise<TResult> {
    let requestId = this.graph.hasContentKey(request.id)
      ? this.graph.getNodeIdByContentKey(request.id)
      : undefined;
    let hasValidResult = requestId != null && this.hasValidResult(requestId);

    if (!opts?.force && hasValidResult) {
      // $FlowFixMe[incompatible-type]
      return this.getRequestResult<TResult>(request.id);
    }

    if (requestId != null) {
      let incompletePromise = this.graph.incompleteNodePromises.get(requestId);
      if (incompletePromise != null) {
        // There is a another instance of this request already running, wait for its completion and reuse its result
        try {
          if (await incompletePromise) {
            // $FlowFixMe[incompatible-type]
            return this.getRequestResult<TResult>(request.id);
          }
        } catch (e) {
          // Rerun this request
        }
      }
    }

    let previousInvalidations =
      requestId != null ? this.graph.getInvalidations(requestId) : [];
    let {requestNodeId, deferred} = this.startRequest({
      id: request.id,
      type: 'request',
      requestType: request.type,
      invalidateReason: INITIAL_BUILD,
    });

    let {api, subRequestContentKeys} = this.createAPI(
      requestNodeId,
      previousInvalidations,
    );

    try {
      let node = this.graph.getRequestNode(requestNodeId);
      let result = await request.run({
        input: request.input,
        api,
        farm: this.farm,
        options: this.options,
        invalidateReason: node.invalidateReason,
      });

      assertSignalNotAborted(this.signal);
      this.completeRequest(requestNodeId);

      deferred.resolve(true);
      return result;
    } catch (err) {
      this.rejectRequest(requestNodeId);
      deferred.resolve(false);
      throw err;
    } finally {
      this.graph.replaceSubrequests(requestNodeId, [...subRequestContentKeys]);
    }
  }

  createAPI<TResult>(
    requestId: NodeId,
    previousInvalidations: Array<RequestInvalidation>,
  ): {|api: RunAPI<TResult>, subRequestContentKeys: Set<ContentKey>|} {
    let subRequestContentKeys = new Set<ContentKey>();
    let api: RunAPI<TResult> = {
      invalidateOnFileCreate: input =>
        this.graph.invalidateOnFileCreate(requestId, input),
      invalidateOnFileDelete: filePath =>
        this.graph.invalidateOnFileDelete(requestId, filePath),
      invalidateOnFileUpdate: filePath =>
        this.graph.invalidateOnFileUpdate(requestId, filePath),
      invalidateOnStartup: () => this.graph.invalidateOnStartup(requestId),
      invalidateOnBuild: () => this.graph.invalidateOnBuild(requestId),
      invalidateOnEnvChange: env =>
        this.graph.invalidateOnEnvChange(requestId, env, this.options.env[env]),
      invalidateOnOptionChange: option =>
        this.graph.invalidateOnOptionChange(
          requestId,
          option,
          this.options[option],
        ),
      getInvalidations: () => previousInvalidations,
      storeResult: (result, cacheKey) => {
        this.storeResult(requestId, result, cacheKey);
      },
      getSubRequests: () => this.graph.getSubRequests(requestId),
      getInvalidSubRequests: () => this.graph.getInvalidSubRequests(requestId),
      getPreviousResult: <T>(ifMatch?: string): Async<?T> => {
        let contentKey = nullthrows(this.graph.getNode(requestId)?.id);
        return this.getRequestResult<T>(contentKey, ifMatch);
      },
      getRequestResult: <T>(id): Async<?T> => this.getRequestResult<T>(id),
      canSkipSubrequest: contentKey => {
        if (
          this.graph.hasContentKey(contentKey) &&
          this.hasValidResult(this.graph.getNodeIdByContentKey(contentKey))
        ) {
          subRequestContentKeys.add(contentKey);
          return true;
        }

        return false;
      },
      runRequest: <TInput, TResult>(
        subRequest: Request<TInput, TResult>,
        opts?: RunRequestOpts,
      ): Promise<TResult> => {
        subRequestContentKeys.add(subRequest.id);
        return this.runRequest<TInput, TResult>(subRequest, opts);
      },
    };

    return {api, subRequestContentKeys};
  }

  async writeToCache() {
    let cacheKey = getCacheKey(this.options);
    let requestGraphKey = hashString(`${cacheKey}:requestGraph`);
    let snapshotKey = hashString(`${cacheKey}:snapshot`);

    if (this.options.shouldDisableCache) {
      return;
    }
    let total = 2;
    report({
      type: 'cache',
      phase: 'start',
      total,
      size: this.graph.nodes.length,
    });
    let promises = [];
    for (let node of this.graph.nodes) {
      if (!node || node.type !== 'request') {
        continue;
      }

      let resultCacheKey = node.resultCacheKey;
      if (resultCacheKey != null && node.result != null) {
        promises.push(
          this.options.cache.setLargeBlob(
            resultCacheKey,
            serialize(node.result),
          ),
        );
<<<<<<< HEAD
        total++;
        report({
          type: 'cache',
          phase: 'write',
          total,
          size: this.graph.nodes.length,
        });
        delete node.value.result;
=======
        delete node.result;
>>>>>>> d741b10c
      }
    }

    promises.push(
      this.options.cache.setLargeBlob(requestGraphKey, serialize(this.graph)),
    );
    report({
      type: 'cache',
      phase: 'write',
      total,
      size: this.graph.nodes.length,
    });

    let opts = getWatcherOptions(this.options);
    let snapshotPath = path.join(this.options.cacheDir, snapshotKey + '.txt');
    promises.push(
      this.options.inputFS.writeSnapshot(
        this.options.projectRoot,
        snapshotPath,
        opts,
      ),
    );
    report({
      type: 'cache',
      phase: 'write',
      total,
      size: this.graph.nodes.length,
    });
    report({type: 'cache', phase: 'end', total, size: this.graph.nodes.length});

    await Promise.all(promises);
  }

  static async init({
    farm,
    options,
  }: {|
    farm: WorkerFarm,
    options: ParcelOptions,
  |}): Async<RequestTracker> {
    let graph = await loadRequestGraph(options);
    return new RequestTracker({farm, options, graph});
  }
}

export function getWatcherOptions(options: ParcelOptions): WatcherOptions {
  let vcsDirs = ['.git', '.hg'].map(dir => path.join(options.projectRoot, dir));
  let ignore = [options.cacheDir, ...vcsDirs];
  return {ignore};
}

function getCacheKey(options) {
  return `${PARCEL_VERSION}:${JSON.stringify(options.entries)}:${options.mode}`;
}

async function loadRequestGraph(options): Async<RequestGraph> {
  if (options.shouldDisableCache) {
    return new RequestGraph();
  }

  let cacheKey = getCacheKey(options);
  let requestGraphKey = hashString(`${cacheKey}:requestGraph`);
  if (await options.cache.hasLargeBlob(requestGraphKey)) {
    let requestGraph: RequestGraph = deserialize(
      await options.cache.getLargeBlob(requestGraphKey),
    );
    let opts = getWatcherOptions(options);
    let snapshotKey = hashString(`${cacheKey}:snapshot`);
    let snapshotPath = path.join(options.cacheDir, snapshotKey + '.txt');
    let events = await options.inputFS.getEventsSince(
      options.projectRoot,
      snapshotPath,
      opts,
    );
    requestGraph.invalidateUnpredictableNodes();
    requestGraph.invalidateOnBuildNodes();
    requestGraph.invalidateEnvNodes(options.env);
    requestGraph.invalidateOptionNodes(options);
    requestGraph.respondToFSEvents(
      events.map(e => ({
        type: e.type,
        path: toProjectPath(options.projectRoot, e.path),
      })),
    );

    return requestGraph;
  }

  return new RequestGraph();
}<|MERGE_RESOLUTION|>--- conflicted
+++ resolved
@@ -1130,7 +1130,6 @@
             serialize(node.result),
           ),
         );
-<<<<<<< HEAD
         total++;
         report({
           type: 'cache',
@@ -1138,10 +1137,7 @@
           total,
           size: this.graph.nodes.length,
         });
-        delete node.value.result;
-=======
         delete node.result;
->>>>>>> d741b10c
       }
     }
 
