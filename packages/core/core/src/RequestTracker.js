--- conflicted
+++ resolved
@@ -61,22 +61,6 @@
 
 export type RequestGraphEdgeType = $Values<typeof requestGraphEdgeTypes>;
 
-<<<<<<< HEAD
-=======
-type RequestGraphOpts = {|
-  ...ContentGraphOpts<RequestGraphNode, RequestGraphEdgeType>,
-  invalidNodeIds: Set<NodeId>,
-  incompleteNodeIds: Set<NodeId>,
-  globNodeIds: Set<NodeId>,
-  envNodeIds: Set<NodeId>,
-  optionNodeIds: Set<NodeId>,
-  unpredicatableNodeIds: Set<NodeId>,
-  invalidateOnBuildNodeIds: Set<NodeId>,
-  cachedRequestChunks: Set<number>,
-  configKeyNodes: Map<ProjectPath, Set<NodeId>>,
-|};
-
->>>>>>> a24a30d2
 type SerializedRequestGraph = {|
   ...SerializedContentGraph<RequestGraphNode, RequestGraphEdgeType>,
   invalidNodeIds: Set<NodeId>,
@@ -242,9 +226,6 @@
   hash: hashFromOption(value),
 });
 
-<<<<<<< HEAD
-const keyFromEnvContentKey = (contentKey: string): string =>
-=======
 const nodeFromConfigKey = (
   fileName: ProjectPath,
   configKey: string,
@@ -256,8 +237,7 @@
   contentHash,
 });
 
-const keyFromEnvContentKey = (contentKey: ContentKey): string =>
->>>>>>> a24a30d2
+const keyFromEnvContentKey = (contentKey: string): string =>
   contentKey.slice('env:'.length);
 
 const keyFromOptionContentKey = (contentKey: string): string =>
@@ -1457,8 +1437,6 @@
   return {ignore, backend: watchBackend};
 }
 
-<<<<<<< HEAD
-=======
 function getCacheKey(options) {
   return hashString(
     `${PARCEL_VERSION}:${JSON.stringify(options.entries)}:${options.mode}:${
@@ -1467,7 +1445,6 @@
   );
 }
 
->>>>>>> a24a30d2
 function getRequestGraphNodeKey(index: number, cacheKey: string) {
   return `requestGraph-nodes-${index}-${cacheKey}`;
 }
