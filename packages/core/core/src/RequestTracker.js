// @flow strict-local

import type {AbortSignal} from 'abortcontroller-polyfill/dist/cjs-ponyfill';
import type {
  Async,
  File,
  FilePath,
  FileCreateInvalidation,
  Glob,
  EnvMap,
} from '@parcel/types';
import type {Event, Options as WatcherOptions} from '@parcel/watcher';
import type WorkerFarm from '@parcel/workers';
import type {
  ContentKey,
  NodeId,
  ParcelOptions,
  RequestInvalidation,
} from './types';
import type {Deferred} from '@parcel/utils';

import invariant from 'assert';
import nullthrows from 'nullthrows';
import path from 'path';
<<<<<<< HEAD
import {isGlobMatch, isDirectoryInside} from '@parcel/utils';
import {hashString} from '@parcel/hash';
=======
import {
  isGlobMatch,
  isDirectoryInside,
  makeDeferredWithPromise,
  md5FromObject,
  md5FromString,
} from '@parcel/utils';
>>>>>>> 11c576f4
import ContentGraph, {type SerializedContentGraph} from './ContentGraph';
import {assertSignalNotAborted, hashFromOption} from './utils';
import {
  PARCEL_VERSION,
  VALID,
  INITIAL_BUILD,
  FILE_CREATE,
  FILE_UPDATE,
  FILE_DELETE,
  ENV_CHANGE,
  OPTION_CHANGE,
  STARTUP,
  ERROR,
} from './constants';

type SerializedRequestGraph = {|
  ...SerializedContentGraph<RequestGraphNode, RequestGraphEdgeType>,
  invalidNodeIds: Set<NodeId>,
  incompleteNodeIds: Set<NodeId>,
  globNodeIds: Set<NodeId>,
  envNodeIds: Set<NodeId>,
  optionNodeIds: Set<NodeId>,
  unpredicatableNodeIds: Set<NodeId>,
|};

type FileNode = {|id: ContentKey, +type: 'file', value: File|};
type GlobNode = {|id: ContentKey, +type: 'glob', value: Glob|};
type FileNameNode = {|
  id: ContentKey,
  +type: 'file_name',
  value: string,
|};
type EnvNode = {|
  id: ContentKey,
  +type: 'env',
  value: {|key: string, value: string | void|},
|};

type OptionNode = {|
  id: ContentKey,
  +type: 'option',
  value: {|key: string, hash: string|},
|};

type Request<TInput, TResult> = {|
  id: string,
  +type: string,
  input: TInput,
  run: ({|input: TInput, ...StaticRunOpts|}) => Async<TResult>,
|};

type StoredRequest = {|
  id: string,
  +type: string,
  result?: mixed,
  resultCacheKey?: ?string,
|};

type InvalidateReason = number;
type RequestNode = {|
  id: ContentKey,
  +type: 'request',
  value: StoredRequest,
  invalidateReason: InvalidateReason,
|};
type RequestGraphNode =
  | RequestNode
  | FileNode
  | GlobNode
  | FileNameNode
  | EnvNode
  | OptionNode;

type RequestGraphEdgeType =
  | 'subrequest'
  | 'invalidated_by_update'
  | 'invalidated_by_delete'
  | 'invalidated_by_create'
  | 'invalidated_by_create_above'
  | 'dirname';

export type RunAPI = {|
  invalidateOnFileCreate: FileCreateInvalidation => void,
  invalidateOnFileDelete: FilePath => void,
  invalidateOnFileUpdate: FilePath => void,
  invalidateOnStartup: () => void,
  invalidateOnEnvChange: string => void,
  invalidateOnOptionChange: string => void,
  getInvalidations(): Array<RequestInvalidation>,
  storeResult: (result: mixed, cacheKey?: string) => void,
  getRequestResult<T>(contentKey: ContentKey): Async<?T>,
  getPreviousResult<T>(ifMatch?: string): Async<?T>,
  getSubRequests(): Array<StoredRequest>,
  canSkipSubrequest(ContentKey): boolean,
  runRequest: <TInput, TResult>(
    subRequest: Request<TInput, TResult>,
    opts?: RunRequestOpts,
  ) => Async<TResult>,
|};

type RunRequestOpts = {|
  force: boolean,
|};

export type StaticRunOpts = {|
  farm: WorkerFarm,
  options: ParcelOptions,
  api: RunAPI,
  invalidateReason: InvalidateReason,
|};

const nodeFromFilePath = (filePath: string) => ({
  id: filePath,
  type: 'file',
  value: {filePath},
});

const nodeFromGlob = (glob: Glob) => ({
  id: glob,
  type: 'glob',
  value: glob,
});

const nodeFromFileName = (fileName: string) => ({
  id: 'file_name:' + fileName,
  type: 'file_name',
  value: fileName,
});

const nodeFromRequest = (request: StoredRequest) => ({
  id: request.id,
  type: 'request',
  value: request,
  invalidateReason: INITIAL_BUILD,
});

const nodeFromEnv = (env: string, value: string | void) => ({
  id: 'env:' + env,
  type: 'env',
  value: {
    key: env,
    value,
  },
});

const nodeFromOption = (option: string, value: mixed) => ({
  id: 'option:' + option,
  type: 'option',
  value: {
    key: option,
    hash: hashFromOption(value),
  },
});

export class RequestGraph extends ContentGraph<
  RequestGraphNode,
  RequestGraphEdgeType,
> {
  invalidNodeIds: Set<NodeId> = new Set();
  incompleteNodeIds: Set<NodeId> = new Set();
  incompleteNodePromises: Map<NodeId, Promise<boolean>> = new Map();
  globNodeIds: Set<NodeId> = new Set();
  envNodeIds: Set<NodeId> = new Set();
  optionNodeIds: Set<NodeId> = new Set();
  // Unpredictable nodes are requests that cannot be predicted whether they should rerun based on
  // filesystem changes alone. They should rerun on each startup of Parcel.
  unpredicatableNodeIds: Set<NodeId> = new Set();

  // $FlowFixMe[prop-missing]
  static deserialize(opts: SerializedRequestGraph): RequestGraph {
    // $FlowFixMe[prop-missing]
    let deserialized = new RequestGraph(opts);
    deserialized.invalidNodeIds = opts.invalidNodeIds;
    deserialized.incompleteNodeIds = opts.incompleteNodeIds;
    deserialized.globNodeIds = opts.globNodeIds;
    deserialized.envNodeIds = opts.envNodeIds;
    deserialized.optionNodeIds = opts.optionNodeIds;
    deserialized.unpredicatableNodeIds = opts.unpredicatableNodeIds;
    return deserialized;
  }

  // $FlowFixMe[prop-missing]
  serialize(): SerializedRequestGraph {
    return {
      ...super.serialize(),
      invalidNodeIds: this.invalidNodeIds,
      incompleteNodeIds: this.incompleteNodeIds,
      globNodeIds: this.globNodeIds,
      envNodeIds: this.envNodeIds,
      optionNodeIds: this.optionNodeIds,
      unpredicatableNodeIds: this.unpredicatableNodeIds,
    };
  }

  // addNode for RequestGraph should not override the value if added multiple times
  addNode(node: RequestGraphNode): NodeId {
    let nodeId = this._contentKeyToNodeId.get(node.id);
    if (nodeId != null) {
      return nodeId;
    }

    nodeId = super.addNodeByContentKey(node.id, node);
    if (node.type === 'glob') {
      this.globNodeIds.add(nodeId);
    } else if (node.type === 'env') {
      this.envNodeIds.add(nodeId);
    } else if (node.type === 'option') {
      this.optionNodeIds.add(nodeId);
    }

    return nodeId;
  }

  removeNode(nodeId: NodeId): void {
    this.invalidNodeIds.delete(nodeId);
    this.incompleteNodeIds.delete(nodeId);
    this.incompleteNodePromises.delete(nodeId);
    let node = nullthrows(this.getNode(nodeId));
    if (node.type === 'glob') {
      this.globNodeIds.delete(nodeId);
    } else if (node.type === 'env') {
      this.envNodeIds.delete(nodeId);
    } else if (node.type === 'option') {
      this.optionNodeIds.delete(nodeId);
    }
    return super.removeNode(nodeId);
  }

  getRequestNode(nodeId: NodeId): RequestNode {
    let node = nullthrows(this.getNode(nodeId));
    invariant(node.type === 'request');
    return node;
  }

  replaceSubrequests(
    requestNodeId: NodeId,
    subrequestContentKeys: Array<ContentKey>,
  ) {
    let subrequestNodeIds = [];
    for (let key of subrequestContentKeys) {
      if (this.hasContentKey(key)) {
        subrequestNodeIds.push(this.getNodeIdByContentKey(key));
      }
    }

    this.replaceNodeIdsConnectedTo(
      requestNodeId,
      subrequestNodeIds,
      null,
      'subrequest',
    );
  }

  invalidateNode(nodeId: NodeId, reason: InvalidateReason) {
    let node = nullthrows(this.getNode(nodeId));
    invariant(node.type === 'request');
    node.invalidateReason |= reason;
    this.invalidNodeIds.add(nodeId);

    let parentNodes = this.getNodeIdsConnectedTo(nodeId, 'subrequest');
    for (let parentNode of parentNodes) {
      this.invalidateNode(parentNode, reason);
    }
  }

  invalidateUnpredictableNodes() {
    for (let nodeId of this.unpredicatableNodeIds) {
      let node = nullthrows(this.getNode(nodeId));
      invariant(node.type !== 'file' && node.type !== 'glob');
      this.invalidateNode(nodeId, STARTUP);
    }
  }

  invalidateEnvNodes(env: EnvMap) {
    for (let nodeId of this.envNodeIds) {
      let node = nullthrows(this.getNode(nodeId));
      invariant(node.type === 'env');
      if (env[node.value.key] !== node.value.value) {
        let parentNodes = this.getNodeIdsConnectedTo(
          nodeId,
          'invalidated_by_update',
        );
        for (let parentNode of parentNodes) {
          this.invalidateNode(parentNode, ENV_CHANGE);
        }
      }
    }
  }

  invalidateOptionNodes(options: ParcelOptions) {
    for (let nodeId of this.optionNodeIds) {
      let node = nullthrows(this.getNode(nodeId));
      invariant(node.type === 'option');
      if (hashFromOption(options[node.value.key]) !== node.value.hash) {
        let parentNodes = this.getNodeIdsConnectedTo(
          nodeId,
          'invalidated_by_update',
        );
        for (let parentNode of parentNodes) {
          this.invalidateNode(parentNode, OPTION_CHANGE);
        }
      }
    }
  }

  invalidateOnFileUpdate(requestNodeId: NodeId, filePath: FilePath) {
    let fileNodeId = this.addNode(nodeFromFilePath(filePath));

    if (!this.hasEdge(requestNodeId, fileNodeId, 'invalidated_by_update')) {
      this.addEdge(requestNodeId, fileNodeId, 'invalidated_by_update');
    }
  }

  invalidateOnFileDelete(requestNodeId: NodeId, filePath: FilePath) {
    let fileNodeId = this.addNode(nodeFromFilePath(filePath));

    if (!this.hasEdge(requestNodeId, fileNodeId, 'invalidated_by_delete')) {
      this.addEdge(requestNodeId, fileNodeId, 'invalidated_by_delete');
    }
  }

  invalidateOnFileCreate(requestNodeId: NodeId, input: FileCreateInvalidation) {
    let node;
    if (input.glob != null) {
      node = nodeFromGlob(input.glob);
    } else if (input.fileName != null && input.aboveFilePath != null) {
      let aboveFilePath = input.aboveFilePath;

      // Create nodes and edges for each part of the filename pattern.
      // For example, 'node_modules/foo' would create two nodes and one edge.
      // This creates a sort of trie structure within the graph that can be
      // quickly matched by following the edges. This is also memory efficient
      // since common sub-paths (e.g. 'node_modules') are deduplicated.
      let parts = input.fileName.split('/').reverse();
      let lastNodeId;
      for (let part of parts) {
        let fileNameNode = nodeFromFileName(part);

        let fileNameNodeId = this.addNode(fileNameNode);
        if (
          lastNodeId != null &&
          !this.hasEdge(lastNodeId, fileNameNodeId, 'dirname')
        ) {
          this.addEdge(lastNodeId, fileNameNodeId, 'dirname');
        }

        lastNodeId = fileNameNodeId;
      }

      // The `aboveFilePath` condition asserts that requests are only invalidated
      // if the file being created is "above" it in the filesystem (e.g. the file
      // is created in a parent directory). There is likely to already be a node
      // for this file in the graph (e.g. the source file) that we can reuse for this.
      node = nodeFromFilePath(aboveFilePath);
      let nodeId = this.addNode(node);

      // Now create an edge from the `aboveFilePath` node to the first file_name node
      // in the chain created above, and an edge from the last node in the chain back to
      // the `aboveFilePath` node. When matching, we will start from the first node in
      // the chain, and continue following it to parent directories until there is an
      // edge pointing an `aboveFilePath` node that also points to the start of the chain.
      // This indicates a complete match, and any requests attached to the `aboveFilePath`
      // node will be invalidated.
      let firstId = 'file_name:' + parts[0];
      let firstNodeId = this.getNodeIdByContentKey(firstId);
      if (!this.hasEdge(nodeId, firstNodeId, 'invalidated_by_create_above')) {
        this.addEdge(nodeId, firstNodeId, 'invalidated_by_create_above');
      }

      invariant(lastNodeId != null);
      if (!this.hasEdge(lastNodeId, nodeId, 'invalidated_by_create_above')) {
        this.addEdge(lastNodeId, nodeId, 'invalidated_by_create_above');
      }
    } else if (input.filePath != null) {
      node = nodeFromFilePath(input.filePath);
    } else {
      throw new Error('Invalid invalidation');
    }

    let nodeId = this.addNode(node);
    if (!this.hasEdge(requestNodeId, nodeId, 'invalidated_by_create')) {
      this.addEdge(requestNodeId, nodeId, 'invalidated_by_create');
    }
  }

  invalidateOnStartup(requestNodeId: NodeId) {
    this.getRequestNode(requestNodeId);
    this.unpredicatableNodeIds.add(requestNodeId);
  }

  invalidateOnEnvChange(
    requestNodeId: NodeId,
    env: string,
    value: string | void,
  ) {
    let envNode = nodeFromEnv(env, value);
    let envNodeId = this.addNode(envNode);

    if (!this.hasEdge(requestNodeId, envNodeId, 'invalidated_by_update')) {
      this.addEdge(requestNodeId, envNodeId, 'invalidated_by_update');
    }
  }

  invalidateOnOptionChange(
    requestNodeId: NodeId,
    option: string,
    value: mixed,
  ) {
    let optionNode = nodeFromOption(option, value);
    let optionNodeId = this.addNode(optionNode);

    if (!this.hasEdge(requestNodeId, optionNodeId, 'invalidated_by_update')) {
      this.addEdge(requestNodeId, optionNodeId, 'invalidated_by_update');
    }
  }

  clearInvalidations(nodeId: NodeId) {
    this.unpredicatableNodeIds.delete(nodeId);
    this.replaceNodeIdsConnectedTo(nodeId, [], null, 'invalidated_by_update');
    this.replaceNodeIdsConnectedTo(nodeId, [], null, 'invalidated_by_delete');
    this.replaceNodeIdsConnectedTo(nodeId, [], null, 'invalidated_by_create');
  }

  getInvalidations(requestNodeId: NodeId): Array<RequestInvalidation> {
    if (!this.hasNode(requestNodeId)) {
      return [];
    }

    // For now just handling updates. Could add creates/deletes later if needed.
    let invalidations = this.getNodeIdsConnectedFrom(
      requestNodeId,
      'invalidated_by_update',
    );
    return invalidations
      .map(nodeId => {
        let node = nullthrows(this.getNode(nodeId));
        switch (node.type) {
          case 'file':
            return {type: 'file', filePath: node.value.filePath};
          case 'env':
            return {type: 'env', key: node.value.key};
          case 'option':
            return {type: 'option', key: node.value.key};
        }
      })
      .filter(Boolean);
  }

  getSubRequests(requestNodeId: NodeId): Array<StoredRequest> {
    if (!this.hasNode(requestNodeId)) {
      return [];
    }

    let subRequests = this.getNodeIdsConnectedFrom(requestNodeId, 'subrequest');

    return subRequests.map(nodeId => {
      let node = nullthrows(this.getNode(nodeId));
      invariant(node.type === 'request');
      return node.value;
    });
  }

  invalidateFileNameNode(
    node: FileNameNode,
    filePath: FilePath,
    matchNodes: Array<FileNode>,
  ) {
    // If there is an edge between this file_name node and one of the original file nodes pointed to
    // by the original file_name node, and the matched node is inside the current directory, invalidate
    // all connected requests pointed to by the file node.
    let dirname = path.dirname(filePath);

    let nodeId = this.getNodeIdByContentKey(node.id);
    for (let matchNode of matchNodes) {
      let matchNodeId = this.getNodeIdByContentKey(matchNode.id);
      if (
        this.hasEdge(nodeId, matchNodeId, 'invalidated_by_create_above') &&
        isDirectoryInside(path.dirname(matchNode.value.filePath), dirname)
      ) {
        let connectedNodes = this.getNodeIdsConnectedTo(
          matchNodeId,
          'invalidated_by_create',
        );
        for (let connectedNode of connectedNodes) {
          this.invalidateNode(connectedNode, FILE_CREATE);
        }
      }
    }

    // Find the `file_name` node for the parent directory and
    // recursively invalidate connected requests as described above.
    let basename = path.basename(dirname);
    let contentKey = 'file_name:' + basename;
    if (this.hasContentKey(contentKey)) {
      if (
        this.hasEdge(nodeId, this.getNodeIdByContentKey(contentKey), 'dirname')
      ) {
        let parent = nullthrows(this.getNodeByContentKey(contentKey));
        invariant(parent.type === 'file_name');
        this.invalidateFileNameNode(parent, dirname, matchNodes);
      }
    }
  }

  respondToFSEvents(events: Array<Event>): boolean {
    let didInvalidate = false;
    for (let {path: filePath, type} of events) {
      let hasFileRequest = this.hasContentKey(filePath);

      // sometimes mac os reports update events as create events.
      // if it was a create event, but the file already exists in the graph,
      // then also invalidate nodes connected by invalidated_by_update edges.
      if (hasFileRequest && (type === 'create' || type === 'update')) {
        let nodeId = this.getNodeIdByContentKey(filePath);
        let nodes = this.getNodeIdsConnectedTo(nodeId, 'invalidated_by_update');

        for (let connectedNode of nodes) {
          didInvalidate = true;
          this.invalidateNode(connectedNode, FILE_UPDATE);
        }

        if (type === 'create') {
          let nodes = this.getNodeIdsConnectedTo(
            nodeId,
            'invalidated_by_create',
          );
          for (let connectedNode of nodes) {
            didInvalidate = true;
            this.invalidateNode(connectedNode, FILE_CREATE);
          }
        }
      } else if (type === 'create') {
        let basename = path.basename(filePath);
        let fileNameNode = this.getNodeByContentKey('file_name:' + basename);
        if (fileNameNode != null && fileNameNode?.type === 'file_name') {
          let fileNameNodeId = this.getNodeIdByContentKey(
            'file_name:' + basename,
          );
          // Find potential file nodes to be invalidated if this file name pattern matches
          let above = this.getNodeIdsConnectedTo(
            fileNameNodeId,
            'invalidated_by_create_above',
          ).map(nodeId => {
            let node = nullthrows(this.getNode(nodeId));
            invariant(node.type === 'file');
            return node;
          });

          if (above.length > 0) {
            didInvalidate = true;
            this.invalidateFileNameNode(fileNameNode, filePath, above);
          }
        }

        for (let globeNodeId of this.globNodeIds) {
          let globNode = this.getNode(globeNodeId);
          invariant(globNode && globNode.type === 'glob');

          if (isGlobMatch(filePath, globNode.value)) {
            let connectedNodes = this.getNodeIdsConnectedTo(
              globeNodeId,
              'invalidated_by_create',
            );
            for (let connectedNode of connectedNodes) {
              didInvalidate = true;
              this.invalidateNode(connectedNode, FILE_CREATE);
            }
          }
        }
      } else if (hasFileRequest && type === 'delete') {
        let nodeId = this.getNodeIdByContentKey(filePath);
        for (let connectedNode of this.getNodeIdsConnectedTo(
          nodeId,
          'invalidated_by_delete',
        )) {
          didInvalidate = true;
          this.invalidateNode(connectedNode, FILE_DELETE);
        }
      }
    }

    return didInvalidate && this.invalidNodeIds.size > 0;
  }
}

export default class RequestTracker {
  graph: RequestGraph;
  farm: WorkerFarm;
  options: ParcelOptions;
  signal: ?AbortSignal;

  constructor({
    graph,
    farm,
    options,
  }: {|
    graph?: RequestGraph,
    farm: WorkerFarm,
    options: ParcelOptions,
  |}) {
    this.graph = graph || new RequestGraph();
    this.farm = farm;
    this.options = options;
  }

  // TODO: refactor (abortcontroller should be created by RequestTracker)
  setSignal(signal?: AbortSignal) {
    this.signal = signal;
  }

  startRequest(
    request: StoredRequest,
  ): {|requestNodeId: NodeId, deferred: Deferred<boolean>|} {
    let didPreviouslyExist = this.graph.hasContentKey(request.id);
    let requestNodeId;
    if (didPreviouslyExist) {
      requestNodeId = this.graph.getNodeIdByContentKey(request.id);
      // Clear existing invalidations for the request so that the new
      // invalidations created during the request replace the existing ones.
      this.graph.clearInvalidations(requestNodeId);
    } else {
      requestNodeId = this.graph.addNode(nodeFromRequest(request));
    }

    this.graph.incompleteNodeIds.add(requestNodeId);
    this.graph.invalidNodeIds.delete(requestNodeId);

    let {promise, deferred} = makeDeferredWithPromise();
    this.graph.incompleteNodePromises.set(requestNodeId, promise);

    return {requestNodeId, deferred};
  }

  // If a cache key is provided, the result will be removed from the node and stored in a separate cache entry
  storeResult(nodeId: NodeId, result: mixed, cacheKey: ?string) {
    let node = this.graph.getNode(nodeId);
    if (node && node.type === 'request') {
      node.value.result = result;
      node.value.resultCacheKey = cacheKey;
    }
  }

  hasValidResult(nodeId: NodeId): boolean {
    return (
      this.graph.hasNode(nodeId) &&
      !this.graph.invalidNodeIds.has(nodeId) &&
      !this.graph.incompleteNodeIds.has(nodeId)
    );
  }

  async getRequestResult<T>(
    contentKey: ContentKey,
    ifMatch?: string,
  ): Async<?T> {
    let node = nullthrows(this.graph.getNodeByContentKey(contentKey));
    invariant(node.type === 'request');

    if (ifMatch != null && node.value.resultCacheKey !== ifMatch) {
      return null;
    }

    if (node.value.result != undefined) {
      // $FlowFixMe
      let result: T = (node.value.result: any);
      return result;
    } else if (node.value.resultCacheKey != null && ifMatch == null) {
      let cachedResult: T = (nullthrows(
        await this.options.cache.get(node.value.resultCacheKey),
        // $FlowFixMe
      ): any);
      node.value.result = cachedResult;
      return cachedResult;
    }
  }

  completeRequest(nodeId: NodeId) {
    this.graph.invalidNodeIds.delete(nodeId);
    this.graph.incompleteNodeIds.delete(nodeId);
    this.graph.incompleteNodePromises.delete(nodeId);
    let node = this.graph.getNode(nodeId);
    if (node?.type === 'request') {
      node.invalidateReason = VALID;
    }
  }

  rejectRequest(nodeId: NodeId) {
    this.graph.incompleteNodeIds.delete(nodeId);
    this.graph.incompleteNodePromises.delete(nodeId);

    let node = this.graph.getNode(nodeId);
    if (node?.type === 'request') {
      this.graph.invalidateNode(nodeId, ERROR);
    }
  }

  respondToFSEvents(events: Array<Event>): boolean {
    return this.graph.respondToFSEvents(events);
  }

  hasInvalidRequests(): boolean {
    return this.graph.invalidNodeIds.size > 0;
  }

  getInvalidRequests(): Array<StoredRequest> {
    let invalidRequests = [];
    for (let id of this.graph.invalidNodeIds) {
      let node = nullthrows(this.graph.getNode(id));
      invariant(node.type === 'request');
      invalidRequests.push(node.value);
    }
    return invalidRequests;
  }

  replaceSubrequests(
    requestNodeId: NodeId,
    subrequestContextKeys: Array<ContentKey>,
  ) {
    this.graph.replaceSubrequests(requestNodeId, subrequestContextKeys);
  }

  async runRequest<TInput, TResult>(
    request: Request<TInput, TResult>,
    opts?: ?RunRequestOpts,
  ): Async<TResult> {
    let requestId = this.graph.hasContentKey(request.id)
      ? this.graph.getNodeIdByContentKey(request.id)
      : undefined;
    let hasValidResult = requestId != null && this.hasValidResult(requestId);

    if (!opts?.force && hasValidResult) {
      // $FlowFixMe[incompatible-type]
      return this.getRequestResult<TResult>(request.id);
    }

    if (requestId != null) {
      let incompletePromise = this.graph.incompleteNodePromises.get(requestId);
      if (incompletePromise != null) {
        // There is a another instance of this request already running, wait for its completion and reuse its result
        try {
          if (await incompletePromise) {
            // $FlowFixMe[incompatible-type]
            return this.getRequestResult<TResult>(request.id);
          }
        } catch (e) {
          // Rerun this request
        }
      }
    }

    let {requestNodeId, deferred} = this.startRequest({
      id: request.id,
      type: request.type,
    });

    let {api, subRequestContentKeys} = this.createAPI(requestNodeId);

    try {
      let node = this.graph.getRequestNode(requestNodeId);

      let result = await request.run({
        input: request.input,
        api,
        farm: this.farm,
        options: this.options,
        invalidateReason: node.invalidateReason,
      });

      assertSignalNotAborted(this.signal);
      this.completeRequest(requestNodeId);

      deferred.resolve(true);
      return result;
    } catch (err) {
      this.rejectRequest(requestNodeId);
      deferred.resolve(false);
      throw err;
    } finally {
      this.graph.replaceSubrequests(requestNodeId, [...subRequestContentKeys]);
    }
  }

  createAPI(
    requestId: NodeId,
  ): {|api: RunAPI, subRequestContentKeys: Set<ContentKey>|} {
    let subRequestContentKeys = new Set<ContentKey>();
    let invalidations = this.graph.getInvalidations(requestId);
    let api: RunAPI = {
      invalidateOnFileCreate: input =>
        this.graph.invalidateOnFileCreate(requestId, input),
      invalidateOnFileDelete: filePath =>
        this.graph.invalidateOnFileDelete(requestId, filePath),
      invalidateOnFileUpdate: filePath =>
        this.graph.invalidateOnFileUpdate(requestId, filePath),
      invalidateOnStartup: () => this.graph.invalidateOnStartup(requestId),
      invalidateOnEnvChange: env =>
        this.graph.invalidateOnEnvChange(requestId, env, this.options.env[env]),
      invalidateOnOptionChange: option =>
        this.graph.invalidateOnOptionChange(
          requestId,
          option,
          this.options[option],
        ),
      getInvalidations: () => invalidations,
      storeResult: (result, cacheKey) => {
        this.storeResult(requestId, result, cacheKey);
      },
      getSubRequests: () => this.graph.getSubRequests(requestId),
      getPreviousResult: <T>(ifMatch?: string): Async<?T> => {
        let contentKey = nullthrows(this.graph.getNode(requestId)?.id);
        return this.getRequestResult<T>(contentKey, ifMatch);
      },
      getRequestResult: <T>(id): Async<?T> => this.getRequestResult<T>(id),
      canSkipSubrequest: contentKey => {
        if (
          this.graph.hasContentKey(contentKey) &&
          this.hasValidResult(this.graph.getNodeIdByContentKey(contentKey))
        ) {
          subRequestContentKeys.add(contentKey);
          return true;
        }

        return false;
      },
      runRequest: <TInput, TResult>(
        subRequest: Request<TInput, TResult>,
        opts?: RunRequestOpts,
      ): Async<TResult> => {
        subRequestContentKeys.add(subRequest.id);
        return this.runRequest<TInput, TResult>(subRequest, opts);
      },
    };

    return {api, subRequestContentKeys};
  }

  async writeToCache() {
    let cacheKey = `${PARCEL_VERSION}:${JSON.stringify(this.options.entries)}`;
    let requestGraphKey = hashString(`${cacheKey}:requestGraph`);
    let snapshotKey = hashString(`${cacheKey}:snapshot`);

    if (this.options.shouldDisableCache) {
      return;
    }

    let promises = [];
    for (let [, node] of this.graph.nodes) {
      if (node.type !== 'request') {
        continue;
      }

      let resultCacheKey = node.value.resultCacheKey;
      if (resultCacheKey != null && node.value.result != null) {
        promises.push(
          this.options.cache.set(resultCacheKey, node.value.result),
        );
        delete node.value.result;
      }
    }

    promises.push(this.options.cache.set(requestGraphKey, this.graph));

    let opts = getWatcherOptions(this.options);
    let snapshotPath = path.join(this.options.cacheDir, snapshotKey + '.txt');
    promises.push(
      this.options.inputFS.writeSnapshot(
        this.options.projectRoot,
        snapshotPath,
        opts,
      ),
    );

    await Promise.all(promises);
  }

  static async init({
    farm,
    options,
  }: {|
    farm: WorkerFarm,
    options: ParcelOptions,
  |}): Async<RequestTracker> {
    let graph = await loadRequestGraph(options);
    return new RequestTracker({farm, options, graph});
  }
}

export function getWatcherOptions(options: ParcelOptions): WatcherOptions {
  let vcsDirs = ['.git', '.hg'].map(dir => path.join(options.projectRoot, dir));
  let ignore = [options.cacheDir, ...vcsDirs];
  return {ignore};
}

async function loadRequestGraph(options): Async<RequestGraph> {
  if (options.shouldDisableCache) {
    return new RequestGraph();
  }

  let cacheKey = `${PARCEL_VERSION}:${JSON.stringify(options.entries)}`;
  let requestGraphKey = hashString(`${cacheKey}:requestGraph`);
  let requestGraph = await options.cache.get<RequestGraph>(requestGraphKey);

  if (requestGraph) {
    let opts = getWatcherOptions(options);
    let snapshotKey = hashString(`${cacheKey}:snapshot`);
    let snapshotPath = path.join(options.cacheDir, snapshotKey + '.txt');
    let events = await options.inputFS.getEventsSince(
      options.projectRoot,
      snapshotPath,
      opts,
    );
    requestGraph.invalidateUnpredictableNodes();
    requestGraph.invalidateEnvNodes(options.env);
    requestGraph.invalidateOptionNodes(options);
    requestGraph.respondToFSEvents(events);

    return requestGraph;
  }

  return new RequestGraph();
}<|MERGE_RESOLUTION|>--- conflicted
+++ resolved
@@ -22,18 +22,12 @@
 import invariant from 'assert';
 import nullthrows from 'nullthrows';
 import path from 'path';
-<<<<<<< HEAD
-import {isGlobMatch, isDirectoryInside} from '@parcel/utils';
-import {hashString} from '@parcel/hash';
-=======
 import {
   isGlobMatch,
   isDirectoryInside,
   makeDeferredWithPromise,
-  md5FromObject,
-  md5FromString,
 } from '@parcel/utils';
->>>>>>> 11c576f4
+import {hashString} from '@parcel/hash';
 import ContentGraph, {type SerializedContentGraph} from './ContentGraph';
 import {assertSignalNotAborted, hashFromOption} from './utils';
 import {
