--- conflicted
+++ resolved
@@ -54,17 +54,6 @@
     return this.#config.isSource;
   }
 
-<<<<<<< HEAD
-  get includedFiles(): Set<FilePath> {
-    return new Set(
-      [...this.#config.includedFiles].map(f =>
-        fromProjectPath(this.#options.projectRoot, f),
-      ),
-    );
-  }
-
-=======
->>>>>>> ff6b7b4e
   // $FlowFixMe
   setResult(result: any): void {
     this.#config.result = result;
@@ -74,15 +63,8 @@
     this.#config.resultHash = resultHash;
   }
 
-<<<<<<< HEAD
-  addIncludedFile(filePath: FilePath) {
-    this.#config.includedFiles.add(
-      toProjectPath(this.#options.projectRoot, filePath),
-    );
-=======
   invalidateOnFileChange(filePath: FilePath) {
-    this.#config.invalidateOnFileChange.add(filePath);
->>>>>>> ff6b7b4e
+    this.#config.invalidateOnFileChange.add(toProjectPath(this.#options.projectRoot, filePath));
   }
 
   addDevDependency(devDep: DevDepOptions) {
