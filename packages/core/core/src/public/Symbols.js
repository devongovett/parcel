// @flow
import type {
  Symbol as ISymbol,
  MutableAssetSymbols as IMutableAssetSymbols,
  AssetSymbols as IAssetSymbols,
  MutableDependencySymbols as IMutableDependencySymbols,
  SourceLocation,
} from '@parcel/types';
import type {Asset, Dependency} from '../types';

const EMPTY_ITERABLE = {
  [Symbol.iterator]() {
    return EMPTY_ITERATOR;
  },
};

const EMPTY_ITERATOR = {
  next() {
    return {done: true};
  },
};

const inspect = Symbol.for('nodejs.util.inspect.custom');

let valueToSymbols: WeakMap<Asset, AssetSymbols> = new WeakMap();

export class AssetSymbols implements IAssetSymbols {
  /*::
  @@iterator(): Iterator<[ISymbol, {|local: ISymbol, loc: ?SourceLocation|}]> { return ({}: any); }
  */
  #value /*: Asset */;

  constructor(asset: Asset): Symbols {
    let existing = valueToSymbols.get(asset);
    if (existing != null) {
      return existing;
    }

    this.#value = asset;
    valueToSymbols.set(asset, this);
    return this;
  }

  get(exportSymbol: ISymbol): ?{|local: ISymbol, loc: ?SourceLocation|} {
    return this.#value.symbols.get(exportSymbol);
  }

  hasExportSymbol(exportSymbol: ISymbol): boolean {
    return Boolean(this.#value.symbols.has(exportSymbol));
  }

  hasLocalSymbol(local: ISymbol): boolean {
    for (let s of this.#value.symbols.values()) {
      if (local === s.local) return true;
    }
    return false;
  }

  // $FlowFixMe
<<<<<<< HEAD
  [Symbol.iterator]() {
    return this.#value.symbols[Symbol.iterator]();
  }

  exportSymbols(): Iterable<ISymbol> {
    // $FlowFixMe
    return this.#value.symbols.keys();
  }

  // $FlowFixMe
  [inspect]() {
    return `AssetSymbols(${[...this.#value.symbols]
      .map(([s, {local}]) => `${s}:${local}`)
      .join(', ')})`;
=======
  [Symbol.iterator](): any {
    return this.#value.symbols
      ? this.#value.symbols[Symbol.iterator]()
      : EMPTY_ITERATOR;
  }

  get isCleared(): boolean {
    return this.#value.symbols == null;
>>>>>>> 1f558665
  }
}

let valueToMutableAssetSymbols: WeakMap<
  Asset,
  MutableAssetSymbols,
> = new WeakMap();
export class MutableAssetSymbols implements IMutableAssetSymbols {
  /*::
  @@iterator(): Iterator<[ISymbol, {|local: ISymbol, loc: ?SourceLocation|}]> { return ({}: any); }
  */
<<<<<<< HEAD
  #value: Asset;
=======
  #value: Asset | Dependency;
>>>>>>> 1f558665

  constructor(asset: Asset) {
    let existing = valueToMutableAssetSymbols.get(asset);
    if (existing != null) {
      return existing;
    }
    this.#value = asset;
  }

  clear() {
    this.#value.symbols.clear();
  }

  set(exportSymbol: ISymbol, local: ISymbol, loc: ?SourceLocation) {
    this.#value.symbols.set(exportSymbol, {local, loc});
  }

  get(exportSymbol: ISymbol): ?{|local: ISymbol, loc: ?SourceLocation|} {
    return this.#value.symbols.get(exportSymbol);
  }

  hasExportSymbol(exportSymbol: ISymbol): boolean {
    return Boolean(this.#value.symbols.has(exportSymbol));
  }

  hasLocalSymbol(local: ISymbol): boolean {
    for (let s of this.#value.symbols.values()) {
      if (local === s.local) return true;
    }
    return false;
  }

  // $FlowFixMe
<<<<<<< HEAD
  [Symbol.iterator]() {
    return this.#value.symbols[Symbol.iterator]();
  }

  exportSymbols(): Iterable<ISymbol> {
    // $FlowFixMe
    return this.#value.symbols.keys();
  }

  // $FlowFixMe
  [inspect]() {
    return `MutableAssetSymbols(${
      this.#value.symbols
        ? [...this.#value.symbols]
            .map(([s, {local}]) => `${s}:${local}`)
            .join(', ')
        : null
    })`;
  }
}

let valueToMutableDependencySymbols: WeakMap<
  Dependency,
  MutableDependencySymbols,
> = new WeakMap();
export class MutableDependencySymbols implements IMutableDependencySymbols {
  /*::
  @@iterator(): Iterator<[ISymbol, {|local: ISymbol, loc: ?SourceLocation, isWeak: boolean|}]> { return ({}: any); }
  */
  #value: Dependency;

  constructor(dep: Dependency) {
    let existing = valueToMutableDependencySymbols.get(dep);
=======
  [Symbol.iterator](): any {
    return this.#value.symbols
      ? this.#value.symbols[Symbol.iterator]()
      : EMPTY_ITERATOR;
  }

  get isCleared(): boolean {
    return this.#value.symbols == null;
  }
}

export class MutableDependencySymbols extends MutableSymbols
  implements IMutableSymbols {
  #dependency: Dependency;
  constructor(dependency: Dependency): MutableDependencySymbols {
    let existing = valueToMutableSymbols.get(dependency);
>>>>>>> 1f558665
    if (existing != null) {
      return existing;
    }
    this.#value = dep;
  }

<<<<<<< HEAD
  ensure(): void {
    let symbols = this.#value.symbols;
    if (this.#value.symbols == null) {
      symbols = new Map();
      this.#value.symbols = symbols;
    }
=======
    super(dependency);
    this.#dependency = dependency;
    return this;
>>>>>>> 1f558665
  }

  set(
    exportSymbol: ISymbol,
    local: ISymbol,
    loc: ?SourceLocation,
    isWeak: ?boolean,
  ) {
    let symbols = this.#value.symbols;
    if (symbols == null) {
      symbols = new Map();
      this.#value.symbols = symbols;
    }
    symbols.set(exportSymbol, {
      local,
      loc,
      isWeak: (symbols.get(exportSymbol)?.isWeak ?? true) && (isWeak ?? false),
    });
  }

<<<<<<< HEAD
  get(
    exportSymbol: ISymbol,
  ): ?{|local: ISymbol, loc: ?SourceLocation, isWeak: boolean|} {
    return this.#value.symbols?.get(exportSymbol);
  }

  hasExportSymbol(exportSymbol: ISymbol): boolean {
    return Boolean(this.#value.symbols?.has(exportSymbol));
  }

  hasLocalSymbol(local: ISymbol): boolean {
    if (this.#value.symbols) {
      for (let s of this.#value.symbols.values()) {
        if (local === s.local) return true;
      }
=======
export class MutableAssetSymbols extends MutableSymbols
  implements IMutableSymbols {
  #asset: Asset;
  constructor(asset: Asset): MutableAssetSymbols {
    super(asset);
    let existing = valueToMutableSymbols.get(asset);
    if (existing != null) {
      return ((existing: any): MutableAssetSymbols);
>>>>>>> 1f558665
    }
    return false;
  }

<<<<<<< HEAD
  // $FlowFixMe
  [Symbol.iterator]() {
    return this.#value.symbols
      ? this.#value.symbols[Symbol.iterator]()
      : EMPTY_ITERATOR;
=======
    this.#asset = asset;
    return this;
>>>>>>> 1f558665
  }

  exportSymbols(): Iterable<ISymbol> {
    // $FlowFixMe
    return this.#value.symbols ? this.#value.symbols.keys() : EMPTY_ITERABLE;
  }

  get isCleared() {
    return this.#value.symbols == null;
  }

  // $FlowFixMe
  [inspect]() {
    return `MutableDependencySymbols(${
      this.#value.symbols
        ? [...this.#value.symbols]
            .map(([s, {local, isWeak}]) => `${s}:${local}${isWeak ? '?' : ''}`)
            .join(', ')
        : null
    })`;
  }
}<|MERGE_RESOLUTION|>--- conflicted
+++ resolved
@@ -30,7 +30,7 @@
   */
   #value /*: Asset */;
 
-  constructor(asset: Asset): Symbols {
+  constructor(asset: Asset): AssetSymbols {
     let existing = valueToSymbols.get(asset);
     if (existing != null) {
       return existing;
@@ -57,7 +57,6 @@
   }
 
   // $FlowFixMe
-<<<<<<< HEAD
   [Symbol.iterator]() {
     return this.#value.symbols[Symbol.iterator]();
   }
@@ -72,16 +71,6 @@
     return `AssetSymbols(${[...this.#value.symbols]
       .map(([s, {local}]) => `${s}:${local}`)
       .join(', ')})`;
-=======
-  [Symbol.iterator](): any {
-    return this.#value.symbols
-      ? this.#value.symbols[Symbol.iterator]()
-      : EMPTY_ITERATOR;
-  }
-
-  get isCleared(): boolean {
-    return this.#value.symbols == null;
->>>>>>> 1f558665
   }
 }
 
@@ -93,18 +82,15 @@
   /*::
   @@iterator(): Iterator<[ISymbol, {|local: ISymbol, loc: ?SourceLocation|}]> { return ({}: any); }
   */
-<<<<<<< HEAD
   #value: Asset;
-=======
-  #value: Asset | Dependency;
->>>>>>> 1f558665
-
-  constructor(asset: Asset) {
+
+  constructor(asset: Asset): MutableAssetSymbols {
     let existing = valueToMutableAssetSymbols.get(asset);
     if (existing != null) {
       return existing;
     }
     this.#value = asset;
+    return this;
   }
 
   clear() {
@@ -131,13 +117,11 @@
   }
 
   // $FlowFixMe
-<<<<<<< HEAD
   [Symbol.iterator]() {
     return this.#value.symbols[Symbol.iterator]();
   }
 
   exportSymbols(): Iterable<ISymbol> {
-    // $FlowFixMe
     return this.#value.symbols.keys();
   }
 
@@ -163,44 +147,21 @@
   */
   #value: Dependency;
 
-  constructor(dep: Dependency) {
+  constructor(dep: Dependency): MutableDependencySymbols {
     let existing = valueToMutableDependencySymbols.get(dep);
-=======
-  [Symbol.iterator](): any {
-    return this.#value.symbols
-      ? this.#value.symbols[Symbol.iterator]()
-      : EMPTY_ITERATOR;
-  }
-
-  get isCleared(): boolean {
-    return this.#value.symbols == null;
-  }
-}
-
-export class MutableDependencySymbols extends MutableSymbols
-  implements IMutableSymbols {
-  #dependency: Dependency;
-  constructor(dependency: Dependency): MutableDependencySymbols {
-    let existing = valueToMutableSymbols.get(dependency);
->>>>>>> 1f558665
     if (existing != null) {
       return existing;
     }
     this.#value = dep;
-  }
-
-<<<<<<< HEAD
+    return this;
+  }
+
   ensure(): void {
     let symbols = this.#value.symbols;
     if (this.#value.symbols == null) {
       symbols = new Map();
       this.#value.symbols = symbols;
     }
-=======
-    super(dependency);
-    this.#dependency = dependency;
-    return this;
->>>>>>> 1f558665
   }
 
   set(
@@ -221,7 +182,6 @@
     });
   }
 
-<<<<<<< HEAD
   get(
     exportSymbol: ISymbol,
   ): ?{|local: ISymbol, loc: ?SourceLocation, isWeak: boolean|} {
@@ -237,30 +197,15 @@
       for (let s of this.#value.symbols.values()) {
         if (local === s.local) return true;
       }
-=======
-export class MutableAssetSymbols extends MutableSymbols
-  implements IMutableSymbols {
-  #asset: Asset;
-  constructor(asset: Asset): MutableAssetSymbols {
-    super(asset);
-    let existing = valueToMutableSymbols.get(asset);
-    if (existing != null) {
-      return ((existing: any): MutableAssetSymbols);
->>>>>>> 1f558665
     }
     return false;
   }
 
-<<<<<<< HEAD
   // $FlowFixMe
   [Symbol.iterator]() {
     return this.#value.symbols
       ? this.#value.symbols[Symbol.iterator]()
       : EMPTY_ITERATOR;
-=======
-    this.#asset = asset;
-    return this;
->>>>>>> 1f558665
   }
 
   exportSymbols(): Iterable<ISymbol> {
@@ -268,7 +213,7 @@
     return this.#value.symbols ? this.#value.symbols.keys() : EMPTY_ITERABLE;
   }
 
-  get isCleared() {
+  get isCleared(): boolean {
     return this.#value.symbols == null;
   }
 
