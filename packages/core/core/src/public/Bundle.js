// @flow strict-local

import type {
  Bundle as InternalBundle,
  ParcelOptions,
  PackagedBundleInfo,
} from '../types';
import type {
  Asset as IAsset,
  Bundle as IBundle,
  BundleTraversable,
  Dependency as IDependency,
  Environment as IEnvironment,
  GraphVisitor,
  NamedBundle as INamedBundle,
  PackagedBundle as IPackagedBundle,
  Stats,
  Target as ITarget,
<<<<<<< HEAD
=======
  GraphVisitor,
  BundleBehavior,
>>>>>>> 9225d0c6
} from '@parcel/types';
import type BundleGraph from '../BundleGraph';

import invariant from 'assert';
import nullthrows from 'nullthrows';
import {DefaultWeakMap} from '@parcel/utils';

import {assetToAssetValue, assetFromValue} from './Asset';
import {mapVisitor} from '../Graph';
import Environment from './Environment';
import Dependency, {dependencyToInternalDependency} from './Dependency';
import Target from './Target';
<<<<<<< HEAD
import {fromProjectPath} from '../projectPath';
=======
import {BundleBehaviorNames} from '../types';
>>>>>>> 9225d0c6

const internalBundleToBundle: DefaultWeakMap<
  ParcelOptions,
  DefaultWeakMap<BundleGraph, WeakMap<InternalBundle, Bundle>>,
> = new DefaultWeakMap(() => new DefaultWeakMap(() => new WeakMap()));
const internalBundleToNamedBundle: DefaultWeakMap<
  ParcelOptions,
  DefaultWeakMap<BundleGraph, WeakMap<InternalBundle, NamedBundle>>,
> = new DefaultWeakMap(() => new DefaultWeakMap(() => new WeakMap()));
const internalBundleToPackagedBundle: DefaultWeakMap<
  ParcelOptions,
  DefaultWeakMap<BundleGraph, WeakMap<InternalBundle, PackagedBundle>>,
> = new DefaultWeakMap(() => new DefaultWeakMap(() => new WeakMap()));

// Friendly access for other modules within this package that need access
// to the internal bundle.
const _bundleToInternalBundle: WeakMap<IBundle, InternalBundle> = new WeakMap();
export function bundleToInternalBundle(bundle: IBundle): InternalBundle {
  return nullthrows(_bundleToInternalBundle.get(bundle));
}
const _bundleToInternalBundleGraph: WeakMap<
  IBundle,
  BundleGraph,
> = new WeakMap();
export function bundleToInternalBundleGraph(bundle: IBundle): BundleGraph {
  return nullthrows(_bundleToInternalBundleGraph.get(bundle));
}

// Require this private object to be present when invoking these constructors,
// preventing others from using them. They should use the static `get` method.
let _private = {};

export class Bundle implements IBundle {
  #bundle /*: InternalBundle */;
  #bundleGraph /*: BundleGraph */;
  #options /*: ParcelOptions */;

  constructor(
    sentinel: mixed,
    bundle: InternalBundle,
    bundleGraph: BundleGraph,
    options: ParcelOptions,
  ) {
    if (sentinel !== _private) {
      throw new Error('Unexpected public usage');
    }

    this.#bundle = bundle;
    this.#bundleGraph = bundleGraph;
    this.#options = options;
  }

  static get(
    internalBundle: InternalBundle,
    bundleGraph: BundleGraph,
    options: ParcelOptions,
  ): Bundle {
    let existingMap = internalBundleToBundle.get(options).get(bundleGraph);
    let existing = existingMap.get(internalBundle);
    if (existing != null) {
      return existing;
    }

    let bundle = new Bundle(_private, internalBundle, bundleGraph, options);
    _bundleToInternalBundle.set(bundle, internalBundle);
    _bundleToInternalBundleGraph.set(bundle, bundleGraph);
    existingMap.set(internalBundle, bundle);

    return bundle;
  }

  get id(): string {
    return this.#bundle.id;
  }

  get hashReference(): string {
    return this.#bundle.hashReference;
  }

  get type(): string {
    return this.#bundle.type;
  }

  get env(): IEnvironment {
    return new Environment(this.#bundle.env);
  }

  get needsStableName(): ?boolean {
    return this.#bundle.needsStableName;
  }

  get bundleBehavior(): ?BundleBehavior {
    let bundleBehavior = this.#bundle.bundleBehavior;
    return bundleBehavior != null ? BundleBehaviorNames[bundleBehavior] : null;
  }

  get isSplittable(): ?boolean {
    return this.#bundle.isSplittable;
  }

  get target(): ITarget {
    return new Target(this.#bundle.target, this.#options);
  }

  hasAsset(asset: IAsset): boolean {
    return this.#bundleGraph.bundleHasAsset(
      this.#bundle,
      assetToAssetValue(asset),
    );
  }

  hasDependency(dep: IDependency): boolean {
    return this.#bundleGraph.bundleHasDependency(
      this.#bundle,
      dependencyToInternalDependency(dep),
    );
  }

  getEntryAssets(): Array<IAsset> {
    return this.#bundle.entryAssetIds.map(id => {
      let assetNode = this.#bundleGraph._graph.getNodeByContentKey(id);
      invariant(assetNode != null && assetNode.type === 'asset');
      return assetFromValue(assetNode.value, this.#options);
    });
  }

  getMainEntry(): ?IAsset {
    if (this.#bundle.mainEntryId != null) {
      let assetNode = this.#bundleGraph._graph.getNodeByContentKey(
        this.#bundle.mainEntryId,
      );
      invariant(assetNode != null && assetNode.type === 'asset');
      return assetFromValue(assetNode.value, this.#options);
    }
  }

  traverse<TContext>(
    visit: GraphVisitor<BundleTraversable, TContext>,
  ): ?TContext {
    return this.#bundleGraph.traverseBundle(
      this.#bundle,
      mapVisitor(node => {
        if (node.type === 'asset') {
          return {
            type: 'asset',
            value: assetFromValue(node.value, this.#options),
          };
        } else if (node.type === 'dependency') {
          return {
            type: 'dependency',
            value: new Dependency(node.value, this.#options),
          };
        }
      }, visit),
    );
  }

  traverseAssets<TContext>(visit: GraphVisitor<IAsset, TContext>): ?TContext {
    return this.#bundleGraph.traverseAssets(
      this.#bundle,
      mapVisitor(asset => assetFromValue(asset, this.#options), visit),
    );
  }
}

export class NamedBundle extends Bundle implements INamedBundle {
  #bundle /*: InternalBundle */;
  #bundleGraph /*: BundleGraph */;
  #options /*: ParcelOptions */;

  constructor(
    sentinel: mixed,
    bundle: InternalBundle,
    bundleGraph: BundleGraph,
    options: ParcelOptions,
  ) {
    super(sentinel, bundle, bundleGraph, options);
    this.#bundle = bundle; // Repeating for flow
    this.#bundleGraph = bundleGraph; // Repeating for flow
    this.#options = options;
  }

  static get(
    internalBundle: InternalBundle,
    bundleGraph: BundleGraph,
    options: ParcelOptions,
  ): NamedBundle {
    let existingMap = internalBundleToNamedBundle.get(options).get(bundleGraph);
    let existing = existingMap.get(internalBundle);
    if (existing != null) {
      return existing;
    }

    let namedBundle = new NamedBundle(
      _private,
      internalBundle,
      bundleGraph,
      options,
    );
    _bundleToInternalBundle.set(namedBundle, internalBundle);
    _bundleToInternalBundleGraph.set(namedBundle, bundleGraph);
    existingMap.set(internalBundle, namedBundle);

    return namedBundle;
  }

  get name(): string {
    return nullthrows(this.#bundle.name);
  }

  get displayName(): string {
    return nullthrows(this.#bundle.displayName);
  }

  get publicId(): string {
    return nullthrows(this.#bundle.publicId);
  }
}

export class PackagedBundle extends NamedBundle implements IPackagedBundle {
  #bundle /*: InternalBundle */;
  #bundleGraph /*: BundleGraph */;
  #options /*: ParcelOptions */;
  #bundleInfo /*: ?PackagedBundleInfo */;

  constructor(
    sentinel: mixed,
    bundle: InternalBundle,
    bundleGraph: BundleGraph,
    options: ParcelOptions,
  ) {
    super(sentinel, bundle, bundleGraph, options);
    this.#bundle = bundle; // Repeating for flow
    this.#bundleGraph = bundleGraph; // Repeating for flow
    this.#options = options; // Repeating for flow
  }

  static get(
    internalBundle: InternalBundle,
    bundleGraph: BundleGraph,
    options: ParcelOptions,
  ): PackagedBundle {
    let existingMap = internalBundleToPackagedBundle
      .get(options)
      .get(bundleGraph);
    let existing = existingMap.get(internalBundle);
    if (existing != null) {
      return existing;
    }

    let packagedBundle = new PackagedBundle(
      _private,
      internalBundle,
      bundleGraph,
      options,
    );
    _bundleToInternalBundle.set(packagedBundle, internalBundle);
    _bundleToInternalBundleGraph.set(packagedBundle, bundleGraph);
    existingMap.set(internalBundle, packagedBundle);

    return packagedBundle;
  }

  static getWithInfo(
    internalBundle: InternalBundle,
    bundleGraph: BundleGraph,
    options: ParcelOptions,
    bundleInfo: ?PackagedBundleInfo,
  ): PackagedBundle {
    let packagedBundle = PackagedBundle.get(
      internalBundle,
      bundleGraph,
      options,
    );
    packagedBundle.#bundleInfo = bundleInfo;
    return packagedBundle;
  }

  get filePath(): string {
    return fromProjectPath(
      this.#options.projectRoot,
      nullthrows(this.#bundleInfo).filePath,
    );
  }

  get stats(): Stats {
    return nullthrows(this.#bundleInfo).stats;
  }
}<|MERGE_RESOLUTION|>--- conflicted
+++ resolved
@@ -16,11 +16,8 @@
   PackagedBundle as IPackagedBundle,
   Stats,
   Target as ITarget,
-<<<<<<< HEAD
-=======
   GraphVisitor,
   BundleBehavior,
->>>>>>> 9225d0c6
 } from '@parcel/types';
 import type BundleGraph from '../BundleGraph';
 
@@ -33,11 +30,8 @@
 import Environment from './Environment';
 import Dependency, {dependencyToInternalDependency} from './Dependency';
 import Target from './Target';
-<<<<<<< HEAD
+import {BundleBehaviorNames} from '../types';
 import {fromProjectPath} from '../projectPath';
-=======
-import {BundleBehaviorNames} from '../types';
->>>>>>> 9225d0c6
 
 const internalBundleToBundle: DefaultWeakMap<
   ParcelOptions,
