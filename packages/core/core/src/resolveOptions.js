// @flow strict-local

import type {FilePath, InitialParcelOptions} from '@parcel/types';
import type {ParcelOptions} from './types';

import {getRootDir} from '@parcel/utils';
import loadDotEnv from './loadDotEnv';
import path from 'path';
import {resolveConfig, md5FromString} from '@parcel/utils';
import {NodeFS} from '@parcel/fs';
import Cache from '@parcel/cache';
import {NodePackageManager} from '@parcel/package-manager';

// Default cache directory name
const DEFAULT_CACHE_DIRNAME = '.parcel-cache';
const LOCK_FILE_NAMES = ['yarn.lock', 'package-lock.json', 'pnpm-lock.yaml'];

// Generate a unique instanceId, will change on every run of parcel
function generateInstanceId(entries: Array<FilePath>): string {
  return md5FromString(
    `${entries.join(',')}-${Date.now()}-${Math.round(Math.random() * 100)}`,
  );
}

export default async function resolveOptions(
  initialOptions: InitialParcelOptions,
): Promise<ParcelOptions> {
  let entries: Array<FilePath>;
  if (initialOptions.entries == null || initialOptions.entries === '') {
    entries = [];
  } else if (Array.isArray(initialOptions.entries)) {
    entries = initialOptions.entries.map(entry => path.resolve(entry));
  } else {
    entries = [path.resolve(initialOptions.entries)];
  }

  let inputFS = initialOptions.inputFS || new NodeFS();
  let outputFS = initialOptions.outputFS || new NodeFS();

  let packageManager =
    initialOptions.packageManager || new NodePackageManager(inputFS);

  let rootDir =
    initialOptions.rootDir != null
      ? path.resolve(initialOptions.rootDir)
      : getRootDir(entries);

  let projectRootFile =
    (await resolveConfig(inputFS, path.join(rootDir, 'index'), [
      ...LOCK_FILE_NAMES,
      '.git',
      '.hg',
    ])) || path.join(inputFS.cwd(), 'index'); // ? Should this just be rootDir

  let lockFile = null;
  let rootFileName = path.basename(projectRootFile);
  if (LOCK_FILE_NAMES.includes(rootFileName)) {
    lockFile = projectRootFile;
  }
  let projectRoot = path.dirname(projectRootFile);

  let inputCwd = inputFS.cwd();
  let outputCwd = outputFS.cwd();

  let cacheDir =
    // If a cacheDir is provided, resolve it relative to cwd. Otherwise,
    // use a default directory resolved relative to the project root.
    initialOptions.cacheDir != null
      ? path.resolve(outputCwd, initialOptions.cacheDir)
      : path.resolve(projectRoot, DEFAULT_CACHE_DIRNAME);

  let cache = new Cache(outputFS, cacheDir);

  let mode = initialOptions.mode ?? 'development';
  let minify = initialOptions.minify ?? mode === 'production';

  let detailedReport: number = 0;
  if (initialOptions.detailedReport != null) {
    detailedReport =
      initialOptions.detailedReport === true
        ? 10
        : parseInt(initialOptions.detailedReport, 10);
  }

  let publicUrl = initialOptions.publicUrl ?? '/';
  let distDir =
    initialOptions.distDir != null
      ? path.resolve(inputCwd, initialOptions.distDir)
      : undefined;

  return {
    config: initialOptions.config,
    defaultConfig: initialOptions.defaultConfig,
    patchConsole:
      initialOptions.patchConsole ?? process.env.NODE_ENV !== 'test',
    env: {
      ...initialOptions.env,
      ...(await loadDotEnv(
        initialOptions.env ?? {},
        inputFS,
        path.join(projectRoot, 'index'),
      )),
    },
    mode,
    minify,
    autoinstall: initialOptions.autoinstall ?? true,
    hot: initialOptions.hot ?? null,
<<<<<<< HEAD
    contentHash: initialOptions.contentHash ?? true,
    serve: initialOptions.serve ?? false,
=======
    serve: initialOptions.serve
      ? {
          ...initialOptions.serve,
          distDir: distDir ?? path.join(outputCwd, 'dist'),
        }
      : false,
>>>>>>> e95fbaea
    disableCache: initialOptions.disableCache ?? false,
    killWorkers: initialOptions.killWorkers ?? true,
    profile: initialOptions.profile ?? false,
    cacheDir,
    entries,
    rootDir,
    defaultEngines: initialOptions.defaultEngines,
    targets: initialOptions.targets,
    sourceMaps: initialOptions.sourceMaps ?? true,
    scopeHoist:
      initialOptions.scopeHoist ?? initialOptions.mode === 'production',
    publicUrl,
    distDir,
    logLevel: initialOptions.logLevel ?? 'info',
    projectRoot,
    lockFile,
    inputFS,
    outputFS,
    cache,
    packageManager,
    instanceId: generateInstanceId(entries),
    detailedReport,
  };
}<|MERGE_RESOLUTION|>--- conflicted
+++ resolved
@@ -105,17 +105,13 @@
     minify,
     autoinstall: initialOptions.autoinstall ?? true,
     hot: initialOptions.hot ?? null,
-<<<<<<< HEAD
     contentHash: initialOptions.contentHash ?? true,
-    serve: initialOptions.serve ?? false,
-=======
     serve: initialOptions.serve
       ? {
           ...initialOptions.serve,
           distDir: distDir ?? path.join(outputCwd, 'dist'),
         }
       : false,
->>>>>>> e95fbaea
     disableCache: initialOptions.disableCache ?? false,
     killWorkers: initialOptions.killWorkers ?? true,
     profile: initialOptions.profile ?? false,
