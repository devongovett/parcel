// @flow strict-local

import type {
  FilePath,
  GenerateOutput,
  Transformer,
  TransformerResult,
  PackageName,
} from '@parcel/types';
import type {WorkerApi} from '@parcel/workers';
import type {
  Asset as AssetValue,
  AssetRequestDesc,
  Config,
  ConfigRequestDesc,
  ParcelOptions,
  ReportFn,
} from './types';

import invariant from 'assert';
import path from 'path';
import nullthrows from 'nullthrows';
import {md5FromObject} from '@parcel/utils';
import {PluginLogger} from '@parcel/logger';
import ThrowableDiagnostic, {errorToDiagnostic} from '@parcel/diagnostic';

import ConfigLoader from './ConfigLoader';
import {createDependency} from './Dependency';
import ParcelConfig from './ParcelConfig';
import ResolverRunner from './ResolverRunner';
<<<<<<< HEAD
import {report} from './ReporterRunner';
import {Asset, MutableAsset, assetToInternalAsset} from './public/Asset';
=======
import {MutableAsset, assetToInternalAsset} from './public/Asset';
>>>>>>> 870013ca
import InternalAsset, {createAsset} from './InternalAsset';
import summarizeRequest from './summarizeRequest';
import PluginOptions from './public/PluginOptions';
import {PARCEL_VERSION} from './constants';

type GenerateFunc = (input: InternalAsset) => Promise<GenerateOutput>;

type PostProcessFunc = (
  Array<InternalAsset>,
) => Promise<Array<InternalAsset> | null>;

export type TransformationOpts = {|
  options: ParcelOptions,
  report: ReportFn,
  request: AssetRequestDesc,
  workerApi: WorkerApi,
|};

type ConfigMap = Map<PackageName, Config>;
type ConfigRequestAndResult = {|
  request: ConfigRequestDesc,
  result: Config,
|};

export default class Transformation {
  request: AssetRequestDesc;
  configLoader: ConfigLoader;
  configRequests: Array<ConfigRequestAndResult>;
  options: ParcelOptions;
  impactfulOptions: $Shape<ParcelOptions>;
  workerApi: WorkerApi;
  parcelConfig: ParcelConfig;
  report: ReportFn;

  constructor({report, request, options, workerApi}: TransformationOpts) {
    this.configRequests = [];
    this.configLoader = new ConfigLoader(options);
    this.options = options;
    this.report = report;
    this.request = request;
    this.workerApi = workerApi;

    // TODO: these options may not impact all transformations, let transformers decide if they care or not
    let {hot} = this.options;
    this.impactfulOptions = {hot};
  }

  async loadConfig(configRequest: ConfigRequestDesc) {
    let result = await this.configLoader.load(configRequest);
    this.configRequests.push({request: configRequest, result});
    return result;
  }

  async run(): Promise<{|
    assets: Array<AssetValue>,
    configRequests: Array<ConfigRequestAndResult>,
  |}> {
    this.report({
      type: 'buildProgress',
      phase: 'transforming',
      filePath: this.request.filePath,
    });

    let asset = await this.loadAsset();
    let pipeline = await this.loadPipeline(
      this.request.filePath,
      asset.value.isSource,
      this.request.pipeline,
    );
    let results = await this.runPipelines(pipeline, asset);
    let assets = results.map(a => a.value);

    for (let {request, result} of this.configRequests) {
      let plugin =
        request.plugin != null &&
        (await this.parcelConfig.loadPlugin(request.plugin));
      if (plugin && plugin.preSerializeConfig) {
        plugin.preSerializeConfig({config: result});
      }
    }
    return {assets, configRequests: this.configRequests};
  }

  async loadAsset(): Promise<InternalAsset> {
    let {filePath, env, code, pipeline, sideEffects} = this.request;
    let {content, size, hash, isSource} = await summarizeRequest(
      this.options.inputFS,
      this.request,
    );

    // If the transformer request passed code rather than a filename,
    // use a hash as the base for the id to ensure it is unique.
    let idBase = code != null ? hash : filePath;
    return new InternalAsset({
      idBase,
      value: createAsset({
        idBase,
        filePath,
        isSource,
        type: path.extname(filePath).slice(1),
        hash,
        pipeline,
        env,
        stats: {
          time: 0,
          size,
        },
        sideEffects,
      }),
      options: this.options,
      content,
    });
  }

  async runPipelines(
    pipeline: Pipeline,
    initialAsset: InternalAsset,
  ): Promise<Array<InternalAsset>> {
    let initialType = initialAsset.value.type;
    let initialAssetCacheKey = this.getCacheKey(
      [initialAsset],
      pipeline.configs,
    );
    let initialCacheEntry = await this.readFromCache(initialAssetCacheKey);

    let assets =
      initialCacheEntry || (await this.runPipeline(pipeline, initialAsset));
    if (!initialCacheEntry) {
      await this.writeToCache(initialAssetCacheKey, assets, pipeline.configs);
    }

    let finalAssets: Array<InternalAsset> = [];
    for (let asset of assets) {
      let nextPipeline;
      if (asset.value.type !== initialType) {
        nextPipeline = await this.loadNextPipeline({
          filePath: initialAsset.value.filePath,
          isSource: asset.value.isSource,
          nextType: asset.value.type,
          currentPipeline: pipeline,
        });
      }

      if (nextPipeline) {
        let nextPipelineAssets = await this.runPipelines(nextPipeline, asset);
        finalAssets = finalAssets.concat(nextPipelineAssets);
      } else {
        finalAssets.push(asset);
      }
    }

    if (!pipeline.postProcess) {
      return finalAssets;
    }

    let processedCacheEntry = await this.readFromCache(
      this.getCacheKey(finalAssets, pipeline.configs),
    );

    invariant(pipeline.postProcess != null);
    let processedFinalAssets: Array<InternalAsset> =
      processedCacheEntry ?? (await pipeline.postProcess(finalAssets)) ?? [];

    if (!processedCacheEntry) {
      await this.writeToCache(
        this.getCacheKey(processedFinalAssets, pipeline.configs),
        processedFinalAssets,
        pipeline.configs,
      );
    }

    return processedFinalAssets;
  }

  async runPipeline(
    pipeline: Pipeline,
    initialAsset: InternalAsset,
  ): Promise<Array<InternalAsset>> {
    let initialType = initialAsset.value.type;
    let inputAssets = [initialAsset];
    let resultingAssets;
    let finalAssets = [];
    for (let transformer of pipeline.transformers) {
      resultingAssets = [];
      for (let asset of inputAssets) {
        if (
          asset.value.type !== initialType &&
          (await this.loadNextPipeline({
            filePath: initialAsset.value.filePath,
            isSource: asset.value.isSource,
            nextType: asset.value.type,
            currentPipeline: pipeline,
          }))
        ) {
          finalAssets.push(asset);
          continue;
        }

        try {
          let transformerResults = await runTransformer(
            pipeline,
            asset,
            transformer.plugin,
            transformer.name,
            transformer.config,
          );

          for (let result of transformerResults) {
            resultingAssets.push(asset.createChildAsset(result));
          }
        } catch (e) {
          throw new ThrowableDiagnostic({
            diagnostic: errorToDiagnostic(e, transformer.name),
          });
        }
      }
      inputAssets = resultingAssets;
    }

    finalAssets = finalAssets.concat(resultingAssets);

    return Promise.all(
      finalAssets.map(asset =>
        finalize(nullthrows(asset), nullthrows(pipeline.generate)),
      ),
    );
  }

  async readFromCache(cacheKey: string): Promise<null | Array<InternalAsset>> {
    if (this.options.disableCache || this.request.code != null) {
      return null;
    }

    let cachedAssets = await this.options.cache.get(cacheKey);
    if (!cachedAssets) {
      return null;
    }

    return cachedAssets.map(
      (value: AssetValue) =>
        new InternalAsset({
          value,
          options: this.options,
        }),
    );
  }

  async writeToCache(
    cacheKey: string,
    assets: Array<InternalAsset>,
    configs: ConfigMap,
  ): Promise<void> {
    await Promise.all(
      // TODO: account for impactfulOptions maybe being different per pipeline
      assets.map(asset =>
        asset.commit(
          md5FromObject({
            impactfulOptions: this.impactfulOptions,
            configs: getImpactfulConfigInfo(configs),
          }),
        ),
      ),
    );
    this.options.cache.set(
      cacheKey,
      assets.map(a => a.value),
    );
  }

  getCacheKey(assets: Array<InternalAsset>, configs: ConfigMap): string {
    let assetsKeyInfo = assets.map(a => ({
      filePath: a.value.filePath,
      hash: a.value.hash,
    }));

    return md5FromObject({
      parcelVersion: PARCEL_VERSION,
      assets: assetsKeyInfo,
      configs: getImpactfulConfigInfo(configs),
      env: this.request.env,
      impactfulOptions: this.impactfulOptions,
    });
  }

  async loadPipeline(
    filePath: FilePath,
    isSource: boolean,
    pipelineName?: ?string,
  ): Promise<Pipeline> {
    let configRequest = {
      filePath,
      env: this.request.env,
      isSource,
      pipeline: pipelineName,
      meta: {
        actionType: 'transformation',
      },
    };
    let configs = new Map();

    let config = await this.loadConfig(configRequest);
    let result = nullthrows(config.result);
    let parcelConfig = new ParcelConfig(
      config.result,
      this.options.packageManager,
    );
    // A little hacky
    this.parcelConfig = parcelConfig;

    configs.set('parcel', config);

    for (let [moduleName] of config.devDeps) {
      let plugin = await parcelConfig.loadPlugin(moduleName);
      // TODO: implement loadPlugin in existing plugins that require config
      if (plugin.loadConfig) {
        let thirdPartyConfig = await this.loadTransformerConfig({
          filePath,
          plugin: moduleName,
          parcelConfigPath: result.filePath,
          isSource,
        });

        configs.set(moduleName, thirdPartyConfig);
      }
    }

    let transformers = await parcelConfig.getTransformers(
      filePath,
      pipelineName,
    );
    let pipeline = {
      id: transformers.map(t => t.name).join(':'),

      transformers: transformers.map(transformer => ({
        name: transformer.name,
        config: configs.get(transformer.name)?.result,
        plugin: transformer.plugin,
      })),
      configs,
      options: this.options,
      resolverRunner: new ResolverRunner({
        config: new ParcelConfig(
          nullthrows(nullthrows(configs.get('parcel')).result),
          this.options.packageManager,
        ),
        options: this.options,
      }),

      pluginOptions: new PluginOptions(this.options),
      workerApi: this.workerApi,
    };

    return pipeline;
  }

  async loadNextPipeline({
    filePath,
    isSource,
    nextType,
    currentPipeline,
  }: {|
    filePath: string,
    isSource: boolean,
    nextType: string,
    currentPipeline: Pipeline,
  |}): Promise<?Pipeline> {
    let nextFilePath =
      filePath.slice(0, -path.extname(filePath).length) + '.' + nextType;
    let nextPipeline = await this.loadPipeline(
      nextFilePath,
      isSource,
      this.request.pipeline,
    );

    if (nextPipeline.id === currentPipeline.id) {
      return null;
    }

    return nextPipeline;
  }

  loadTransformerConfig({
    filePath,
    plugin,
    parcelConfigPath,
    isSource,
  }: {|
    filePath: FilePath,
    plugin: PackageName,
    parcelConfigPath: FilePath,
    isSource: boolean,
  |}): Promise<Config> {
    let configRequest = {
      filePath,
      env: this.request.env,
      plugin,
      isSource,
      meta: {
        parcelConfigPath,
      },
    };
    return this.loadConfig(configRequest);
  }
}

type Pipeline = {|
  id: string,
  transformers: Array<TransformerWithNameAndConfig>,
  configs: ConfigMap,
  options: ParcelOptions,
  pluginOptions: PluginOptions,
  resolverRunner: ResolverRunner,
  workerApi: WorkerApi,
  postProcess?: PostProcessFunc,
  generate?: GenerateFunc,
|};

type TransformerWithNameAndConfig = {|
  name: PackageName,
  plugin: Transformer,
  config: ?Config,
|};

<<<<<<< HEAD
class Pipeline {
  id: string;
  transformers: Array<TransformerWithNameAndConfig>;
  configs: ConfigMap;
  options: ParcelOptions;
  pluginOptions: PluginOptions;
  parcelConfig: ParcelConfig;
  resolverRunner: ResolverRunner;
  generate: GenerateFunc;
  postProcess: ?PostProcessFunc;
  workerApi: WorkerApi;

  constructor({transformers, configs, options, workerApi}: PipelineOpts) {
    this.id = transformers.map(t => t.name).join(':');

    this.transformers = transformers.map(transformer => ({
      name: transformer.name,
      config: configs.get(transformer.name)?.result,
      plugin: transformer.plugin
    }));
    this.configs = configs;
    this.options = options;
    this.parcelConfig = new ParcelConfig(
      nullthrows(nullthrows(this.configs.get('parcel')).result),
      this.options.packageManager
    );
    this.resolverRunner = new ResolverRunner({
      config: this.parcelConfig,
      options
=======
async function runTransformer(
  pipeline: Pipeline,
  asset: InternalAsset,
  transformer: Transformer,
  transformerName: string,
  preloadedConfig: ?Config,
): Promise<Array<TransformerResult>> {
  const logger = new PluginLogger({origin: transformerName});

  const resolve = async (from: FilePath, to: string): Promise<FilePath> => {
    return nullthrows(
      await pipeline.resolverRunner.resolve(
        createDependency({
          env: asset.value.env,
          moduleSpecifier: to,
          sourcePath: from,
        }),
      ),
    ).filePath;
  };

  // Load config for the transformer.
  let config = preloadedConfig;
  if (transformer.getConfig) {
    // TODO: deprecate getConfig
    config = await transformer.getConfig({
      asset: new MutableAsset(asset),
      options: pipeline.pluginOptions,
      resolve,
      logger,
>>>>>>> 870013ca
    });
  }

<<<<<<< HEAD
  async transform(initialAsset: InternalAsset): Promise<Array<InternalAsset>> {
    let initialType = initialAsset.value.type;
    let inputAssets = [initialAsset];
    let resultingAssets = [];
    let finalAssets = [];
    for (let transformer of this.transformers) {
      resultingAssets = [];
      for (let asset of inputAssets) {
        // TODO: I think there may be a bug here if the type changes but does not
        // change pipelines (e.g. .html -> .htm). It should continue on the same
        // pipeline in that case.
        if (asset.value.type !== initialType) {
          finalAssets.push(asset);
        } else {
          try {
            let transformerResults = await this.runTransformer(
              asset,
              transformer.plugin,
              transformer.name,
              transformer.config
            );

            for (let result of transformerResults) {
              resultingAssets.push(
                asset.createChildAsset(
                  result,
                  transformer.name,
                  this.parcelConfig.filePath
                )
              );
            }
          } catch (e) {
            throw new ThrowableDiagnostic({
              diagnostic: errorToDiagnostic(e, transformer.name)
            });
          }
        }
      }
      inputAssets = resultingAssets;
    }

    return finalAssets.concat(resultingAssets);
=======
  // If an ast exists on the asset, but we cannot reuse it,
  // use the previous transform to generate code that we can re-parse.
  if (
    asset.ast &&
    (!transformer.canReuseAST ||
      !transformer.canReuseAST({
        ast: asset.ast,
        options: pipeline.pluginOptions,
        logger,
      })) &&
    pipeline.generate
  ) {
    let output = await pipeline.generate(new MutableAsset(asset));
    asset.content = output.code;
    asset.ast = null;
>>>>>>> 870013ca
  }

  // Parse if there is no AST available from a previous transform.
  if (!asset.ast && transformer.parse) {
    asset.ast = await transformer.parse({
      asset: new MutableAsset(asset),
      config,
      options: pipeline.pluginOptions,
      resolve,
      logger,
    });
  }

<<<<<<< HEAD
    // If an ast exists on the asset, but we cannot reuse it,
    // use the previous transform to generate code that we can re-parse.
    if (
      asset.ast &&
      asset.isASTDirty &&
      (!transformer.canReuseAST ||
        !transformer.canReuseAST({
          ast: asset.ast,
          options: this.pluginOptions,
          logger
        })) &&
      this.generate
    ) {
      let output = await this.generate(asset);
      asset.content = output.code;
      asset.ast = null;
      asset.isASTDirty = false;
    }

    // Parse if there is no AST available from a previous transform.
    if (!asset.ast && transformer.parse) {
      let ast = await transformer.parse({
        asset: new MutableAsset(asset),
=======
  // Transform.
  let results = await normalizeAssets(
    // $FlowFixMe
    await transformer.transform({
      asset: new MutableAsset(asset),
      config,
      options: pipeline.pluginOptions,
      resolve,
      logger,
    }),
  );

  // Create generate and postProcess functions that can be called later
  pipeline.generate = (input: IMutableAsset): Promise<GenerateOutput> => {
    if (transformer.generate) {
      return Promise.resolve(
        transformer.generate({
          asset: input,
          config,
          options: pipeline.pluginOptions,
          resolve,
          logger,
        }),
      );
    }

    throw new Error(
      'Asset has an AST but no generate method is available on the transform',
    );
  };

  // For Flow
  let postProcess = transformer.postProcess;
  if (postProcess) {
    pipeline.postProcess = async (
      assets: Array<InternalAsset>,
    ): Promise<Array<InternalAsset> | null> => {
      let results = await postProcess.call(transformer, {
        assets: assets.map(asset => new MutableAsset(asset)),
>>>>>>> 870013ca
        config,
        options: pipeline.pluginOptions,
        resolve,
        logger,
      });
<<<<<<< HEAD
      if (ast) {
        asset.setAST(ast);
        asset.isASTDirty = false;
      }
    }

    // Transform.
    let results = await normalizeAssets(
      // $FlowFixMe
      await transformer.transform({
        asset: new MutableAsset(asset),
        ast: asset.ast,
        config,
        options: this.pluginOptions,
        resolve,
        logger
      })
    );

    // Create generate and postProcess functions that can be called later
    this.generate = (input: InternalAsset): Promise<GenerateOutput> => {
      if (transformer.generate && input.ast) {
        return Promise.resolve(
          transformer.generate({
            asset: new Asset(input),
            ast: input.ast,
            options: this.pluginOptions,
            logger
          })
        );
      }

      throw new Error(
        'Asset has an AST but no generate method is available on the transform'
      );
    };

    // For Flow
    let postProcess = transformer.postProcess;
    if (postProcess) {
      this.postProcess = async (
        assets: Array<InternalAsset>
      ): Promise<Array<InternalAsset> | null> => {
        let results = await postProcess.call(transformer, {
          assets: assets.map(asset => new MutableAsset(asset)),
          config,
          options: this.pluginOptions,
          resolve,
          logger
        });

        return Promise.all(
          results.map(result =>
            asset.createChildAsset(
              result,
              transformerName,
              this.parcelConfig.filePath
            )
          )
        );
      };
    }

    return results;
=======

      return Promise.all(results.map(result => asset.createChildAsset(result)));
    };
>>>>>>> 870013ca
  }

  return results;
}

<<<<<<< HEAD
=======
async function finalize(
  asset: InternalAsset,
  generate: GenerateFunc,
): Promise<InternalAsset> {
  if (asset.ast && generate) {
    let result = await generate(new MutableAsset(asset));
    return asset.createChildAsset({
      type: asset.value.type,
      uniqueKey: asset.value.uniqueKey,
      ...result,
    });
  }
  return asset;
}

>>>>>>> 870013ca
function normalizeAssets(
  results: Array<TransformerResult | MutableAsset>,
): Array<TransformerResult> {
  return results.map(result => {
    if (!(result instanceof MutableAsset)) {
      return result;
    }

    let internalAsset = assetToInternalAsset(result);
    return {
      type: result.type,
      content: internalAsset.content,
      ast: internalAsset.ast,
      map: internalAsset.map,
      // $FlowFixMe
      dependencies: [...internalAsset.value.dependencies.values()],
      includedFiles: result.getIncludedFiles(),
      // $FlowFixMe
      env: result.env,
      isIsolated: result.isIsolated,
      isInline: result.isInline,
      pipeline: internalAsset.value.pipeline,
      meta: result.meta,
      uniqueKey: internalAsset.value.uniqueKey,
    };
  });
}

function getImpactfulConfigInfo(configs: ConfigMap) {
  let impactfulConfigInfo = {};

  for (let [configType, {devDeps, resultHash}] of configs) {
    let devDepsObject = {};

    for (let [moduleName, version] of devDeps) {
      devDepsObject[moduleName] = version;
    }

    impactfulConfigInfo[configType] = {
      devDeps: devDepsObject,
      resultHash,
    };
  }

  return impactfulConfigInfo;
}<|MERGE_RESOLUTION|>--- conflicted
+++ resolved
@@ -28,12 +28,8 @@
 import {createDependency} from './Dependency';
 import ParcelConfig from './ParcelConfig';
 import ResolverRunner from './ResolverRunner';
-<<<<<<< HEAD
 import {report} from './ReporterRunner';
 import {Asset, MutableAsset, assetToInternalAsset} from './public/Asset';
-=======
-import {MutableAsset, assetToInternalAsset} from './public/Asset';
->>>>>>> 870013ca
 import InternalAsset, {createAsset} from './InternalAsset';
 import summarizeRequest from './summarizeRequest';
 import PluginOptions from './public/PluginOptions';
@@ -242,7 +238,13 @@
           );
 
           for (let result of transformerResults) {
-            resultingAssets.push(asset.createChildAsset(result));
+            resultingAssets.push(
+              asset.createChildAsset(
+                result,
+                transformer.name,
+                this.parcelConfig.filePath,
+              ),
+            );
           }
         } catch (e) {
           throw new ThrowableDiagnostic({
@@ -253,13 +255,7 @@
       inputAssets = resultingAssets;
     }
 
-    finalAssets = finalAssets.concat(resultingAssets);
-
-    return Promise.all(
-      finalAssets.map(asset =>
-        finalize(nullthrows(asset), nullthrows(pipeline.generate)),
-      ),
-    );
+    return finalAssets.concat(resultingAssets);
   }
 
   async readFromCache(cacheKey: string): Promise<null | Array<InternalAsset>> {
@@ -457,37 +453,6 @@
   config: ?Config,
 |};
 
-<<<<<<< HEAD
-class Pipeline {
-  id: string;
-  transformers: Array<TransformerWithNameAndConfig>;
-  configs: ConfigMap;
-  options: ParcelOptions;
-  pluginOptions: PluginOptions;
-  parcelConfig: ParcelConfig;
-  resolverRunner: ResolverRunner;
-  generate: GenerateFunc;
-  postProcess: ?PostProcessFunc;
-  workerApi: WorkerApi;
-
-  constructor({transformers, configs, options, workerApi}: PipelineOpts) {
-    this.id = transformers.map(t => t.name).join(':');
-
-    this.transformers = transformers.map(transformer => ({
-      name: transformer.name,
-      config: configs.get(transformer.name)?.result,
-      plugin: transformer.plugin
-    }));
-    this.configs = configs;
-    this.options = options;
-    this.parcelConfig = new ParcelConfig(
-      nullthrows(nullthrows(this.configs.get('parcel')).result),
-      this.options.packageManager
-    );
-    this.resolverRunner = new ResolverRunner({
-      config: this.parcelConfig,
-      options
-=======
 async function runTransformer(
   pipeline: Pipeline,
   asset: InternalAsset,
@@ -518,58 +483,14 @@
       options: pipeline.pluginOptions,
       resolve,
       logger,
->>>>>>> 870013ca
     });
   }
 
-<<<<<<< HEAD
-  async transform(initialAsset: InternalAsset): Promise<Array<InternalAsset>> {
-    let initialType = initialAsset.value.type;
-    let inputAssets = [initialAsset];
-    let resultingAssets = [];
-    let finalAssets = [];
-    for (let transformer of this.transformers) {
-      resultingAssets = [];
-      for (let asset of inputAssets) {
-        // TODO: I think there may be a bug here if the type changes but does not
-        // change pipelines (e.g. .html -> .htm). It should continue on the same
-        // pipeline in that case.
-        if (asset.value.type !== initialType) {
-          finalAssets.push(asset);
-        } else {
-          try {
-            let transformerResults = await this.runTransformer(
-              asset,
-              transformer.plugin,
-              transformer.name,
-              transformer.config
-            );
-
-            for (let result of transformerResults) {
-              resultingAssets.push(
-                asset.createChildAsset(
-                  result,
-                  transformer.name,
-                  this.parcelConfig.filePath
-                )
-              );
-            }
-          } catch (e) {
-            throw new ThrowableDiagnostic({
-              diagnostic: errorToDiagnostic(e, transformer.name)
-            });
-          }
-        }
-      }
-      inputAssets = resultingAssets;
-    }
-
-    return finalAssets.concat(resultingAssets);
-=======
   // If an ast exists on the asset, but we cannot reuse it,
   // use the previous transform to generate code that we can re-parse.
   if (
     asset.ast &&
+    asset.isASTDirty &&
     (!transformer.canReuseAST ||
       !transformer.canReuseAST({
         ast: asset.ast,
@@ -578,53 +499,33 @@
       })) &&
     pipeline.generate
   ) {
-    let output = await pipeline.generate(new MutableAsset(asset));
+    let output = await pipeline.generate(asset);
     asset.content = output.code;
     asset.ast = null;
->>>>>>> 870013ca
+    asset.isASTDirty = false;
   }
 
   // Parse if there is no AST available from a previous transform.
   if (!asset.ast && transformer.parse) {
-    asset.ast = await transformer.parse({
+    let ast = await transformer.parse({
       asset: new MutableAsset(asset),
       config,
       options: pipeline.pluginOptions,
       resolve,
       logger,
     });
-  }
-
-<<<<<<< HEAD
-    // If an ast exists on the asset, but we cannot reuse it,
-    // use the previous transform to generate code that we can re-parse.
-    if (
-      asset.ast &&
-      asset.isASTDirty &&
-      (!transformer.canReuseAST ||
-        !transformer.canReuseAST({
-          ast: asset.ast,
-          options: this.pluginOptions,
-          logger
-        })) &&
-      this.generate
-    ) {
-      let output = await this.generate(asset);
-      asset.content = output.code;
-      asset.ast = null;
+    if (ast) {
+      asset.setAST(ast);
       asset.isASTDirty = false;
     }
-
-    // Parse if there is no AST available from a previous transform.
-    if (!asset.ast && transformer.parse) {
-      let ast = await transformer.parse({
-        asset: new MutableAsset(asset),
-=======
+  }
+
   // Transform.
   let results = await normalizeAssets(
     // $FlowFixMe
     await transformer.transform({
       asset: new MutableAsset(asset),
+      ast: asset.ast,
       config,
       options: pipeline.pluginOptions,
       resolve,
@@ -633,14 +534,13 @@
   );
 
   // Create generate and postProcess functions that can be called later
-  pipeline.generate = (input: IMutableAsset): Promise<GenerateOutput> => {
-    if (transformer.generate) {
+  pipeline.generate = (input: InternalAsset): Promise<GenerateOutput> => {
+    if (transformer.generate && input.ast) {
       return Promise.resolve(
         transformer.generate({
-          asset: input,
-          config,
+          asset: new Asset(input),
+          ast: input.ast,
           options: pipeline.pluginOptions,
-          resolve,
           logger,
         }),
       );
@@ -659,105 +559,27 @@
     ): Promise<Array<InternalAsset> | null> => {
       let results = await postProcess.call(transformer, {
         assets: assets.map(asset => new MutableAsset(asset)),
->>>>>>> 870013ca
         config,
         options: pipeline.pluginOptions,
         resolve,
         logger,
       });
-<<<<<<< HEAD
-      if (ast) {
-        asset.setAST(ast);
-        asset.isASTDirty = false;
-      }
-    }
-
-    // Transform.
-    let results = await normalizeAssets(
-      // $FlowFixMe
-      await transformer.transform({
-        asset: new MutableAsset(asset),
-        ast: asset.ast,
-        config,
-        options: this.pluginOptions,
-        resolve,
-        logger
-      })
-    );
-
-    // Create generate and postProcess functions that can be called later
-    this.generate = (input: InternalAsset): Promise<GenerateOutput> => {
-      if (transformer.generate && input.ast) {
-        return Promise.resolve(
-          transformer.generate({
-            asset: new Asset(input),
-            ast: input.ast,
-            options: this.pluginOptions,
-            logger
-          })
-        );
-      }
-
-      throw new Error(
-        'Asset has an AST but no generate method is available on the transform'
+
+      return Promise.all(
+        results.map(result =>
+          asset.createChildAsset(
+            result,
+            transformerName,
+            this.parcelConfig.filePath,
+          ),
+        ),
       );
     };
-
-    // For Flow
-    let postProcess = transformer.postProcess;
-    if (postProcess) {
-      this.postProcess = async (
-        assets: Array<InternalAsset>
-      ): Promise<Array<InternalAsset> | null> => {
-        let results = await postProcess.call(transformer, {
-          assets: assets.map(asset => new MutableAsset(asset)),
-          config,
-          options: this.pluginOptions,
-          resolve,
-          logger
-        });
-
-        return Promise.all(
-          results.map(result =>
-            asset.createChildAsset(
-              result,
-              transformerName,
-              this.parcelConfig.filePath
-            )
-          )
-        );
-      };
-    }
-
-    return results;
-=======
-
-      return Promise.all(results.map(result => asset.createChildAsset(result)));
-    };
->>>>>>> 870013ca
   }
 
   return results;
 }
 
-<<<<<<< HEAD
-=======
-async function finalize(
-  asset: InternalAsset,
-  generate: GenerateFunc,
-): Promise<InternalAsset> {
-  if (asset.ast && generate) {
-    let result = await generate(new MutableAsset(asset));
-    return asset.createChildAsset({
-      type: asset.value.type,
-      uniqueKey: asset.value.uniqueKey,
-      ...result,
-    });
-  }
-  return asset;
-}
-
->>>>>>> 870013ca
 function normalizeAssets(
   results: Array<TransformerResult | MutableAsset>,
 ): Array<TransformerResult> {
