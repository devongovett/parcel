// @flow strict-local

import type {
  FilePath,
  FileCreateInvalidation,
  GenerateOutput,
  Transformer,
  TransformerResult,
  PackageName,
  SemverRange,
} from '@parcel/types';
import type {WorkerApi} from '@parcel/workers';
import type {
  Asset as AssetValue,
  AssetGroup,
  TransformationRequest,
  RequestInvalidation,
  Config,
  DevDepRequest,
  ParcelOptions,
  InternalFileCreateInvalidation,
  InternalDevDepOptions,
} from './types';
import type {LoadedPlugin} from './ParcelConfig';

import path from 'path';
import {Readable} from 'stream';
import nullthrows from 'nullthrows';
import {objectSortedEntries} from '@parcel/utils';
import logger, {PluginLogger} from '@parcel/logger';
import ThrowableDiagnostic, {
  errorToDiagnostic,
  escapeMarkdown,
  md,
} from '@parcel/diagnostic';
import {SOURCEMAP_EXTENSIONS} from '@parcel/utils';
import {hashString} from '@parcel/hash';

import {createDependency} from './Dependency';
import ParcelConfig from './ParcelConfig';
// TODO: eventually call path request as sub requests
import {ResolverRunner} from './requests/PathRequest';
import {
  Asset,
  MutableAsset,
  mutableAssetToUncommittedAsset,
} from './public/Asset';
import UncommittedAsset from './UncommittedAsset';
import {
  createAsset,
  getInvalidationId,
  getInvalidationHash,
} from './assetUtils';
import summarizeRequest from './summarizeRequest';
import PluginOptions from './public/PluginOptions';
import {PARCEL_VERSION, FILE_CREATE} from './constants';
import {optionsProxy} from './utils';
import {createConfig} from './InternalConfig';
import {
  getConfigHash,
  loadPluginConfig,
  getConfigRequests,
  type ConfigRequest,
} from './requests/ConfigRequest';
import {
  createDevDependency,
  invalidateDevDeps,
  getWorkerDevDepRequests,
} from './requests/DevDepRequest';
import {
  type ProjectPath,
  fromProjectPath,
  fromProjectPathRelative,
  toProjectPathUnsafe,
  toProjectPath,
} from './projectPath';
import {invalidateOnFileCreateToInternal} from './utils';

type GenerateFunc = (input: UncommittedAsset) => Promise<GenerateOutput>;

export type TransformationOpts = {|
  options: ParcelOptions,
  config: ParcelConfig,
  request: TransformationRequest,
  workerApi: WorkerApi,
|};

export type TransformationResult = {|
  assets: Array<AssetValue>,
  configRequests: Array<ConfigRequest>,
  invalidations: Array<RequestInvalidation>,
  invalidateOnFileCreate: Array<InternalFileCreateInvalidation>,
  devDepRequests: Array<DevDepRequest>,
|};

export default class Transformation {
  request: TransformationRequest;
  configs: Map<string, Config>;
  devDepRequests: Map<string, DevDepRequest>;
  options: ParcelOptions;
  pluginOptions: PluginOptions;
  workerApi: WorkerApi;
  parcelConfig: ParcelConfig;
  invalidations: Map<string, RequestInvalidation>;
  invalidateOnFileCreate: Array<InternalFileCreateInvalidation>;

  constructor({request, options, config, workerApi}: TransformationOpts) {
    this.configs = new Map();
    this.parcelConfig = config;
    this.options = options;
    this.request = request;
    this.workerApi = workerApi;
    this.invalidations = new Map();
    this.invalidateOnFileCreate = [];
    this.devDepRequests = new Map();

    this.pluginOptions = new PluginOptions(
      optionsProxy(this.options, option => {
        let invalidation: RequestInvalidation = {
          type: 'option',
          key: option,
        };

        this.invalidations.set(getInvalidationId(invalidation), invalidation);
      }),
    );
  }

  async run(): Promise<TransformationResult> {
    let asset = await this.loadAsset();
    let existing;

    if (!asset.mapBuffer && SOURCEMAP_EXTENSIONS.has(asset.value.type)) {
      // Load existing sourcemaps, this automatically runs the source contents extraction
      try {
        existing = await asset.loadExistingSourcemap();
      } catch (err) {
        let filePath = fromProjectPath(
          this.options.projectRoot,
          this.request.filePath,
        );
        logger.verbose([
          {
            origin: '@parcel/core',
            message: md`Could not load existing source map for ${fromProjectPathRelative(
              asset.value.filePath,
            )}`,
<<<<<<< HEAD
            filePath,
=======
>>>>>>> 79923ce5
          },
          {
            origin: '@parcel/core',
            message: escapeMarkdown(err.message),
<<<<<<< HEAD
            filePath,
=======
>>>>>>> 79923ce5
          },
        ]);
      }
    }

    if (
      existing == null &&
      // Don't buffer an entire stream into memory since it may not need sourceContent,
      // e.g. large binary files
      !(asset.content instanceof Readable)
    ) {
      // If no existing sourcemap was found, initialize asset.sourceContent
      // with the original contents. This will be used when the transformer
      // calls setMap to ensure the source content is in the sourcemap.
      asset.sourceContent = await asset.getCode();
    }

    invalidateDevDeps(
      this.request.invalidDevDeps,
      this.options,
      this.parcelConfig,
    );

    let pipeline = await this.loadPipeline(
      this.request.filePath,
      asset.value.isSource,
      asset.value.pipeline,
    );
    let results = await this.runPipelines(pipeline, asset);
    let assets = results.map(a => a.value);

    let configRequests = getConfigRequests([...this.configs.values()]);
    let devDepRequests = getWorkerDevDepRequests([
      ...this.devDepRequests.values(),
    ]);

    // $FlowFixMe
    return {
      $$raw: true,
      assets,
      configRequests,
      invalidateOnFileCreate: this.invalidateOnFileCreate,
      invalidations: [...this.invalidations.values()],
      devDepRequests,
    };
  }

  async loadAsset(): Promise<UncommittedAsset> {
    let {
      filePath,
      env,
      code,
      pipeline,
      isSource: isSourceOverride,
      sideEffects,
      query,
    } = this.request;
    let {
      content,
      size,
      hash,
      isSource: summarizedIsSource,
    } = await summarizeRequest(this.options.inputFS, {
      filePath: fromProjectPath(this.options.projectRoot, filePath),
      code,
    });

    // Prefer `isSource` originating from the AssetRequest.
    let isSource = isSourceOverride ?? summarizedIsSource;

    // If the transformer request passed code, use a hash in addition
    // to the filename as the base for the id to ensure it is unique.
    let idBase = fromProjectPathRelative(filePath);
    if (code != null) {
      idBase += hash;
    }
    return new UncommittedAsset({
      idBase,
      value: createAsset(this.options.projectRoot, {
        idBase,
        filePath,
        isSource,
        type: path.extname(fromProjectPathRelative(filePath)).slice(1),
        hash,
        pipeline,
        env,
        query,
        stats: {
          time: 0,
          size,
        },
        sideEffects,
      }),
      options: this.options,
      content,
      invalidations: this.invalidations,
      fileCreateInvalidations: this.invalidateOnFileCreate,
    });
  }

  async runPipelines(
    pipeline: Pipeline,
    initialAsset: UncommittedAsset,
  ): Promise<Array<UncommittedAsset>> {
    let initialType = initialAsset.value.type;
    let initialPipelineHash = await this.getPipelineHash(pipeline);
    let initialAssetCacheKey = this.getCacheKey(
      [initialAsset],
      await getInvalidationHash(this.request.invalidations, this.options), // TODO: should be per-pipeline
      initialPipelineHash,
    );
    let initialCacheEntry = await this.readFromCache(initialAssetCacheKey);

    let assets: Array<UncommittedAsset> =
      initialCacheEntry || (await this.runPipeline(pipeline, initialAsset));

    // Add dev dep requests for each transformer
    for (let transformer of pipeline.transformers) {
      await this.addDevDependency(
        {
          specifier: transformer.name,
          resolveFrom: transformer.resolveFrom,
          range: transformer.range,
        },
        transformer,
      );
    }

    if (!initialCacheEntry) {
      let pipelineHash = await this.getPipelineHash(pipeline);
      let resultCacheKey = this.getCacheKey(
        [initialAsset],
        await getInvalidationHash(
          assets.flatMap(asset => asset.getInvalidations()),
          this.options,
        ),
        pipelineHash,
      );
      await this.writeToCache(resultCacheKey, assets, pipelineHash);
    } else {
      // See above TODO, this should be per-pipeline
      for (let i of this.request.invalidations) {
        this.invalidations.set(getInvalidationId(i), i);
      }
    }

    let finalAssets: Array<UncommittedAsset> = [];
    for (let asset of assets) {
      let nextPipeline;
      if (asset.value.type !== initialType) {
        nextPipeline = await this.loadNextPipeline({
          filePath: initialAsset.value.filePath,
          isSource: asset.value.isSource,
          newType: asset.value.type,
          newPipeline: asset.value.pipeline,
          currentPipeline: pipeline,
        });
      }

      if (nextPipeline) {
        let nextPipelineAssets = await this.runPipelines(nextPipeline, asset);
        finalAssets = finalAssets.concat(nextPipelineAssets);
      } else {
        finalAssets.push(asset);
      }
    }

    return finalAssets;
  }

  async getPipelineHash(pipeline: Pipeline): Promise<string> {
    let hashes = '';
    for (let transformer of pipeline.transformers) {
      let key = `${transformer.name}:${fromProjectPathRelative(
        transformer.resolveFrom,
      )}`;
      hashes +=
        this.request.devDeps.get(key) ??
        this.devDepRequests.get(key)?.hash ??
        ':';

      let config = this.configs.get(transformer.name);
      if (config) {
        hashes += await getConfigHash(config, transformer.name, this.options);

        for (let devDep of config.devDeps) {
          let key = `${devDep.specifier}:${fromProjectPathRelative(
            devDep.resolveFrom,
          )}`;
          hashes += nullthrows(this.devDepRequests.get(key)).hash;
        }
      }
    }

    return hashString(hashes);
  }

  async addDevDependency(
    opts: InternalDevDepOptions,
    transformer:
      | LoadedPlugin<Transformer<mixed>>
      | TransformerWithNameAndConfig,
  ): Promise<void> {
    let {specifier, resolveFrom, range} = opts;
    let key = `${specifier}:${fromProjectPathRelative(resolveFrom)}`;
    if (this.devDepRequests.has(key)) {
      return;
    }

    // Ensure that the package manager has an entry for this resolution.
    await this.options.packageManager.resolve(
      specifier,
      fromProjectPath(this.options.projectRoot, opts.resolveFrom),
      {
        range,
      },
    );

    let devDepRequest = await createDevDependency(
      opts,
      transformer,
      this.request.devDeps,
      this.options,
    );
    this.devDepRequests.set(key, devDepRequest);
  }

  async runPipeline(
    pipeline: Pipeline,
    initialAsset: UncommittedAsset,
  ): Promise<Array<UncommittedAsset>> {
    if (pipeline.transformers.length === 0) {
      return [initialAsset];
    }

    let initialType = initialAsset.value.type;
    let inputAssets = [initialAsset];
    let resultingAssets = [];
    let finalAssets = [];
    for (let transformer of pipeline.transformers) {
      resultingAssets = [];
      for (let asset of inputAssets) {
        if (
          asset.value.type !== initialType &&
          (await this.loadNextPipeline({
            filePath: initialAsset.value.filePath,
            isSource: asset.value.isSource,
            newType: asset.value.type,
            newPipeline: asset.value.pipeline,
            currentPipeline: pipeline,
          }))
        ) {
          finalAssets.push(asset);
          continue;
        }

        try {
          let transformerResults = await this.runTransformer(
            pipeline,
            asset,
            transformer.plugin,
            transformer.name,
            transformer.config,
          );

          for (let result of transformerResults) {
            if (result instanceof UncommittedAsset) {
              resultingAssets.push(result);
              continue;
            }
            resultingAssets.push(
              asset.createChildAsset(
                result,
                transformer.name,
                this.parcelConfig.filePath,
                transformer.configKeyPath,
              ),
            );
          }
        } catch (e) {
          throw new ThrowableDiagnostic({
            diagnostic: errorToDiagnostic(e, {
              origin: transformer.name,
              filePath: fromProjectPath(
                this.options.projectRoot,
                asset.value.filePath,
              ),
            }),
          });
        }
      }
      inputAssets = resultingAssets;
    }

    // Make assets with ASTs generate unless they are CSS modules. This parallelizes generation
    // and distributes work more evenly across workers than if one worker needed to
    // generate all assets in a large bundle during packaging.
    await Promise.all(
      resultingAssets
        .filter(
          asset =>
            asset.ast != null &&
            !(
              this.options.mode === 'production' &&
              asset.value.type === 'css' &&
              asset.value.symbols
            ),
        )
        .map(async asset => {
          if (asset.isASTDirty && asset.generate) {
            let output = await asset.generate();
            asset.content = output.content;
            asset.mapBuffer = output.map?.toBuffer();
          }

          asset.clearAST();
        }),
    );

    return finalAssets.concat(resultingAssets);
  }

  async readFromCache(cacheKey: string): Promise<?Array<UncommittedAsset>> {
    if (
      this.options.shouldDisableCache ||
      this.request.code != null ||
      this.request.invalidateReason & FILE_CREATE
    ) {
      return null;
    }

    let cached = await this.options.cache.get<{|assets: Array<AssetValue>|}>(
      cacheKey,
    );
    if (!cached) {
      return null;
    }

    let cachedAssets = cached.assets;

    return Promise.all(
      cachedAssets.map(async (value: AssetValue) => {
        let content =
          value.contentKey != null
            ? this.options.cache.getStream(value.contentKey)
            : null;
        let mapBuffer =
          value.astKey != null
            ? await this.options.cache.getBlob(value.astKey)
            : null;
        let ast =
          value.astKey != null
            ? // TODO: Capture with a test and likely use cache.get() as this returns a buffer.
              // $FlowFixMe[incompatible-call]
              await this.options.cache.getBlob(value.astKey)
            : null;

        return new UncommittedAsset({
          value,
          options: this.options,
          content,
          mapBuffer,
          ast,
        });
      }),
    );
  }

  async writeToCache(
    cacheKey: string,
    assets: Array<UncommittedAsset>,
    pipelineHash: string,
  ): Promise<void> {
    await Promise.all(assets.map(asset => asset.commit(pipelineHash)));

    this.options.cache.set(cacheKey, {
      $$raw: true,
      assets: assets.map(a => a.value),
    });
  }

  getCacheKey(
    assets: Array<UncommittedAsset>,
    invalidationHash: string,
    pipelineHash: string,
  ): string {
    let assetsKeyInfo = assets
      .map(a => [
        a.value.filePath,
        a.value.pipeline,
        a.value.hash,
        a.value.uniqueKey,
        a.value.query ? JSON.stringify(objectSortedEntries(a.value.query)) : '',
      ])
      .join('');

    return hashString(
      PARCEL_VERSION +
        assetsKeyInfo +
        this.request.env.id +
        invalidationHash +
        pipelineHash,
    );
  }

  async loadPipeline(
    filePath: ProjectPath,
    isSource: boolean,
    pipeline: ?string,
  ): Promise<Pipeline> {
    let transformers = await this.parcelConfig.getTransformers(
      filePath,
      pipeline,
      this.request.isURL,
    );

    for (let transformer of transformers) {
      let config = await this.loadTransformerConfig(
        filePath,
        transformer,
        isSource,
      );
      if (config) {
        this.configs.set(transformer.name, config);
      }
    }

    return {
      id: transformers.map(t => t.name).join(':'),
      transformers: transformers.map(transformer => ({
        name: transformer.name,
        resolveFrom: transformer.resolveFrom,
        config: this.configs.get(transformer.name)?.result,
        configKeyPath: transformer.keyPath,
        plugin: transformer.plugin,
      })),
      options: this.options,
      resolverRunner: new ResolverRunner({
        config: this.parcelConfig,
        options: this.options,
      }),

      pluginOptions: this.pluginOptions,
      workerApi: this.workerApi,
    };
  }

  async loadNextPipeline({
    filePath,
    isSource,
    newType,
    newPipeline,
    currentPipeline,
  }: {|
    filePath: ProjectPath,
    isSource: boolean,
    newType: string,
    newPipeline: ?string,
    currentPipeline: Pipeline,
  |}): Promise<?Pipeline> {
    let filePathRelative = fromProjectPathRelative(filePath);
    let nextFilePath = toProjectPathUnsafe(
      filePathRelative.slice(0, -path.extname(filePathRelative).length) +
        '.' +
        newType,
    );
    let nextPipeline = await this.loadPipeline(
      nextFilePath,
      isSource,
      newPipeline,
    );

    if (nextPipeline.id === currentPipeline.id) {
      return null;
    }

    return nextPipeline;
  }

  async loadTransformerConfig(
    filePath: ProjectPath,
    transformer: LoadedPlugin<Transformer<mixed>>,
    isSource: boolean,
  ): Promise<?Config> {
    let loadConfig = transformer.plugin.loadConfig;
    if (!loadConfig) {
      return;
    }

    let config = createConfig({
      plugin: transformer.name,
      isSource,
      searchPath: filePath,
      env: this.request.env,
    });

    await loadPluginConfig(transformer, config, this.options);

    for (let devDep of config.devDeps) {
      await this.addDevDependency(devDep, transformer);
    }

    return config;
  }

  async runTransformer(
    pipeline: Pipeline,
    asset: UncommittedAsset,
    transformer: Transformer<mixed>,
    transformerName: string,
    preloadedConfig: ?Config,
  ): Promise<$ReadOnlyArray<TransformerResult | UncommittedAsset>> {
    const logger = new PluginLogger({origin: transformerName});

    const resolve = async (from: FilePath, to: string): Promise<FilePath> => {
      let result: {|
        assetGroup: AssetGroup,
        invalidateOnFileCreate?: Array<FileCreateInvalidation>,
        invalidateOnFileChange?: Array<FilePath>,
      |} = nullthrows(
        await pipeline.resolverRunner.resolve(
          createDependency(this.options.projectRoot, {
            env: asset.value.env,
            specifier: to,
            specifierType: 'esm', // ???
            sourcePath: from,
          }),
        ),
      );

      if (result.invalidateOnFileCreate) {
        this.invalidateOnFileCreate.push(
          ...result.invalidateOnFileCreate.map(i =>
            invalidateOnFileCreateToInternal(this.options.projectRoot, i),
          ),
        );
      }

      if (result.invalidateOnFileChange) {
        for (let filePath of result.invalidateOnFileChange) {
          let invalidation = {
            type: 'file',
            filePath: toProjectPath(this.options.projectRoot, filePath),
          };

          this.invalidations.set(getInvalidationId(invalidation), invalidation);
        }
      }

      return fromProjectPath(
        this.options.projectRoot,
        result.assetGroup.filePath,
      );
    };

    // If an ast exists on the asset, but we cannot reuse it,
    // use the previous transform to generate code that we can re-parse.
    if (
      asset.ast &&
      asset.isASTDirty &&
      (!transformer.canReuseAST ||
        !transformer.canReuseAST({
          ast: asset.ast,
          options: pipeline.pluginOptions,
          logger,
        })) &&
      asset.generate
    ) {
      let output = await asset.generate();
      asset.content = output.content;
      asset.mapBuffer = output.map?.toBuffer();
    }

    // Load config for the transformer.
    let config = preloadedConfig;

    // Parse if there is no AST available from a previous transform.
    let parse = transformer.parse?.bind(transformer);
    if (!asset.ast && parse) {
      let ast = await parse({
        asset: new Asset(asset),
        config,
        options: pipeline.pluginOptions,
        resolve,
        logger,
      });
      if (ast) {
        asset.setAST(ast);
        asset.isASTDirty = false;
      }
    }

    // Transform.
    let transfomerResult: Array<TransformerResult | MutableAsset> =
      // $FlowFixMe the returned IMutableAsset really is a MutableAsset
      await transformer.transform({
        asset: new MutableAsset(asset),
        config,
        options: pipeline.pluginOptions,
        resolve,
        logger,
      });
    let results = await normalizeAssets(this.options, transfomerResult);

    // Create generate function that can be called later
    asset.generate = (): Promise<GenerateOutput> => {
      let publicAsset = new Asset(asset);
      if (transformer.generate && asset.ast) {
        let generated = transformer.generate({
          asset: publicAsset,
          ast: asset.ast,
          options: pipeline.pluginOptions,
          logger,
        });
        asset.clearAST();
        return Promise.resolve(generated);
      }

      throw new Error(
        'Asset has an AST but no generate method is available on the transform',
      );
    };

    return results;
  }
}

type Pipeline = {|
  id: string,
  transformers: Array<TransformerWithNameAndConfig>,
  options: ParcelOptions,
  pluginOptions: PluginOptions,
  resolverRunner: ResolverRunner,
  workerApi: WorkerApi,
  generate?: GenerateFunc,
|};

type TransformerWithNameAndConfig = {|
  name: PackageName,
  plugin: Transformer<mixed>,
  config: ?Config,
  configKeyPath?: string,
  resolveFrom: ProjectPath,
  range?: ?SemverRange,
|};

function normalizeAssets(
  options,
  results: Array<TransformerResult | MutableAsset>,
): Array<TransformerResult | UncommittedAsset> {
  return results.map(result => {
    if (result instanceof MutableAsset) {
      return mutableAssetToUncommittedAsset(result);
    }

    return result;
  });
}<|MERGE_RESOLUTION|>--- conflicted
+++ resolved
@@ -135,28 +135,16 @@
       try {
         existing = await asset.loadExistingSourcemap();
       } catch (err) {
-        let filePath = fromProjectPath(
-          this.options.projectRoot,
-          this.request.filePath,
-        );
         logger.verbose([
           {
             origin: '@parcel/core',
             message: md`Could not load existing source map for ${fromProjectPathRelative(
               asset.value.filePath,
             )}`,
-<<<<<<< HEAD
-            filePath,
-=======
->>>>>>> 79923ce5
           },
           {
             origin: '@parcel/core',
             message: escapeMarkdown(err.message),
-<<<<<<< HEAD
-            filePath,
-=======
->>>>>>> 79923ce5
           },
         ]);
       }
