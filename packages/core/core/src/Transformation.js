// @flow strict-local

import type {
  FilePath,
  FileCreateInvalidation,
  GenerateOutput,
  Transformer,
  TransformerResult,
  PackageName,
<<<<<<< HEAD
=======
  DevDepOptions,
  SemverRange,
>>>>>>> ff6b7b4e
} from '@parcel/types';
import type {WorkerApi} from '@parcel/workers';
import type {
  Asset as AssetValue,
  TransformationRequest,
  RequestInvalidation,
  Config,
  DevDepRequest,
  ParcelOptions,
<<<<<<< HEAD
  ReportFn,
  AssetGroup,
  InternalFileCreateInvalidation,
  InternalDevDepOptions,
=======
>>>>>>> ff6b7b4e
} from './types';
import type {LoadedPlugin} from './ParcelConfig';

import path from 'path';
import nullthrows from 'nullthrows';
<<<<<<< HEAD
import crypto from 'crypto';
import {md5FromOrderedObject, objectSortedEntries} from '@parcel/utils';
=======
import {normalizeSeparators, objectSortedEntries} from '@parcel/utils';
>>>>>>> ff6b7b4e
import logger, {PluginLogger} from '@parcel/logger';
import ThrowableDiagnostic, {
  errorToDiagnostic,
  escapeMarkdown,
  md,
} from '@parcel/diagnostic';
import {SOURCEMAP_EXTENSIONS} from '@parcel/utils';
<<<<<<< HEAD
=======
import {hashString} from '@parcel/hash';
>>>>>>> ff6b7b4e

import {createDependency} from './Dependency';
import ParcelConfig from './ParcelConfig';
// TODO: eventually call path request as sub requests
import {ResolverRunner} from './requests/PathRequest';
import {
  Asset,
  MutableAsset,
  mutableAssetToUncommittedAsset,
} from './public/Asset';
import UncommittedAsset from './UncommittedAsset';
import {
  createAsset,
  getInvalidationId,
  getInvalidationHash,
} from './assetUtils';
import summarizeRequest from './summarizeRequest';
import PluginOptions from './public/PluginOptions';
import {PARCEL_VERSION, FILE_CREATE} from './constants';
import {optionsProxy} from './utils';
import {createConfig} from './InternalConfig';
<<<<<<< HEAD
import {getConfigHash, type ConfigRequest} from './requests/ConfigRequest';
import PublicConfig from './public/Config';
import {invalidateOnFileCreateToInternal} from './utils';
import {
  type ProjectPath,
  fromProjectPath,
  fromProjectPathRelative,
  toProjectPathUnsafe,
  toProjectPath,
} from './projectPath';
=======
import {
  getConfigHash,
  loadPluginConfig,
  getConfigRequests,
  type ConfigRequest,
} from './requests/ConfigRequest';
import {
  createDevDependency,
  invalidateDevDeps,
  getWorkerDevDepRequests,
} from './requests/DevDepRequest';
>>>>>>> ff6b7b4e

type GenerateFunc = (input: UncommittedAsset) => Promise<GenerateOutput>;

export type TransformationOpts = {|
  options: ParcelOptions,
  config: ParcelConfig,
  request: TransformationRequest,
  workerApi: WorkerApi,
|};

export type TransformationResult = {|
  assets: Array<AssetValue>,
  configRequests: Array<ConfigRequest>,
  invalidations: Array<RequestInvalidation>,
  invalidateOnFileCreate: Array<InternalFileCreateInvalidation>,
  devDepRequests: Array<DevDepRequest>,
|};

export default class Transformation {
  request: TransformationRequest;
  configs: Map<string, Config>;
  devDepRequests: Map<string, DevDepRequest>;
  options: ParcelOptions;
  pluginOptions: PluginOptions;
  workerApi: WorkerApi;
  parcelConfig: ParcelConfig;
  invalidations: Map<string, RequestInvalidation>;
  invalidateOnFileCreate: Array<InternalFileCreateInvalidation>;

  constructor({request, options, config, workerApi}: TransformationOpts) {
    this.configs = new Map();
    this.parcelConfig = config;
    this.options = options;
    this.request = request;
    this.workerApi = workerApi;
    this.invalidations = new Map();
    this.invalidateOnFileCreate = [];
    this.devDepRequests = new Map();

    this.pluginOptions = new PluginOptions(
      optionsProxy(this.options, option => {
        let invalidation: RequestInvalidation = {
          type: 'option',
          key: option,
        };

        this.invalidations.set(getInvalidationId(invalidation), invalidation);
      }),
    );
  }

  async run(): Promise<TransformationResult> {
<<<<<<< HEAD
    await initSourcemaps;

    this.report({
      type: 'buildProgress',
      phase: 'transforming',
      filePath: fromProjectPath(
        this.options.projectRoot,
        this.request.filePath,
      ),
    });

    let asset: UncommittedAsset = await this.loadAsset();
=======
    let asset = await this.loadAsset();
>>>>>>> ff6b7b4e

    if (!asset.mapBuffer && SOURCEMAP_EXTENSIONS.has(asset.value.type)) {
      // Load existing sourcemaps, this automatically runs the source contents extraction
      let existing;
      try {
        existing = await asset.loadExistingSourcemap();
      } catch (err) {
        let filePath = fromProjectPath(
          this.options.projectRoot,
          this.request.filePath,
        );
        logger.verbose([
          {
            origin: '@parcel/core',
            message: md`Could not load existing source map for ${fromProjectPathRelative(
              asset.value.filePath,
            )}`,
            filePath,
          },
          {
            origin: '@parcel/core',
            message: escapeMarkdown(err.message),
            filePath,
          },
        ]);
      }

<<<<<<< HEAD
    for (let {moduleSpecifier, resolveFrom} of this.request.invalidDevDeps) {
      let key = `${moduleSpecifier}:${fromProjectPathRelative(resolveFrom)}`;
      if (!invalidatedPlugins.has(key)) {
        this.parcelConfig.invalidatePlugin(moduleSpecifier);
        this.options.packageManager.invalidate(
          moduleSpecifier,
          fromProjectPath(this.options.projectRoot, resolveFrom),
        );
        invalidatedPlugins.set(key, true);
=======
      if (existing == null) {
        // If no existing sourcemap was found, initialize asset.sourceContent
        // with the original contents. This will be used when the transformer
        // calls setMap to ensure the source content is in the sourcemap.
        asset.sourceContent = await asset.getCode();
>>>>>>> ff6b7b4e
      }
    }

    invalidateDevDeps(
      this.request.invalidDevDeps,
      this.options,
      this.parcelConfig,
    );

    let pipeline = await this.loadPipeline(
      this.request.filePath,
      asset.value.isSource,
      asset.value.pipeline,
    );
    let results = await this.runPipelines(pipeline, asset);
    let assets = results.map(a => a.value);

    let configRequests = getConfigRequests([...this.configs.values()]);
    let devDepRequests = getWorkerDevDepRequests([
      ...this.devDepRequests.values(),
    ]);

    // $FlowFixMe
    return {
      $$raw: true,
      assets,
      configRequests,
      invalidateOnFileCreate: this.invalidateOnFileCreate,
      invalidations: [...this.invalidations.values()],
      devDepRequests,
    };
  }

  async loadAsset(): Promise<UncommittedAsset> {
    let {
      filePath,
      env,
      code,
      pipeline,
      isSource: isSourceOverride,
      sideEffects,
      query,
    } = this.request;
    let {
      content,
      size,
      hash,
      isSource: summarizedIsSource,
    } = await summarizeRequest(this.options.inputFS, {
      filePath: fromProjectPath(this.options.projectRoot, filePath),
      code,
    });

    // Prefer `isSource` originating from the AssetRequest.
    let isSource = isSourceOverride ?? summarizedIsSource;

<<<<<<< HEAD
    // If the transformer request passed code rather than a filename,
    // use a hash as the base for the id to ensure it is unique.
    let idBase = code != null ? hash : fromProjectPathRelative(filePath);
=======
    // If the transformer request passed code, use a hash in addition
    // to the filename as the base for the id to ensure it is unique.
    let idBase = normalizeSeparators(
      path.relative(this.options.projectRoot, filePath),
    );
    if (code != null) {
      idBase += hash;
    }
>>>>>>> ff6b7b4e
    return new UncommittedAsset({
      idBase,
      value: createAsset(this.options.projectRoot, {
        idBase,
        filePath,
        isSource,
        type: path.extname(fromProjectPathRelative(filePath)).slice(1),
        hash,
        pipeline,
        env,
        query,
        stats: {
          time: 0,
          size,
        },
        sideEffects,
      }),
      options: this.options,
      content,
      invalidations: this.invalidations,
      fileCreateInvalidations: this.invalidateOnFileCreate,
    });
  }

  async runPipelines(
    pipeline: Pipeline,
    initialAsset: UncommittedAsset,
  ): Promise<Array<UncommittedAsset>> {
    let initialType = initialAsset.value.type;
    let initialPipelineHash = await this.getPipelineHash(pipeline);
    let initialAssetCacheKey = this.getCacheKey(
      [initialAsset],
      await getInvalidationHash(this.request.invalidations, this.options), // TODO: should be per-pipeline
      initialPipelineHash,
    );
    let initialCacheEntry = await this.readFromCache(initialAssetCacheKey);

    let assets: Array<UncommittedAsset> =
      initialCacheEntry || (await this.runPipeline(pipeline, initialAsset));

    // Add dev dep requests for each transformer
    for (let transformer of pipeline.transformers) {
      await this.addDevDependency(
        {
          specifier: transformer.name,
          resolveFrom: transformer.resolveFrom,
          range: transformer.range,
        },
        transformer,
      );
    }

    if (!initialCacheEntry) {
      let pipelineHash = await this.getPipelineHash(pipeline);
      let resultCacheKey = this.getCacheKey(
        [initialAsset],
        await getInvalidationHash(
          assets.flatMap(asset => asset.getInvalidations()),
          this.options,
        ),
        pipelineHash,
      );
      await this.writeToCache(resultCacheKey, assets, pipelineHash);
    } else {
      // See above TODO, this should be per-pipeline
      for (let i of this.request.invalidations) {
        this.invalidations.set(getInvalidationId(i), i);
      }
    }

    let finalAssets: Array<UncommittedAsset> = [];
    for (let asset of assets) {
      let nextPipeline;
      if (asset.value.type !== initialType) {
        nextPipeline = await this.loadNextPipeline({
          filePath: initialAsset.value.filePath,
          isSource: asset.value.isSource,
          newType: asset.value.type,
          newPipeline: asset.value.pipeline,
          currentPipeline: pipeline,
        });
      }

      if (nextPipeline) {
        let nextPipelineAssets = await this.runPipelines(nextPipeline, asset);
        finalAssets = finalAssets.concat(nextPipelineAssets);
      } else {
        finalAssets.push(asset);
      }
    }

    return finalAssets;
  }

  async getPipelineHash(pipeline: Pipeline): Promise<string> {
    let hashes = '';
    for (let transformer of pipeline.transformers) {
<<<<<<< HEAD
      let key = `${transformer.name}:${fromProjectPathRelative(
        transformer.resolveFrom,
      )}`;
      hash.update(
=======
      let key = `${transformer.name}:${transformer.resolveFrom}`;
      hashes +=
>>>>>>> ff6b7b4e
        this.request.devDeps.get(key) ??
        this.devDepRequests.get(key)?.hash ??
        ':';

      let config = this.configs.get(transformer.name);
      if (config) {
        hashes += await getConfigHash(config, transformer.name, this.options);

        for (let devDep of config.devDeps) {
<<<<<<< HEAD
          let key = `${devDep.moduleSpecifier}:${fromProjectPathRelative(
            devDep.resolveFrom,
          )}`;
          hash.update(nullthrows(this.devDepRequests.get(key)).hash);
=======
          let key = `${devDep.specifier}:${devDep.resolveFrom}`;
          hashes += nullthrows(this.devDepRequests.get(key)).hash;
>>>>>>> ff6b7b4e
        }
      }
    }

    return hashString(hashes);
  }

  async addDevDependency(
    opts: InternalDevDepOptions,
    transformer: LoadedPlugin<Transformer> | TransformerWithNameAndConfig,
  ): Promise<void> {
<<<<<<< HEAD
    let {moduleSpecifier, resolveFrom, invalidateParcelPlugin} = opts;
    let key = `${moduleSpecifier}:${fromProjectPathRelative(resolveFrom)}`;
=======
    let {specifier, resolveFrom, range} = opts;
    let key = `${specifier}:${resolveFrom}`;
>>>>>>> ff6b7b4e
    if (this.devDepRequests.has(key)) {
      return;
    }

    // Ensure that the package manager has an entry for this resolution.
<<<<<<< HEAD
    await this.options.packageManager.resolve(
      moduleSpecifier,
      fromProjectPath(this.options.projectRoot, opts.resolveFrom),
    );
    let invalidations = this.options.packageManager.getInvalidations(
      moduleSpecifier,
      fromProjectPath(this.options.projectRoot, opts.resolveFrom),
    );

    // It is possible for a transformer to have multiple different hashes due to
    // different dependencies (e.g. conditional requires) so we must always
    // recompute the hash and compare rather than only sending a transformer
    // dev dependency once.
    hash = await getInvalidationHash(
      [...invalidations.invalidateOnFileChange].map(f => ({
        type: 'file',
        filePath: toProjectPath(this.options.projectRoot, f),
      })),
      this.options,
    );

    let devDepRequest: DevDepRequest = {
      moduleSpecifier,
      resolveFrom,
      hash,
      invalidateOnFileCreate: invalidations.invalidateOnFileCreate.map(i =>
        invalidateOnFileCreateToInternal(this.options.projectRoot, i),
      ),
      invalidateOnFileChange: new Set(
        [...invalidations.invalidateOnFileChange].map(f =>
          toProjectPath(this.options.projectRoot, f),
        ),
      ),
    };

    // Optionally also invalidate the parcel plugin that is loading the config
    // when this dev dep changes (e.g. to invalidate local caches).
    if (invalidateParcelPlugin) {
      devDepRequest.additionalInvalidations = [
        {
          moduleSpecifier: transformer.name,
          resolveFrom: transformer.resolveFrom,
        },
      ];
    }

=======
    await this.options.packageManager.resolve(specifier, resolveFrom, {
      range,
    });

    let devDepRequest = await createDevDependency(
      opts,
      transformer,
      this.request.devDeps,
      this.options,
    );
>>>>>>> ff6b7b4e
    this.devDepRequests.set(key, devDepRequest);
  }

  async runPipeline(
    pipeline: Pipeline,
    initialAsset: UncommittedAsset,
  ): Promise<Array<UncommittedAsset>> {
    if (pipeline.transformers.length === 0) {
      return [initialAsset];
    }

    let initialType = initialAsset.value.type;
    let inputAssets = [initialAsset];
    let resultingAssets = [];
    let finalAssets = [];
    for (let transformer of pipeline.transformers) {
      resultingAssets = [];
      for (let asset of inputAssets) {
        if (
          asset.value.type !== initialType &&
          (await this.loadNextPipeline({
            filePath: initialAsset.value.filePath,
            isSource: asset.value.isSource,
            newType: asset.value.type,
            newPipeline: asset.value.pipeline,
            currentPipeline: pipeline,
          }))
        ) {
          finalAssets.push(asset);
          continue;
        }

        try {
          let transformerResults = await this.runTransformer(
            pipeline,
            asset,
            transformer.plugin,
            transformer.name,
            transformer.config,
          );

          for (let result of transformerResults) {
            if (result instanceof UncommittedAsset) {
              resultingAssets.push(result);
              continue;
            }
            resultingAssets.push(
              asset.createChildAsset(
                result,
                transformer.name,
                this.parcelConfig.filePath,
                transformer.configKeyPath,
              ),
            );
          }
        } catch (e) {
          throw new ThrowableDiagnostic({
            diagnostic: errorToDiagnostic(e, {
              origin: transformer.name,
              filePath: fromProjectPath(
                this.options.projectRoot,
                asset.value.filePath,
              ),
            }),
          });
        }
      }
      inputAssets = resultingAssets;
    }

    // Make assets with ASTs generate unless they are CSS modules. This parallelizes generation
    // and distributes work more evenly across workers than if one worker needed to
    // generate all assets in a large bundle during packaging.
    await Promise.all(
      resultingAssets
        .filter(
          asset =>
            asset.ast != null &&
            !(
              this.options.mode === 'production' &&
              asset.value.type === 'css' &&
              asset.value.symbols
            ),
        )
        .map(async asset => {
          if (asset.isASTDirty && asset.generate) {
            let output = await asset.generate();
            asset.content = output.content;
            asset.mapBuffer = output.map?.toBuffer();
          }

          asset.clearAST();
        }),
    );

    return finalAssets.concat(resultingAssets);
  }

  async readFromCache(cacheKey: string): Promise<?Array<UncommittedAsset>> {
    if (
      this.options.shouldDisableCache ||
      this.request.code != null ||
      this.request.invalidateReason & FILE_CREATE
    ) {
      return null;
    }

    let cached = await this.options.cache.get<{|assets: Array<AssetValue>|}>(
      cacheKey,
    );
    if (!cached) {
      return null;
    }

    let cachedAssets = cached.assets;

    return Promise.all(
      cachedAssets.map(async (value: AssetValue) => {
        let content =
          value.contentKey != null
            ? this.options.cache.getStream(value.contentKey)
            : null;
        let mapBuffer =
          value.astKey != null
            ? await this.options.cache.getBlob(value.astKey)
            : null;
        let ast =
          value.astKey != null
            ? // TODO: Capture with a test and likely use cache.get() as this returns a buffer.
              // $FlowFixMe[incompatible-call]
              await this.options.cache.getBlob(value.astKey)
            : null;

        return new UncommittedAsset({
          value,
          options: this.options,
          content,
          mapBuffer,
          ast,
        });
      }),
    );
  }

  async writeToCache(
    cacheKey: string,
    assets: Array<UncommittedAsset>,
    pipelineHash: string,
  ): Promise<void> {
    await Promise.all(assets.map(asset => asset.commit(pipelineHash)));

    this.options.cache.set(cacheKey, {
      $$raw: true,
      assets: assets.map(a => a.value),
    });
  }

  getCacheKey(
    assets: Array<UncommittedAsset>,
    invalidationHash: string,
    pipelineHash: string,
  ): string {
    let assetsKeyInfo = assets
      .map(a => [
        a.value.filePath,
        a.value.pipeline,
        a.value.hash,
        a.value.uniqueKey,
        a.value.query ? JSON.stringify(objectSortedEntries(a.value.query)) : '',
      ])
      .join('');

    return hashString(
      PARCEL_VERSION +
        assetsKeyInfo +
        this.request.env.id +
        invalidationHash +
        pipelineHash,
    );
  }

  async loadPipeline(
    filePath: ProjectPath,
    isSource: boolean,
    pipeline: ?string,
  ): Promise<Pipeline> {
    let transformers = await this.parcelConfig.getTransformers(
      filePath,
      pipeline,
      this.request.isURL,
    );

    for (let transformer of transformers) {
      let config = await this.loadTransformerConfig(
        filePath,
        transformer,
        isSource,
      );
      if (config) {
        this.configs.set(transformer.name, config);
      }
    }

    return {
      id: transformers.map(t => t.name).join(':'),
      transformers: transformers.map(transformer => ({
        name: transformer.name,
        resolveFrom: transformer.resolveFrom,
        config: this.configs.get(transformer.name)?.result,
        configKeyPath: transformer.keyPath,
        plugin: transformer.plugin,
      })),
      options: this.options,
      resolverRunner: new ResolverRunner({
        config: this.parcelConfig,
        options: this.options,
      }),

      pluginOptions: this.pluginOptions,
      workerApi: this.workerApi,
    };
  }

  async loadNextPipeline({
    filePath,
    isSource,
    newType,
    newPipeline,
    currentPipeline,
  }: {|
    filePath: ProjectPath,
    isSource: boolean,
    newType: string,
    newPipeline: ?string,
    currentPipeline: Pipeline,
  |}): Promise<?Pipeline> {
    let filePathRelative = fromProjectPathRelative(filePath);
    let nextFilePath = toProjectPathUnsafe(
      filePathRelative.slice(0, -path.extname(filePathRelative).length) +
        '.' +
        newType,
    );
    let nextPipeline = await this.loadPipeline(
      nextFilePath,
      isSource,
      newPipeline,
    );

    if (nextPipeline.id === currentPipeline.id) {
      return null;
    }

    return nextPipeline;
  }

  async loadTransformerConfig(
    filePath: ProjectPath,
    transformer: LoadedPlugin<Transformer>,
    isSource: boolean,
  ): Promise<?Config> {
    let loadConfig = transformer.plugin.loadConfig;
    if (!loadConfig) {
      return;
    }

    let config = createConfig({
      plugin: transformer.name,
      isSource,
      searchPath: filePath,
      env: this.request.env,
    });

<<<<<<< HEAD
    try {
      await loadConfig({
        config: new PublicConfig(config, this.options),
        options: new PluginOptions(this.options),
        logger: new PluginLogger({origin: transformer.name}),
      });
    } catch (e) {
      throw new ThrowableDiagnostic({
        diagnostic: errorToDiagnostic(e, {
          origin: transformer.name,
        }),
      });
    }
=======
    await loadPluginConfig(transformer, config, this.options);
>>>>>>> ff6b7b4e

    for (let devDep of config.devDeps) {
      await this.addDevDependency(devDep, transformer);
    }

    return config;
  }

  async runTransformer(
    pipeline: Pipeline,
    asset: UncommittedAsset,
    transformer: Transformer,
    transformerName: string,
    preloadedConfig: ?Config,
  ): Promise<$ReadOnlyArray<TransformerResult | UncommittedAsset>> {
    const logger = new PluginLogger({origin: transformerName});

    const resolve = async (from: FilePath, to: string): Promise<FilePath> => {
      let result: {|
        assetGroup: AssetGroup,
        invalidateOnFileCreate?: Array<FileCreateInvalidation>,
        invalidateOnFileChange?: Array<FilePath>,
      |} = nullthrows(
        await pipeline.resolverRunner.resolve(
          createDependency(this.options.projectRoot, {
            env: asset.value.env,
            specifier: to,
            specifierType: 'esm', // ???
            sourcePath: from,
          }),
        ),
      );

      if (result.invalidateOnFileCreate) {
        this.invalidateOnFileCreate.push(
          ...result.invalidateOnFileCreate.map(i =>
            invalidateOnFileCreateToInternal(this.options.projectRoot, i),
          ),
        );
      }

      if (result.invalidateOnFileChange) {
        for (let filePath of result.invalidateOnFileChange) {
          let invalidation = {
            type: 'file',
            filePath: toProjectPath(this.options.projectRoot, filePath),
          };

          this.invalidations.set(getInvalidationId(invalidation), invalidation);
        }
      }

      return fromProjectPath(
        this.options.projectRoot,
        result.assetGroup.filePath,
      );
    };

    // If an ast exists on the asset, but we cannot reuse it,
    // use the previous transform to generate code that we can re-parse.
    if (
      asset.ast &&
      asset.isASTDirty &&
      (!transformer.canReuseAST ||
        !transformer.canReuseAST({
          ast: asset.ast,
          options: pipeline.pluginOptions,
          logger,
        })) &&
      asset.generate
    ) {
      let output = await asset.generate();
      asset.content = output.content;
      asset.mapBuffer = output.map?.toBuffer();
    }

    // Load config for the transformer.
    let config = preloadedConfig;

    // Parse if there is no AST available from a previous transform.
    let parse = transformer.parse?.bind(transformer);
    if (!asset.ast && parse) {
      let ast = await parse({
        asset: new MutableAsset(asset),
        config,
        options: pipeline.pluginOptions,
        resolve,
        logger,
      });
      if (ast) {
        asset.setAST(ast);
        asset.isASTDirty = false;
      }
    }

    // Transform.
    let transfomerResult: Array<TransformerResult | MutableAsset> =
      // $FlowFixMe the returned IMutableAsset really is a MutableAsset
      await transformer.transform({
        asset: new MutableAsset(asset),
        config,
        options: pipeline.pluginOptions,
        resolve,
        logger,
      });
    let results = await normalizeAssets(this.options, transfomerResult);

    // Create generate function that can be called later
    asset.generate = (): Promise<GenerateOutput> => {
      let publicAsset = new Asset(asset);
      if (transformer.generate && asset.ast) {
        let generated = transformer.generate({
          asset: publicAsset,
          ast: asset.ast,
          options: pipeline.pluginOptions,
          logger,
        });
        asset.clearAST();
        return Promise.resolve(generated);
      }

      throw new Error(
        'Asset has an AST but no generate method is available on the transform',
      );
    };

    return results;
  }
}

type Pipeline = {|
  id: string,
  transformers: Array<TransformerWithNameAndConfig>,
  options: ParcelOptions,
  pluginOptions: PluginOptions,
  resolverRunner: ResolverRunner,
  workerApi: WorkerApi,
  generate?: GenerateFunc,
|};

type TransformerWithNameAndConfig = {|
  name: PackageName,
  plugin: Transformer,
  config: ?Config,
  configKeyPath?: string,
<<<<<<< HEAD
  resolveFrom: ProjectPath,
=======
  resolveFrom: FilePath,
  range?: ?SemverRange,
>>>>>>> ff6b7b4e
|};

function normalizeAssets(
  options,
  results: Array<TransformerResult | MutableAsset>,
): Array<TransformerResult | UncommittedAsset> {
  return results.map(result => {
    if (result instanceof MutableAsset) {
      return mutableAssetToUncommittedAsset(result);
    }

    return result;
  });
}<|MERGE_RESOLUTION|>--- conflicted
+++ resolved
@@ -7,11 +7,8 @@
   Transformer,
   TransformerResult,
   PackageName,
-<<<<<<< HEAD
-=======
   DevDepOptions,
   SemverRange,
->>>>>>> ff6b7b4e
 } from '@parcel/types';
 import type {WorkerApi} from '@parcel/workers';
 import type {
@@ -21,24 +18,14 @@
   Config,
   DevDepRequest,
   ParcelOptions,
-<<<<<<< HEAD
-  ReportFn,
-  AssetGroup,
   InternalFileCreateInvalidation,
   InternalDevDepOptions,
-=======
->>>>>>> ff6b7b4e
 } from './types';
 import type {LoadedPlugin} from './ParcelConfig';
 
 import path from 'path';
 import nullthrows from 'nullthrows';
-<<<<<<< HEAD
-import crypto from 'crypto';
-import {md5FromOrderedObject, objectSortedEntries} from '@parcel/utils';
-=======
 import {normalizeSeparators, objectSortedEntries} from '@parcel/utils';
->>>>>>> ff6b7b4e
 import logger, {PluginLogger} from '@parcel/logger';
 import ThrowableDiagnostic, {
   errorToDiagnostic,
@@ -46,10 +33,7 @@
   md,
 } from '@parcel/diagnostic';
 import {SOURCEMAP_EXTENSIONS} from '@parcel/utils';
-<<<<<<< HEAD
-=======
 import {hashString} from '@parcel/hash';
->>>>>>> ff6b7b4e
 
 import {createDependency} from './Dependency';
 import ParcelConfig from './ParcelConfig';
@@ -71,18 +55,6 @@
 import {PARCEL_VERSION, FILE_CREATE} from './constants';
 import {optionsProxy} from './utils';
 import {createConfig} from './InternalConfig';
-<<<<<<< HEAD
-import {getConfigHash, type ConfigRequest} from './requests/ConfigRequest';
-import PublicConfig from './public/Config';
-import {invalidateOnFileCreateToInternal} from './utils';
-import {
-  type ProjectPath,
-  fromProjectPath,
-  fromProjectPathRelative,
-  toProjectPathUnsafe,
-  toProjectPath,
-} from './projectPath';
-=======
 import {
   getConfigHash,
   loadPluginConfig,
@@ -94,7 +66,13 @@
   invalidateDevDeps,
   getWorkerDevDepRequests,
 } from './requests/DevDepRequest';
->>>>>>> ff6b7b4e
+import {
+  type ProjectPath,
+  fromProjectPath,
+  fromProjectPathRelative,
+  toProjectPathUnsafe,
+  toProjectPath,
+} from './projectPath';
 
 type GenerateFunc = (input: UncommittedAsset) => Promise<GenerateOutput>;
 
@@ -147,22 +125,7 @@
   }
 
   async run(): Promise<TransformationResult> {
-<<<<<<< HEAD
-    await initSourcemaps;
-
-    this.report({
-      type: 'buildProgress',
-      phase: 'transforming',
-      filePath: fromProjectPath(
-        this.options.projectRoot,
-        this.request.filePath,
-      ),
-    });
-
-    let asset: UncommittedAsset = await this.loadAsset();
-=======
     let asset = await this.loadAsset();
->>>>>>> ff6b7b4e
 
     if (!asset.mapBuffer && SOURCEMAP_EXTENSIONS.has(asset.value.type)) {
       // Load existing sourcemaps, this automatically runs the source contents extraction
@@ -190,23 +153,11 @@
         ]);
       }
 
-<<<<<<< HEAD
-    for (let {moduleSpecifier, resolveFrom} of this.request.invalidDevDeps) {
-      let key = `${moduleSpecifier}:${fromProjectPathRelative(resolveFrom)}`;
-      if (!invalidatedPlugins.has(key)) {
-        this.parcelConfig.invalidatePlugin(moduleSpecifier);
-        this.options.packageManager.invalidate(
-          moduleSpecifier,
-          fromProjectPath(this.options.projectRoot, resolveFrom),
-        );
-        invalidatedPlugins.set(key, true);
-=======
       if (existing == null) {
         // If no existing sourcemap was found, initialize asset.sourceContent
         // with the original contents. This will be used when the transformer
         // calls setMap to ensure the source content is in the sourcemap.
         asset.sourceContent = await asset.getCode();
->>>>>>> ff6b7b4e
       }
     }
 
@@ -263,20 +214,12 @@
     // Prefer `isSource` originating from the AssetRequest.
     let isSource = isSourceOverride ?? summarizedIsSource;
 
-<<<<<<< HEAD
-    // If the transformer request passed code rather than a filename,
-    // use a hash as the base for the id to ensure it is unique.
-    let idBase = code != null ? hash : fromProjectPathRelative(filePath);
-=======
     // If the transformer request passed code, use a hash in addition
     // to the filename as the base for the id to ensure it is unique.
-    let idBase = normalizeSeparators(
-      path.relative(this.options.projectRoot, filePath),
-    );
+    let idBase = fromProjectPathRelative(filePath);
     if (code != null) {
       idBase += hash;
     }
->>>>>>> ff6b7b4e
     return new UncommittedAsset({
       idBase,
       value: createAsset(this.options.projectRoot, {
@@ -374,15 +317,8 @@
   async getPipelineHash(pipeline: Pipeline): Promise<string> {
     let hashes = '';
     for (let transformer of pipeline.transformers) {
-<<<<<<< HEAD
-      let key = `${transformer.name}:${fromProjectPathRelative(
-        transformer.resolveFrom,
-      )}`;
-      hash.update(
-=======
-      let key = `${transformer.name}:${transformer.resolveFrom}`;
+      let key = `${transformer.name}:${fromProjectPathRelative(transformer.resolveFrom)}`;
       hashes +=
->>>>>>> ff6b7b4e
         this.request.devDeps.get(key) ??
         this.devDepRequests.get(key)?.hash ??
         ':';
@@ -392,15 +328,8 @@
         hashes += await getConfigHash(config, transformer.name, this.options);
 
         for (let devDep of config.devDeps) {
-<<<<<<< HEAD
-          let key = `${devDep.moduleSpecifier}:${fromProjectPathRelative(
-            devDep.resolveFrom,
-          )}`;
-          hash.update(nullthrows(this.devDepRequests.get(key)).hash);
-=======
-          let key = `${devDep.specifier}:${devDep.resolveFrom}`;
+          let key = `${devDep.specifier}:${fromProjectPathRelative(devDep.resolveFrom)}`;
           hashes += nullthrows(this.devDepRequests.get(key)).hash;
->>>>>>> ff6b7b4e
         }
       }
     }
@@ -412,67 +341,14 @@
     opts: InternalDevDepOptions,
     transformer: LoadedPlugin<Transformer> | TransformerWithNameAndConfig,
   ): Promise<void> {
-<<<<<<< HEAD
-    let {moduleSpecifier, resolveFrom, invalidateParcelPlugin} = opts;
-    let key = `${moduleSpecifier}:${fromProjectPathRelative(resolveFrom)}`;
-=======
     let {specifier, resolveFrom, range} = opts;
-    let key = `${specifier}:${resolveFrom}`;
->>>>>>> ff6b7b4e
+    let key = `${specifier}:${fromProjectPathRelative(resolveFrom)}`;
     if (this.devDepRequests.has(key)) {
       return;
     }
 
     // Ensure that the package manager has an entry for this resolution.
-<<<<<<< HEAD
-    await this.options.packageManager.resolve(
-      moduleSpecifier,
-      fromProjectPath(this.options.projectRoot, opts.resolveFrom),
-    );
-    let invalidations = this.options.packageManager.getInvalidations(
-      moduleSpecifier,
-      fromProjectPath(this.options.projectRoot, opts.resolveFrom),
-    );
-
-    // It is possible for a transformer to have multiple different hashes due to
-    // different dependencies (e.g. conditional requires) so we must always
-    // recompute the hash and compare rather than only sending a transformer
-    // dev dependency once.
-    hash = await getInvalidationHash(
-      [...invalidations.invalidateOnFileChange].map(f => ({
-        type: 'file',
-        filePath: toProjectPath(this.options.projectRoot, f),
-      })),
-      this.options,
-    );
-
-    let devDepRequest: DevDepRequest = {
-      moduleSpecifier,
-      resolveFrom,
-      hash,
-      invalidateOnFileCreate: invalidations.invalidateOnFileCreate.map(i =>
-        invalidateOnFileCreateToInternal(this.options.projectRoot, i),
-      ),
-      invalidateOnFileChange: new Set(
-        [...invalidations.invalidateOnFileChange].map(f =>
-          toProjectPath(this.options.projectRoot, f),
-        ),
-      ),
-    };
-
-    // Optionally also invalidate the parcel plugin that is loading the config
-    // when this dev dep changes (e.g. to invalidate local caches).
-    if (invalidateParcelPlugin) {
-      devDepRequest.additionalInvalidations = [
-        {
-          moduleSpecifier: transformer.name,
-          resolveFrom: transformer.resolveFrom,
-        },
-      ];
-    }
-
-=======
-    await this.options.packageManager.resolve(specifier, resolveFrom, {
+    await this.options.packageManager.resolve(specifier, fromProjectPath(this.options.projectRoot, opts.resolveFrom), {
       range,
     });
 
@@ -482,7 +358,6 @@
       this.request.devDeps,
       this.options,
     );
->>>>>>> ff6b7b4e
     this.devDepRequests.set(key, devDepRequest);
   }
 
@@ -755,23 +630,7 @@
       env: this.request.env,
     });
 
-<<<<<<< HEAD
-    try {
-      await loadConfig({
-        config: new PublicConfig(config, this.options),
-        options: new PluginOptions(this.options),
-        logger: new PluginLogger({origin: transformer.name}),
-      });
-    } catch (e) {
-      throw new ThrowableDiagnostic({
-        diagnostic: errorToDiagnostic(e, {
-          origin: transformer.name,
-        }),
-      });
-    }
-=======
     await loadPluginConfig(transformer, config, this.options);
->>>>>>> ff6b7b4e
 
     for (let devDep of config.devDeps) {
       await this.addDevDependency(devDep, transformer);
@@ -917,12 +776,8 @@
   plugin: Transformer,
   config: ?Config,
   configKeyPath?: string,
-<<<<<<< HEAD
   resolveFrom: ProjectPath,
-=======
-  resolveFrom: FilePath,
   range?: ?SemverRange,
->>>>>>> ff6b7b4e
 |};
 
 function normalizeAssets(
