// @flow strict-local

import type {
  MutableAsset as IMutableAsset,
  FilePath,
  GenerateOutput,
  Transformer,
  TransformerResult,
  PackageName
} from '@parcel/types';
import type {
  Asset as AssetValue,
  AssetRequest,
  Config,
  NodeId,
  ConfigRequest,
  ParcelOptions
} from './types';
import type {WorkerApi} from '@parcel/workers';

import invariant from 'assert';
import path from 'path';
import nullthrows from 'nullthrows';
import {md5FromObject} from '@parcel/utils';

import {createDependency} from './Dependency';
<<<<<<< HEAD
import PublicConfig from './public/Config';
=======
import {localRequireFromWorker} from '@parcel/local-require';

>>>>>>> 4bc2722b
import ResolverRunner from './ResolverRunner';
import {report} from './ReporterRunner';
import {MutableAsset, assetToInternalAsset} from './public/Asset';
import InternalAsset, {createAsset} from './InternalAsset';
import ParcelConfig from './ParcelConfig';
import summarizeRequest from './summarizeRequest';
import PluginOptions from './public/PluginOptions';

type GenerateFunc = (input: IMutableAsset) => Promise<GenerateOutput>;

type PostProcessFunc = (
  Array<InternalAsset>
) => Promise<Array<InternalAsset> | null>;

export type TransformationOpts = {|
  request: AssetRequest,
  loadConfig: (ConfigRequest, NodeId) => Promise<Config>,
  parentNodeId: NodeId,
  options: ParcelOptions,
  workerApi: WorkerApi
|};

type ConfigMap = Map<PackageName, Config>;

export default class Transformation {
  request: AssetRequest;
  configRequests: Array<ConfigRequest>;
  loadConfig: ConfigRequest => Promise<Config>;
  options: ParcelOptions;
  impactfulOptions: $Shape<ParcelOptions>;
  workerApi: WorkerApi;

  constructor({
    request,
    loadConfig,
    parentNodeId,
    options,
    workerApi
  }: TransformationOpts) {
    this.request = request;
    this.configRequests = [];
    this.loadConfig = configRequest => {
      this.configRequests.push(configRequest);
      return loadConfig(configRequest, parentNodeId);
    };
    this.options = options;
    this.workerApi = workerApi;

    // TODO: these options may not impact all transformations, let transformers decide if they care or not
    let {minify, hot, scopeHoist} = this.options;
    this.impactfulOptions = {minify, hot, scopeHoist};
  }

  async run(): Promise<{
    assets: Array<AssetValue>,
    configRequests: Array<ConfigRequest>
  }> {
    report({
      type: 'buildProgress',
      phase: 'transforming',
      filePath: this.request.filePath
    });

    let asset = await this.loadAsset();
    let pipeline = await this.loadPipeline(this.request.filePath);
    let results = await this.runPipeline(pipeline, asset);
    let assets = results.map(a => a.value);

    return {assets, configRequests: this.configRequests};
  }

  async loadAsset(): Promise<InternalAsset> {
    let {filePath, env, code, sideEffects} = this.request;
    let {content, size, hash} = await summarizeRequest(
      this.options.inputFS,
      this.request
    );

    // If the transformer request passed code rather than a filename,
    // use a hash as the base for the id to ensure it is unique.
    let idBase = code != null ? hash : filePath;
    return new InternalAsset({
      idBase,
      value: createAsset({
        idBase,
        filePath,
        type: path.extname(filePath).slice(1),
        hash,
        env,
        stats: {
          time: 0,
          size
        },
        sideEffects
      }),
      options: this.options,
      content
    });
  }

  async runPipeline(
    pipeline: Pipeline,
    initialAsset: InternalAsset
  ): Promise<Array<InternalAsset>> {
    let initialType = initialAsset.value.type;
    // TODO: is this reading/writing from the cache every time we jump a pipeline? Seems possibly unnecessary...
    let initialCacheEntry = await this.readFromCache(
      [initialAsset],
      pipeline.configs
    );

    let assets = initialCacheEntry || (await pipeline.transform(initialAsset));
    if (!initialCacheEntry) {
      await this.writeToCache(assets, pipeline.configs);
    }

    let finalAssets: Array<InternalAsset> = [];
    for (let asset of assets) {
      let nextPipeline;
      if (asset.value.type !== initialType) {
        nextPipeline = await this.loadNextPipeline(
          initialAsset.value.filePath,
          asset.value.type,
          pipeline
        );
      }

      if (nextPipeline) {
        let nextPipelineAssets = await this.runPipeline(nextPipeline, asset);
        finalAssets = finalAssets.concat(nextPipelineAssets);
      } else {
        finalAssets.push(asset);
      }
    }

    if (!pipeline.postProcess) {
      return finalAssets;
    }

    let processedCacheEntry = await this.readFromCache(
      finalAssets,
      pipeline.configs
    );

    invariant(pipeline.postProcess != null);
    let processedFinalAssets: Array<InternalAsset> =
      processedCacheEntry ?? (await pipeline.postProcess(assets)) ?? [];

    if (!processedCacheEntry) {
      await this.writeToCache(processedFinalAssets, pipeline.configs);
    }

    return processedFinalAssets;
  }

  async readFromCache(
    assets: Array<InternalAsset>,
    configs: ConfigMap
  ): Promise<null | Array<InternalAsset>> {
    if (this.options.disableCache || this.request.code != null) {
      return null;
    }

    let cacheKey = await this.getCacheKey(assets, configs);
    let cachedAssets = await this.options.cache.get(cacheKey);
    if (!cachedAssets) {
      return null;
    }

    return cachedAssets.map(
      (value: AssetValue) =>
        new InternalAsset({
          value,
          options: this.options
        })
    );
  }

  async writeToCache(
    assets: Array<InternalAsset>,
    configs: ConfigMap
  ): Promise<void> {
    let cacheKey = await this.getCacheKey(assets, configs);
    await Promise.all(
      // TODO: account for impactfulOptions maybe being different per pipeline
      assets.map(asset => asset.commit(md5FromObject(this.impactfulOptions)))
    );
    this.options.cache.set(cacheKey, assets.map(a => a.value));
  }

  async getCacheKey(
    assets: Array<InternalAsset>,
    configs: ConfigMap
  ): Promise<string> {
    let assetsKeyInfo = assets.map(a => ({
      filePath: a.value.filePath,
      hash: a.value.hash,
      type: a.value.type
    }));

    let configsKeyInfo = [...configs].map(([, {resultHash, devDeps}]) => ({
      resultHash,
      devDeps: [...devDeps]
    }));

    return md5FromObject({
      assets: assetsKeyInfo,
      configs: configsKeyInfo,
      env: this.request.env,
      impactfulOptions: this.impactfulOptions
    });
  }

  async loadPipeline(filePath: FilePath): Promise<Pipeline> {
    let configRequest = {
      filePath,
      env: this.request.env,
      meta: {
        actionType: 'transformation'
      }
    };
    let configs = new Map();

    let config = await this.loadConfig(configRequest);
    let result = nullthrows(config.result);
    let parcelConfig = new ParcelConfig(result);

    configs.set('parcel', config);

    for (let [moduleName] of config.devDeps) {
      let plugin = await parcelConfig.loadPlugin(moduleName);
      // TODO: implement loadPlugin in existing plugins that require config
      if (plugin.loadConfig) {
        let thirdPartyConfig = await this.loadTransformerConfig(
          filePath,
          moduleName,
          result.resolvedPath
        );

        if (thirdPartyConfig.shouldRehydrate === true) {
          await plugin.rehydrateConfig({
            config: new PublicConfig(thirdPartyConfig, this.options),
            options: this.options
          });
        } else if (thirdPartyConfig.shouldReload === true) {
          await plugin.loadConfig({
            config: new PublicConfig(thirdPartyConfig, this.options),
            options: this.options
          });
        }

        configs.set(moduleName, thirdPartyConfig);
      }
    }

    let pipeline = new Pipeline({
      names: parcelConfig.getTransformerNames(filePath),
      plugins: await parcelConfig.getTransformers(filePath),
      configs,
      options: this.options,
      workerApi: this.workerApi
    });

    return pipeline;
  }

  async loadNextPipeline(
    filePath: string,
    nextType: string,
    currentPipeline: Pipeline
  ): Promise<?Pipeline> {
    let nextFilePath =
      filePath.slice(0, -path.extname(filePath).length) + '.' + nextType;
    let nextPipeline = await this.loadPipeline(nextFilePath);

    if (nextPipeline.id === currentPipeline.id) {
      return null;
    }

    return nextPipeline;
  }

  async loadTransformerConfig(
    filePath: FilePath,
    plugin: PackageName,
    parcelConfigPath: FilePath
  ): Promise<Config> {
    let configRequest = {
      filePath,
      env: this.request.env,
      plugin,
      meta: {
        parcelConfigPath
      }
    };
    return this.loadConfig(configRequest);
  }
}

type PipelineOpts = {|
  names: Array<PackageName>,
  plugins: Array<Transformer>,
  configs: ConfigMap,
  options: ParcelOptions,
  workerApi: WorkerApi
|};

type TransformerWithNameAndConfig = {|
  name: PackageName,
  plugin: Transformer,
  config: ?Config
|};

class Pipeline {
  id: string;
  transformers: Array<TransformerWithNameAndConfig>;
  configs: ConfigMap;
  options: ParcelOptions;
  pluginOptions: PluginOptions;
  resolverRunner: ResolverRunner;
  generate: GenerateFunc;
  postProcess: ?PostProcessFunc;
  workerApi: WorkerApi;

<<<<<<< HEAD
  constructor({names, plugins, configs, options}: PipelineOpts) {
    this.id = names.join(':');

    this.transformers = names.map((name, i) => ({
      name,
      config: configs.get(name)?.result,
      plugin: plugins[i]
    }));
=======
  constructor({id, transformers, configs, options, workerApi}: PipelineOpts) {
    this.id = id;
    this.transformers = transformers;
>>>>>>> 4bc2722b
    this.configs = configs;
    this.options = options;
    let parcelConfig = nullthrows(this.configs.get('parcel'));
    parcelConfig = nullthrows(parcelConfig.result);
    this.resolverRunner = new ResolverRunner({
      config: parcelConfig,
      options
    });

    this.pluginOptions = new PluginOptions(this.options);
    this.workerApi = workerApi;
  }

  async transform(initialAsset: InternalAsset): Promise<Array<InternalAsset>> {
    let initialType = initialAsset.value.type;
    let inputAssets = [initialAsset];
    let resultingAssets;
    let finalAssets = [];
    for (let transformer of this.transformers) {
      resultingAssets = [];
      for (let asset of inputAssets) {
        // TODO: I think there may be a bug here if the type changes but does not
        // change pipelines (e.g. .html -> .htm). It should continue on the same
        // pipeline in that case.
        if (asset.value.type !== initialType) {
          finalAssets.push(asset);
        } else {
          let transformerResults = await this.runTransformer(
            asset,
            transformer.plugin,
            transformer.config
          );
          for (let result of transformerResults) {
            resultingAssets.push(asset.createChildAsset(result));
          }
        }
      }
      inputAssets = resultingAssets;
    }

    finalAssets = finalAssets.concat(resultingAssets);

    return Promise.all(
      finalAssets.map(asset => finalize(nullthrows(asset), this.generate))
    );
  }

  async runTransformer(
    asset: InternalAsset,
    transformer: Transformer,
    preloadedConfig: ?Config
  ): Promise<Array<TransformerResult>> {
    const resolve = async (from: FilePath, to: string): Promise<FilePath> => {
      return (await this.resolverRunner.resolve(
        createDependency({
          env: asset.value.env,
          moduleSpecifier: to,
          sourcePath: from
        })
      )).filePath;
    };

    let localRequire = localRequireFromWorker.bind(null, this.workerApi);

    // Load config for the transformer.
    let config = preloadedConfig;
    if (transformer.getConfig) {
      // TODO: deprecate getConfig
      config = await transformer.getConfig({
        asset: new MutableAsset(asset),
        options: this.pluginOptions,
        resolve,
        localRequire
      });
    }

    // If an ast exists on the asset, but we cannot reuse it,
    // use the previous transform to generate code that we can re-parse.
    if (
      asset.ast &&
      (!transformer.canReuseAST ||
        !transformer.canReuseAST({
          ast: asset.ast,
          options: this.pluginOptions
        })) &&
      this.generate
    ) {
      let output = await this.generate(new MutableAsset(asset));
      asset.content = output.code;
      asset.ast = null;
    }

    // Parse if there is no AST available from a previous transform.
    if (!asset.ast && transformer.parse) {
      asset.ast = await transformer.parse({
        asset: new MutableAsset(asset),
        config,
        options: this.pluginOptions,
        resolve
      });
    }

    // Transform.
    let results = await normalizeAssets(
      // $FlowFixMe
      await transformer.transform({
        asset: new MutableAsset(asset),
        config,
        options: this.pluginOptions,
        localRequire,
        resolve
      })
    );

    // Create generate and postProcess functions that can be called later
    this.generate = async (input: IMutableAsset): Promise<GenerateOutput> => {
      if (transformer.generate) {
        return transformer.generate({
          asset: input,
          config,
          options: this.pluginOptions,
          resolve
        });
      }

      throw new Error(
        'Asset has an AST but no generate method is available on the transform'
      );
    };

    // For Flow
    let postProcess = transformer.postProcess;
    if (postProcess) {
      this.postProcess = async (
        assets: Array<InternalAsset>
      ): Promise<Array<InternalAsset> | null> => {
        let results = await postProcess.call(transformer, {
          assets: assets.map(asset => new MutableAsset(asset)),
          config,
          options: this.pluginOptions,
          resolve
        });

        return Promise.all(
          results.map(result => asset.createChildAsset(result))
        );
      };
    }

    return results;
  }
}

async function finalize(
  asset: InternalAsset,
  generate: GenerateFunc
): Promise<InternalAsset> {
  if (asset.ast && generate) {
    let result = await generate(new MutableAsset(asset));
    asset.content = result.code;
    asset.map = result.map;
  }
  return asset;
}

function normalizeAssets(
  results: Array<TransformerResult | MutableAsset>
): Array<TransformerResult> {
  return results.map(result => {
    if (!(result instanceof MutableAsset)) {
      return result;
    }

    let internalAsset = assetToInternalAsset(result);
    return {
      type: result.type,
      content: internalAsset.content,
      ast: result.ast,
      map: internalAsset.map,
      // $FlowFixMe
      dependencies: [...internalAsset.value.dependencies.values()],
      includedFiles: result.getIncludedFiles(),
      // $FlowFixMe
      env: result.env,
      isIsolated: result.isIsolated,
      meta: result.meta
    };
  });
}<|MERGE_RESOLUTION|>--- conflicted
+++ resolved
@@ -22,14 +22,10 @@
 import path from 'path';
 import nullthrows from 'nullthrows';
 import {md5FromObject} from '@parcel/utils';
+import {localRequireFromWorker} from '@parcel/local-require';
 
 import {createDependency} from './Dependency';
-<<<<<<< HEAD
 import PublicConfig from './public/Config';
-=======
-import {localRequireFromWorker} from '@parcel/local-require';
-
->>>>>>> 4bc2722b
 import ResolverRunner from './ResolverRunner';
 import {report} from './ReporterRunner';
 import {MutableAsset, assetToInternalAsset} from './public/Asset';
@@ -354,8 +350,7 @@
   postProcess: ?PostProcessFunc;
   workerApi: WorkerApi;
 
-<<<<<<< HEAD
-  constructor({names, plugins, configs, options}: PipelineOpts) {
+  constructor({names, plugins, configs, options, workerApi}: PipelineOpts) {
     this.id = names.join(':');
 
     this.transformers = names.map((name, i) => ({
@@ -363,11 +358,6 @@
       config: configs.get(name)?.result,
       plugin: plugins[i]
     }));
-=======
-  constructor({id, transformers, configs, options, workerApi}: PipelineOpts) {
-    this.id = id;
-    this.transformers = transformers;
->>>>>>> 4bc2722b
     this.configs = configs;
     this.options = options;
     let parcelConfig = nullthrows(this.configs.get('parcel'));
