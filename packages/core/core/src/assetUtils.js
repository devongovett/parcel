--- conflicted
+++ resolved
@@ -266,14 +266,10 @@
         // Only recompute the hash of this file if we haven't seen it already during this build.
         let fileHash = hashCache.get(invalidation.filePath);
         if (fileHash == null) {
-<<<<<<< HEAD
-          fileHash = await md5FromFilePath(
+          fileHash = md5FromFilePath(
             options.inputFS,
             fromProjectPath(options.projectRoot, invalidation.filePath),
           );
-=======
-          fileHash = md5FromFilePath(options.inputFS, invalidation.filePath);
->>>>>>> ba57b650
           hashCache.set(invalidation.filePath, fileHash);
         }
         hash.update(await fileHash);
