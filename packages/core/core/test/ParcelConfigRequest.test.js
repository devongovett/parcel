// @flow
import assert from 'assert';
import nullthrows from 'nullthrows';
import path from 'path';
import ParcelConfig from '../src/ParcelConfig';
import {
  validateConfigFile,
  mergePipelines,
  mergeMaps,
  mergeConfigs,
  resolveExtends,
  parseAndProcessConfig,
  resolveParcelConfig,
  processConfig,
} from '../src/requests/ParcelConfigRequest';
import {validatePackageName} from '../src/ParcelConfig.schema';
import {DEFAULT_OPTIONS, relative} from './test-utils';
import {toProjectPath} from '../src/projectPath';

describe('ParcelConfigRequest', () => {
  describe('validatePackageName', () => {
    it('should error on an invalid official package', () => {
      assert.throws(() => {
        validatePackageName('@parcel/foo-bar', 'transform', 'transformers');
      }, /Official parcel transform packages must be named according to "@parcel\/transform-{name}"/);

      assert.throws(() => {
        validatePackageName('@parcel/transformer', 'transform', 'transformers');
      }, /Official parcel transform packages must be named according to "@parcel\/transform-{name}"/);
    });

    it('should succeed on a valid official package', () => {
      validatePackageName('@parcel/transform-bar', 'transform', 'transformers');
    });

    it('should error on an invalid community package', () => {
      assert.throws(() => {
        validatePackageName('foo-bar', 'transform', 'transformers');
      }, /Parcel transform packages must be named according to "parcel-transform-{name}"/);

      assert.throws(() => {
        validatePackageName('parcel-foo-bar', 'transform', 'transformers');
      }, /Parcel transform packages must be named according to "parcel-transform-{name}"/);

      assert.throws(() => {
        validatePackageName('parcel-transform', 'transform', 'transformers');
      }, /Parcel transform packages must be named according to "parcel-transform-{name}"/);
    });

    it('should succeed on a valid community package', () => {
      validatePackageName('parcel-transform-bar', 'transform', 'transformers');
    });

    it('should error on an invalid scoped package', () => {
      assert.throws(() => {
        validatePackageName('@test/foo-bar', 'transform', 'transformers');
      }, /Scoped parcel transform packages must be named according to "@test\/parcel-transform\[-{name}\]"/);

      assert.throws(() => {
        validatePackageName(
          '@test/parcel-foo-bar',
          'transform',
          'transformers',
        );
      }, /Scoped parcel transform packages must be named according to "@test\/parcel-transform\[-{name}\]"/);
    });

    it('should succeed on a valid scoped package', () => {
      validatePackageName(
        '@test/parcel-transform-bar',
        'transform',
        'transformers',
      );

      validatePackageName(
        '@test/parcel-transform',
        'transform',
        'transformers',
      );
    });
  });

  describe('validateConfigFile', () => {
    it('should throw on invalid config', () => {
      assert.throws(() => {
        validateConfigFile(
          {
            filePath: '.parcelrc',
            extends: 'parcel-config-foo',
            transformers: {
              '*.js': ['parcel-invalid-plugin'],
            },
          },
          '.parcelrc',
        );
      });
    });

    it('should require pipeline to be an array', () => {
      assert.throws(() => {
        validateConfigFile(
          // $FlowExpectedError[incompatible-call]
          {
            filePath: '.parcelrc',
            resolvers: '123',
          },
          '.parcelrc',
        );
      });
    });

    it('should require pipeline elements to be strings', () => {
      assert.throws(() => {
        validateConfigFile(
          {
            filePath: '.parcelrc',
            // $FlowExpectedError[incompatible-call]
            resolvers: [1, '123', 5],
          },
          '.parcelrc',
        );
      });
    });

    it('should require package names to be valid', () => {
      assert.throws(() => {
        validateConfigFile(
          {
            filePath: '.parcelrc',
            resolvers: ['parcel-foo-bar'],
          },
          '.parcelrc',
        );
      });
    });

    it('should succeed with an array of valid package names', () => {
      validateConfigFile(
        {
          filePath: '.parcelrc',
          resolvers: ['parcel-resolver-test'],
        },
        '.parcelrc',
      );
    });

    it('should support spread elements', () => {
      validateConfigFile(
        {
          filePath: '.parcelrc',
          resolvers: ['parcel-resolver-test', '...'],
        },
        '.parcelrc',
      );
    });

    it('should require glob map to be an object', () => {
      assert.throws(() => {
        validateConfigFile(
          {
            filePath: '.parcelrc',
            // $FlowExpectedError[incompatible-call]
            transformers: ['parcel-transformer-test', '...'],
          },
          '.parcelrc',
        );
      });
    });

    it('should trigger the validator function for each key', () => {
      assert.throws(() => {
        validateConfigFile(
          {
            filePath: '.parcelrc',
            transformers: {
              'types:*.{ts,tsx}': ['@parcel/transformer-typescript-types'],
              'bundle-text:*': ['-inline-string', '...'],
            },
          },
          '.parcelrc',
        );
      });
    });

    it('should require extends to be a string or array of strings', () => {
      assert.throws(() => {
        validateConfigFile(
          // $FlowExpectedError[incompatible-call]
          {
            filePath: '.parcelrc',
            extends: 2,
          },
          '.parcelrc',
        );
      });

      assert.throws(() => {
        validateConfigFile(
          {
            filePath: '.parcelrc',
            // $FlowExpectedError[incompatible-call]
            extends: [2, 7],
          },
          '.parcelrc',
        );
      });
    });

    it('should support relative paths', () => {
      validateConfigFile(
        {
          filePath: '.parcelrc',
          extends: './foo',
        },
        '.parcelrc',
      );

      validateConfigFile(
        {
          filePath: '.parcelrc',
          extends: ['./foo', './bar'],
        },
        '.parcelrc',
      );
    });

    it('should validate package names', () => {
      assert.throws(() => {
        validateConfigFile(
          {
            filePath: '.parcelrc',
            extends: 'foo',
          },
          '.parcelrc',
        );
      });

      assert.throws(() => {
        validateConfigFile(
          {
            filePath: '.parcelrc',
            extends: ['foo', 'bar'],
          },
          '.parcelrc',
        );
      });

      validateConfigFile(
        {
          filePath: '.parcelrc',
          extends: 'parcel-config-foo',
        },
        '.parcelrc',
      );

      validateConfigFile(
        {
          filePath: '.parcelrc',
          extends: ['parcel-config-foo', 'parcel-config-bar'],
        },
        '.parcelrc',
      );
    });

    it('should throw for invalid top level keys', () => {
      assert.throws(
        () => {
          validateConfigFile(
            // $FlowExpectedError
            {
              extends: '@parcel/config-default',
              '@parcel/transformer-js': {
                inlineEnvironment: false,
              },
            },
            '.parcelrc',
          );
        },
        e => {
          assert.strictEqual(
            e.diagnostics[0].codeFrames[0].codeHighlights[0].message,
            `Did you mean "transformers"?`,
          );
          return true;
        },
      );
    });

    it('should succeed on valid config', () => {
      validateConfigFile(
        {
          filePath: '.parcelrc',
          extends: 'parcel-config-foo',
          transformers: {
            '*.js': ['parcel-transformer-foo'],
          },
        },
        '.parcelrc',
      );
    });

    it('should throw error on empty config file', () => {
      assert.throws(() => {
        validateConfigFile({}, '.parcelrc');
      }, /.parcelrc can't be empty/);
    });
  });

  describe('mergePipelines', () => {
    it('should return an empty array if base and extension are null', () => {
      assert.deepEqual(mergePipelines(null, null), []);
    });

    it('should return base if extension is null', () => {
      assert.deepEqual(
        mergePipelines(
          [
            {
              packageName: 'parcel-transform-foo',
              resolveFrom: toProjectPath('/', '/.parcelrc'),
              keyPath: '/transformers/*.js/0',
            },
          ],
          null,
        ),
        [
          {
            packageName: 'parcel-transform-foo',
            resolveFrom: '.parcelrc',
            keyPath: '/transformers/*.js/0',
          },
        ],
      );
    });

    it('should return extension if base is null', () => {
      assert.deepEqual(
        mergePipelines(null, [
          {
            packageName: 'parcel-transform-bar',
            resolveFrom: toProjectPath('/', '/.parcelrc'),
            keyPath: '/transformers/*.js/0',
          },
        ]),
        [
          {
            packageName: 'parcel-transform-bar',
            resolveFrom: '.parcelrc',
            keyPath: '/transformers/*.js/0',
          },
        ],
      );
    });

    it('should return extension if there are no spread elements', () => {
      assert.deepEqual(
        mergePipelines(
          [
            {
              packageName: 'parcel-transform-foo',
              resolveFrom: toProjectPath('/', '/.parcelrc'),
              keyPath: '/transformers/*.js/0',
            },
          ],
          [
            {
              packageName: 'parcel-transform-bar',
              resolveFrom: toProjectPath('/', '/.parcelrc'),
              keyPath: '/transformers/*.js/0',
            },
          ],
        ),
        [
          {
            packageName: 'parcel-transform-bar',
            resolveFrom: '.parcelrc',
            keyPath: '/transformers/*.js/0',
          },
        ],
      );
    });

    it('should return merge base into extension if there are spread elements', () => {
      assert.deepEqual(
        mergePipelines(
          [
            {
              packageName: 'parcel-transform-foo',
              resolveFrom: toProjectPath('/', '/.parcelrc'),
              keyPath: '/transformers/*.js/0',
            },
          ],
          [
            {
              packageName: 'parcel-transform-bar',
              resolveFrom: toProjectPath('/', '/.parcelrc'),
              keyPath: '/transformers/*.js/0',
            },
            '...',
            {
              packageName: 'parcel-transform-baz',
              resolveFrom: toProjectPath('/', '/.parcelrc'),
              keyPath: '/transformers/*.js/2',
            },
          ],
        ),
        [
          {
            packageName: 'parcel-transform-bar',
            resolveFrom: '.parcelrc',
            keyPath: '/transformers/*.js/0',
          },
          {
            packageName: 'parcel-transform-foo',
            resolveFrom: '.parcelrc',
            keyPath: '/transformers/*.js/0',
          },
          {
            packageName: 'parcel-transform-baz',
            resolveFrom: '.parcelrc',
            keyPath: '/transformers/*.js/2',
          },
        ],
      );
    });

    it('should throw if more than one spread element is in a pipeline', () => {
      assert.throws(() => {
        mergePipelines(
          [
            {
              packageName: 'parcel-transform-foo',
              resolveFrom: toProjectPath('/', '/.parcelrc'),
              keyPath: '/transformers/*.js/0',
            },
          ],
          [
            {
              packageName: 'parcel-transform-bar',
              resolveFrom: toProjectPath('/', '/.parcelrc'),
              keyPath: '/transformers/*.js/0',
            },
            '...',
            {
              packageName: 'parcel-transform-baz',
              resolveFrom: toProjectPath('/', '/.parcelrc'),
              keyPath: '/transformers/*.js/2',
            },
            '...',
          ],
        );
      }, /Only one spread element can be included in a config pipeline/);
    });

    it('should remove spread element even without a base map', () => {
      assert.deepEqual(
        mergePipelines(null, [
          {
            packageName: 'parcel-transform-bar',
            resolveFrom: toProjectPath('/', '/.parcelrc'),
            keyPath: '/transformers/*.js/0',
          },
          '...',
          {
            packageName: 'parcel-transform-baz',
            resolveFrom: toProjectPath('/', '/.parcelrc'),
            keyPath: '/transformers/*.js/2',
          },
        ]),
        [
          {
            packageName: 'parcel-transform-bar',
            resolveFrom: '.parcelrc',
            keyPath: '/transformers/*.js/0',
          },
          {
            packageName: 'parcel-transform-baz',
            resolveFrom: '.parcelrc',
            keyPath: '/transformers/*.js/2',
          },
        ],
      );
    });

    it('should throw if more than one spread element is in a pipeline even without a base map', () => {
      assert.throws(() => {
        mergePipelines(null, [
          {
            packageName: 'parcel-transform-bar',
            resolveFrom: toProjectPath('/', '/.parcelrc'),
            keyPath: '/transformers/*.js/0',
          },
          '...',
          {
            packageName: 'parcel-transform-baz',
            resolveFrom: toProjectPath('/', '/.parcelrc'),
            keyPath: '/transformers/*.js/2',
          },
          '...',
        ]);
      }, /Only one spread element can be included in a config pipeline/);
    });
  });

  describe('mergeMaps', () => {
    it('should return an empty object if base and extension are null', () => {
      assert.deepEqual(mergeMaps(null, null), {});
    });

    it('should return base if extension is null', () => {
      assert.deepEqual(mergeMaps({'*.js': 'foo'}, null), {
        '*.js': 'foo',
      });
    });

    it('should return extension if base is null', () => {
      assert.deepEqual(mergeMaps(null, {'*.js': 'foo'}), {
        '*.js': 'foo',
      });
    });

    it('should merge the objects', () => {
      assert.deepEqual(
        mergeMaps({'*.css': 'css', '*.js': 'base-js'}, {'*.js': 'ext-js'}),
        {'*.js': 'ext-js', '*.css': 'css'},
      );
    });

    it('should ensure that extension properties have a higher precedence than base properties', () => {
      let merged = mergeMaps({'*.{js,jsx}': 'base-js'}, {'*.js': 'ext-js'});
      assert.deepEqual(merged, {'*.js': 'ext-js', '*.{js,jsx}': 'base-js'});
      assert.deepEqual(Object.keys(merged), ['*.js', '*.{js,jsx}']);
    });

    it('should call a merger function if provided', () => {
      let merger = (a, b) => [a, b];
      assert.deepEqual(
        mergeMaps({'*.js': 'base-js'}, {'*.js': 'ext-js'}, merger),
        {'*.js': ['base-js', 'ext-js']},
      );
    });
  });

  describe('mergeConfigs', () => {
    it('should merge configs', () => {
      let base = new ParcelConfig(
        {
          filePath: toProjectPath('/', '/.parcelrc'),
          resolvers: [
            {
              packageName: 'parcel-resolver-base',
              resolveFrom: toProjectPath('/', '/.parcelrc'),
              keyPath: '/resolvers/0',
            },
          ],
          transformers: {
            '*.js': [
              {
                packageName: 'parcel-transform-base',
                resolveFrom: toProjectPath('/', '/.parcelrc'),
                keyPath: '/transformers/*.js/0',
              },
            ],
            '*.css': [
              {
                packageName: 'parcel-transform-css',
                resolveFrom: toProjectPath('/', '/.parcelrc'),
                keyPath: '/transformers/*.css/0',
              },
            ],
          },
          bundler: {
            packageName: 'parcel-bundler-base',
            resolveFrom: toProjectPath('/', '/.parcelrc'),
            keyPath: '/bundler',
          },
        },
        DEFAULT_OPTIONS,
      );

      let ext = {
        filePath: '.parcelrc',
        resolvers: [
          {
            packageName: 'parcel-resolver-ext',
            resolveFrom: '.parcelrc',
            keyPath: '/resolvers/0',
          },
          '...',
        ],
        transformers: {
          '*.js': [
            {
              packageName: 'parcel-transform-ext',
              resolveFrom: '.parcelrc',
              keyPath: '/transformers/*.js/0',
            },
            '...',
          ],
        },
      };

      let merged = {
        filePath: '.parcelrc',
        resolvers: [
          {
            packageName: 'parcel-resolver-ext',
            resolveFrom: '.parcelrc',
            keyPath: '/resolvers/0',
          },
          {
            packageName: 'parcel-resolver-base',
            resolveFrom: '.parcelrc',
            keyPath: '/resolvers/0',
          },
        ],
        transformers: {
          '*.js': [
            {
              packageName: 'parcel-transform-ext',
              resolveFrom: '.parcelrc',
              keyPath: '/transformers/*.js/0',
            },
            {
              packageName: 'parcel-transform-base',
              resolveFrom: '.parcelrc',
              keyPath: '/transformers/*.js/0',
            },
          ],
          '*.css': [
            {
              packageName: 'parcel-transform-css',
              resolveFrom: '.parcelrc',
              keyPath: '/transformers/*.css/0',
            },
          ],
        },
        bundler: {
          packageName: 'parcel-bundler-base',
          resolveFrom: '.parcelrc',
          keyPath: '/bundler',
        },
        runtimes: [],
        namers: [],
        optimizers: {},
        packagers: {},
        reporters: [],
        validators: {},
      };

      // $FlowFixMe
      assert.deepEqual(mergeConfigs(base, ext), merged);
    });
  });

  describe('resolveExtends', () => {
    it('should resolve a relative path', async () => {
      let resolved = await resolveExtends(
        '../.parcelrc',
        path.join(__dirname, 'fixtures', 'config', 'subfolder', '.parcelrc'),
        '/extends',
        DEFAULT_OPTIONS,
      );
      assert.equal(
        resolved,
        path.join(__dirname, 'fixtures', 'config', '.parcelrc'),
      );
    });

    it('should resolve a package name', async () => {
      let resolved = await resolveExtends(
        '@parcel/config-default',
        path.join(__dirname, 'fixtures', 'config', 'subfolder', '.parcelrc'),
        '/extends',
        DEFAULT_OPTIONS,
      );
      assert.equal(resolved, require.resolve('@parcel/config-default'));
    });
  });

  describe('parseAndProcessConfig', () => {
    it('should load and merge configs', async () => {
      let defaultConfigPath = require.resolve('@parcel/config-default');
<<<<<<< HEAD
      let defaultConfig = processConfig(DEFAULT_OPTIONS, {
        ...require('@parcel/config-default'),
        filePath: defaultConfigPath,
      });
=======
      let defaultConfig = await processConfig(
        {
          ...require('@parcel/config-default'),
          filePath: defaultConfigPath,
        },
        DEFAULT_OPTIONS,
      );
>>>>>>> 79923ce5
      let configFilePath = path.join(
        __dirname,
        'fixtures',
        'config',
        '.parcelrc',
      );
      let subConfigFilePath = path.join(
        __dirname,
        'fixtures',
        'config',
        'subfolder',
        '.parcelrc',
      );
      let {config} = await parseAndProcessConfig(
        subConfigFilePath,
        DEFAULT_OPTIONS.inputFS.readFileSync(subConfigFilePath, 'utf8'),
        DEFAULT_OPTIONS,
      );

      let transformers = nullthrows(config.transformers);
      assert.deepEqual(transformers['*.js'], [
        {
          packageName: 'parcel-transformer-sub',
          resolveFrom: relative(subConfigFilePath),
          keyPath: '/transformers/*.js/0',
        },
        {
          packageName: 'parcel-transformer-base',
          resolveFrom: relative(configFilePath),
          keyPath: '/transformers/*.js/0',
        },
        '...',
      ]);
      assert(Object.keys(transformers).length > 1);
      assert.deepEqual(config.resolvers, defaultConfig.resolvers);
      assert.deepEqual(config.bundler, defaultConfig.bundler);
      assert.deepEqual(config.namers, defaultConfig.namers || []);
      assert.deepEqual(config.packagers, defaultConfig.packagers || {});
      assert.deepEqual(config.optimizers, defaultConfig.optimizers || {});
      assert.deepEqual(config.reporters, defaultConfig.reporters || []);
    });

    it('should emit a codeframe.codeHighlights when a malformed .parcelrc was found', async () => {
      let configFilePath = path.join(
        __dirname,
        'fixtures',
        'config-malformed',
        '.parcelrc',
      );
      let code = await DEFAULT_OPTIONS.inputFS.readFile(configFilePath, 'utf8');

      let pos = {
        line: 2,
        column: 14,
      };

      // $FlowFixMe[prop-missing]
      await assert.rejects(
        () => parseAndProcessConfig(configFilePath, code, DEFAULT_OPTIONS),
        {
          name: 'Error',
          diagnostics: [
            {
              message: 'Failed to parse .parcelrc',
              origin: '@parcel/core',
              codeFrames: [
                {
                  filePath: configFilePath,
                  language: 'json5',
                  code,
                  codeHighlights: [
                    {
                      message: "JSON5: invalid character 'b' at 2:14",
                      start: pos,
                      end: pos,
                    },
                  ],
                },
              ],
            },
          ],
        },
      );
    });

    it('should emit a codeframe when an extended parcel config file is not found', async () => {
      let configFilePath = path.join(
        __dirname,
        'fixtures',
        'config-extends-not-found',
        '.parcelrc',
      );
      let code = await DEFAULT_OPTIONS.inputFS.readFile(configFilePath, 'utf8');

      // $FlowFixMe[prop-missing]
      await assert.rejects(
        () => parseAndProcessConfig(configFilePath, code, DEFAULT_OPTIONS),
        {
          name: 'Error',
          diagnostics: [
            {
              message: 'Cannot find extended parcel config',
              origin: '@parcel/core',
              codeFrames: [
                {
                  filePath: configFilePath,
                  language: 'json5',
                  code,
                  codeHighlights: [
                    {
                      message:
                        '"./.parclrc-node-modules" does not exist, did you mean "./.parcelrc-node-modules"?',
                      start: {line: 2, column: 14},
                      end: {line: 2, column: 38},
                    },
                  ],
                },
              ],
            },
          ],
        },
      );
    });

    it('should emit a codeframe when an extended parcel config node module is not found', async () => {
      let configFilePath = path.join(
        __dirname,
        'fixtures',
        'config-extends-not-found',
        '.parcelrc-node-modules',
      );
      let code = await DEFAULT_OPTIONS.inputFS.readFile(configFilePath, 'utf8');

      // $FlowFixMe[prop-missing]
      await assert.rejects(
        () => parseAndProcessConfig(configFilePath, code, DEFAULT_OPTIONS),
        {
          name: 'Error',
          diagnostics: [
            {
              message: 'Cannot find extended parcel config',
              origin: '@parcel/core',
              codeFrames: [
                {
                  filePath: configFilePath,
                  language: 'json5',
                  code,
                  codeHighlights: [
                    {
                      message:
                        'Cannot find module "@parcel/config-deflt", did you mean "@parcel/config-default"?',
                      start: {line: 2, column: 14},
                      end: {line: 2, column: 35},
                    },
                  ],
                },
              ],
            },
          ],
        },
      );
    });

    it('should emit multiple codeframes when multiple extended configs are not found', async () => {
      let configFilePath = path.join(
        __dirname,
        'fixtures',
        'config-extends-not-found',
        '.parcelrc-multiple',
      );
      let code = await DEFAULT_OPTIONS.inputFS.readFile(configFilePath, 'utf8');

      // $FlowFixMe[prop-missing]
      await assert.rejects(
        () => parseAndProcessConfig(configFilePath, code, DEFAULT_OPTIONS),
        {
          name: 'Error',
          diagnostics: [
            {
              message: 'Cannot find extended parcel config',
              origin: '@parcel/core',
              codeFrames: [
                {
                  filePath: configFilePath,
                  language: 'json5',
                  code,
                  codeHighlights: [
                    {
                      message:
                        'Cannot find module "@parcel/config-deflt", did you mean "@parcel/config-default"?',
                      start: {line: 2, column: 15},
                      end: {line: 2, column: 36},
                    },
                  ],
                },
              ],
            },
            {
              message: 'Cannot find extended parcel config',
              origin: '@parcel/core',
              codeFrames: [
                {
                  filePath: configFilePath,
                  language: 'json5',
                  code,
                  codeHighlights: [
                    {
                      message:
                        '"./.parclrc" does not exist, did you mean "./.parcelrc"?',
                      start: {line: 2, column: 39},
                      end: {line: 2, column: 50},
                    },
                  ],
                },
              ],
            },
          ],
        },
      );
    });
  });

  describe('resolve', () => {
    it('should return null if there is no .parcelrc file found', async () => {
      let resolved = await resolveParcelConfig(DEFAULT_OPTIONS);
      assert.equal(resolved, null);
    });

    it('should resolve a config if a .parcelrc file is found', async () => {
      let resolved = await resolveParcelConfig({
        ...DEFAULT_OPTIONS,
        projectRoot: path.join(__dirname, 'fixtures', 'config', 'subfolder'),
      });

      assert(resolved !== null);
    });
  });
});<|MERGE_RESOLUTION|>--- conflicted
+++ resolved
@@ -681,12 +681,6 @@
   describe('parseAndProcessConfig', () => {
     it('should load and merge configs', async () => {
       let defaultConfigPath = require.resolve('@parcel/config-default');
-<<<<<<< HEAD
-      let defaultConfig = processConfig(DEFAULT_OPTIONS, {
-        ...require('@parcel/config-default'),
-        filePath: defaultConfigPath,
-      });
-=======
       let defaultConfig = await processConfig(
         {
           ...require('@parcel/config-default'),
@@ -694,7 +688,6 @@
         },
         DEFAULT_OPTIONS,
       );
->>>>>>> 79923ce5
       let configFilePath = path.join(
         __dirname,
         'fixtures',
