--- conflicted
+++ resolved
@@ -91,23 +91,13 @@
     );
 
     graph.resolveTargets(
-<<<<<<< HEAD
-      {filePath: '/path/to/index1/src/main.js'},
+      {filePath: '/path/to/index1/src/main.js', packagePath: '/path/to/index1'},
       DEFAULT_TARGETS,
       '3',
     );
     graph.resolveTargets(
-      {filePath: '/path/to/index2/src/main.js'},
+      {filePath: '/path/to/index2/src/main.js', packagePath: '/path/to/index2'},
       DEFAULT_TARGETS,
-=======
-      {filePath: '/path/to/index1/src/main.js', packagePath: '/path/to/index1'},
-      TARGETS,
-      '3',
-    );
-    graph.resolveTargets(
-      {filePath: '/path/to/index2/src/main.js', packagePath: '/path/to/index2'},
-      TARGETS,
->>>>>>> 457a9c5f
       '4',
     );
 
@@ -200,13 +190,8 @@
       '1',
     );
     graph.resolveTargets(
-<<<<<<< HEAD
-      {filePath: '/path/to/index/src/main.js'},
+      {filePath: '/path/to/index/src/main.js', packagePath: '/path/to/index'},
       DEFAULT_TARGETS,
-=======
-      {filePath: '/path/to/index/src/main.js', packagePath: '/path/to/index'},
-      TARGETS,
->>>>>>> 457a9c5f
       '2',
     );
 
@@ -247,13 +232,8 @@
       '1',
     );
     graph.resolveTargets(
-<<<<<<< HEAD
-      {filePath: '/path/to/index/src/main.js'},
+      {filePath: '/path/to/index/src/main.js', packagePath: '/path/to/index'},
       DEFAULT_TARGETS,
-=======
-      {filePath: '/path/to/index/src/main.js', packagePath: '/path/to/index'},
-      TARGETS,
->>>>>>> 457a9c5f
       '2',
     );
 
@@ -394,13 +374,8 @@
       '1',
     );
     graph.resolveTargets(
-<<<<<<< HEAD
-      {filePath: '/path/to/index/src/main.js'},
+      {filePath: '/path/to/index/src/main.js', packagePath: '/path/to/index'},
       DEFAULT_TARGETS,
-=======
-      {filePath: '/path/to/index/src/main.js', packagePath: '/path/to/index'},
-      TARGETS,
->>>>>>> 457a9c5f
       '2',
     );
 
