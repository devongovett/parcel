// @flow

import assert from 'assert';
import invariant from 'assert';
import nullthrows from 'nullthrows';
import AssetGraph, {
  nodeFromAssetGroup,
  nodeFromDep,
  nodeFromEntryFile,
  nodeFromAsset,
} from '../src/AssetGraph';
import {createDependency} from '../src/Dependency';
import {createAsset} from '../src/assetUtils';
import {DEFAULT_ENV, DEFAULT_TARGETS} from './test-utils';

const stats = {size: 0, time: 0};

describe('AssetGraph', () => {
  it('initialization should create one root node with edges to entry_specifier nodes for each entry', () => {
    let graph = new AssetGraph();
    graph.setRootConnections({
      entries: ['/path/to/index1', '/path/to/index2'],
    });

    assert(graph.nodes.has('@@root'));
    assert(graph.nodes.has('entry_specifier:/path/to/index1'));
    assert(graph.nodes.has('entry_specifier:/path/to/index2'));
  });

  it('resolveEntry should connect an entry_specifier node to entry_file nodes', () => {
    let graph = new AssetGraph();
    graph.setRootConnections({
      entries: ['/path/to/index1', '/path/to/index2'],
    });

    graph.resolveEntry(
      '/path/to/index1',
      [
        {
          filePath: '/path/to/index1/src/main.js',
          packagePath: '/path/to/index1',
        },
      ],
      '123',
    );

    assert(
      graph.nodes.has(
        nodeFromEntryFile({
          filePath: '/path/to/index1/src/main.js',
          packagePath: '/path/to/index1',
        }).id,
      ),
    );
    assert(
      graph.hasEdge(
        'entry_specifier:/path/to/index1',
        nodeFromEntryFile({
          filePath: '/path/to/index1/src/main.js',
          packagePath: '/path/to/index1',
        }).id,
      ),
    );
  });

  it('resolveTargets should connect an entry_file node to dependencies for each target', () => {
    let graph = new AssetGraph();
    graph.setRootConnections({
      entries: ['/path/to/index1', '/path/to/index2'],
    });

    graph.resolveEntry(
      '/path/to/index1',
      [
        {
          filePath: '/path/to/index1/src/main.js',
          packagePath: '/path/to/index1',
        },
      ],
      '1',
    );
    graph.resolveEntry(
      '/path/to/index2',
      [
        {
          filePath: '/path/to/index2/src/main.js',
          packagePath: '/path/to/index2',
        },
      ],
      '2',
    );

    graph.resolveTargets(
      {filePath: '/path/to/index1/src/main.js', packagePath: '/path/to/index1'},
      DEFAULT_TARGETS,
      '3',
    );
    graph.resolveTargets(
      {filePath: '/path/to/index2/src/main.js', packagePath: '/path/to/index2'},
      DEFAULT_TARGETS,
      '4',
    );

    assert(
      graph.nodes.has(
        createDependency({
          moduleSpecifier: '/path/to/index1/src/main.js',
          target: DEFAULT_TARGETS[0],
          env: DEFAULT_ENV,
        }).id,
      ),
    );
    assert(
      graph.nodes.has(
        createDependency({
          moduleSpecifier: '/path/to/index2/src/main.js',
          target: DEFAULT_TARGETS[0],
          env: DEFAULT_ENV,
        }).id,
      ),
    );
    assert.deepEqual(graph.getAllEdges(), [
      {
        from: '@@root',
        to: 'entry_specifier:/path/to/index1',
        type: null,
      },
      {
        from: '@@root',
        to: 'entry_specifier:/path/to/index2',
        type: null,
      },
      {
        from: 'entry_specifier:/path/to/index1',
        to: nodeFromEntryFile({
          filePath: '/path/to/index1/src/main.js',
          packagePath: '/path/to/index1',
        }).id,
        type: null,
      },
      {
        from: 'entry_specifier:/path/to/index2',
        to: nodeFromEntryFile({
          filePath: '/path/to/index2/src/main.js',
          packagePath: '/path/to/index2',
        }).id,
        type: null,
      },
      {
        from: nodeFromEntryFile({
          filePath: '/path/to/index1/src/main.js',
          packagePath: '/path/to/index1',
        }).id,
        to: createDependency({
          moduleSpecifier: '/path/to/index1/src/main.js',
          target: DEFAULT_TARGETS[0],
          env: DEFAULT_ENV,
        }).id,
        type: null,
      },
      {
        from: nodeFromEntryFile({
          filePath: '/path/to/index2/src/main.js',
          packagePath: '/path/to/index2',
        }).id,
        to: createDependency({
          moduleSpecifier: '/path/to/index2/src/main.js',
          target: DEFAULT_TARGETS[0],
          env: DEFAULT_ENV,
        }).id,
        type: null,
      },
    ]);
  });

  it('resolveDependency should update the file a dependency is connected to', () => {
    let graph = new AssetGraph();
    graph.setRootConnections({
      entries: ['/path/to/index'],
    });

    graph.resolveEntry(
      '/path/to/index',
      [{filePath: '/path/to/index/src/main.js', packagePath: '/path/to/index'}],
      '1',
    );
    graph.resolveTargets(
      {filePath: '/path/to/index/src/main.js', packagePath: '/path/to/index'},
      DEFAULT_TARGETS,
      '2',
    );

    let dep = createDependency({
      moduleSpecifier: '/path/to/index/src/main.js',
      target: DEFAULT_TARGETS[0],
      env: DEFAULT_ENV,
    });
    let req = {filePath: '/index.js', env: DEFAULT_ENV, query: {}};

    graph.resolveDependency(dep, req, '3');
    assert(graph.nodes.has(nodeFromAssetGroup(req).id));
    assert(graph.hasEdge(dep.id, nodeFromAssetGroup(req).id));

    let req2 = {filePath: '/index.jsx', env: DEFAULT_ENV, query: {}};
    graph.resolveDependency(dep, req2, '4');
    assert(!graph.nodes.has(nodeFromAssetGroup(req).id));
    assert(graph.nodes.has(nodeFromAssetGroup(req2).id));
    assert(graph.hasEdge(dep.id, nodeFromAssetGroup(req2).id));
    assert(!graph.hasEdge(dep.id, nodeFromAssetGroup(req).id));

    graph.resolveDependency(dep, req2, '5');
    assert(graph.nodes.has(nodeFromAssetGroup(req2).id));
    assert(graph.hasEdge(dep.id, nodeFromAssetGroup(req2).id));
  });

  it('resolveAssetGroup should update the asset and dep nodes a file is connected to', () => {
    let graph = new AssetGraph();
    graph.setRootConnections({
      entries: ['/path/to/index'],
    });

    graph.resolveEntry(
      '/path/to/index',
      [{filePath: '/path/to/index/src/main.js', packagePath: '/path/to/index'}],
      '1',
    );
    graph.resolveTargets(
      {filePath: '/path/to/index/src/main.js', packagePath: '/path/to/index'},
      DEFAULT_TARGETS,
      '2',
    );

    let dep = createDependency({
      moduleSpecifier: '/path/to/index/src/main.js',
      target: DEFAULT_TARGETS[0],
      env: DEFAULT_ENV,
      sourcePath: '',
    });
    let filePath = '/index.js';
    let req = {filePath, env: DEFAULT_ENV, query: {}};
    graph.resolveDependency(dep, req, '3');
    let sourcePath = filePath;
    let assets = [
      createAsset({
        id: '1',
        filePath,
        type: 'js',
        isSource: true,
        hash: '#1',
        stats,
        dependencies: new Map([
          [
            'utils',
            createDependency({
              moduleSpecifier: './utils',
              env: DEFAULT_ENV,
              sourcePath,
            }),
          ],
        ]),
        env: DEFAULT_ENV,
      }),
      createAsset({
        id: '2',
        filePath,
        type: 'js',
        isSource: true,
        hash: '#2',
        stats,
        dependencies: new Map([
          [
            'styles',
            createDependency({
              moduleSpecifier: './styles',
              env: DEFAULT_ENV,
              sourcePath,
            }),
          ],
        ]),
        env: DEFAULT_ENV,
      }),
      createAsset({
        id: '3',
        filePath,
        type: 'js',
        isSource: true,
        hash: '#3',
        dependencies: new Map(),
        env: DEFAULT_ENV,
        stats,
      }),
    ];

    graph.resolveAssetGroup(req, assets, '4');
    assert(graph.nodes.has('1'));
    assert(graph.nodes.has('2'));
    assert(graph.nodes.has('3'));
    assert(graph.nodes.has([...assets[0].dependencies.values()][0].id));
    assert(graph.nodes.has([...assets[1].dependencies.values()][0].id));
    assert(graph.hasEdge(nodeFromAssetGroup(req).id, '1'));
    assert(graph.hasEdge(nodeFromAssetGroup(req).id, '2'));
    assert(graph.hasEdge(nodeFromAssetGroup(req).id, '3'));
    assert(graph.hasEdge('1', [...assets[0].dependencies.values()][0].id));
    assert(graph.hasEdge('2', [...assets[1].dependencies.values()][0].id));

    let assets2 = [
      createAsset({
        id: '1',
        filePath,
        type: 'js',
        isSource: true,
        hash: '#1',
        stats,
        dependencies: new Map([
          [
            'utils',
            createDependency({
              moduleSpecifier: './utils',
              env: DEFAULT_ENV,
              sourcePath,
            }),
          ],
        ]),
        env: DEFAULT_ENV,
      }),
      createAsset({
        id: '2',
        filePath,
        type: 'js',
        isSource: true,
        hash: '#2',
        stats,
        dependencies: new Map(),
        env: DEFAULT_ENV,
      }),
    ];

    graph.resolveAssetGroup(req, assets2, '5');
    assert(graph.nodes.has('1'));
    assert(graph.nodes.has('2'));
    assert(!graph.nodes.has('3'));
    assert(graph.nodes.has([...assets[0].dependencies.values()][0].id));
    assert(!graph.nodes.has([...assets[1].dependencies.values()][0].id));
    assert(graph.hasEdge(nodeFromAssetGroup(req).id, '1'));
    assert(graph.hasEdge(nodeFromAssetGroup(req).id, '2'));
    assert(!graph.hasEdge(nodeFromAssetGroup(req).id, '3'));
    assert(graph.hasEdge('1', [...assets[0].dependencies.values()][0].id));
    assert(!graph.hasEdge('2', [...assets[1].dependencies.values()][0].id));
  });

  // Assets can define dependent assets in the same asset group by declaring a dependency with a module
  // specifer that matches the dependent asset's unique key. These dependent assets are then connected
  // to the asset's dependency instead of the asset group.
  it('resolveAssetGroup should handle dependent assets in asset groups', () => {
    let graph = new AssetGraph();
    graph.setRootConnections({entries: ['./index']});

    graph.resolveEntry(
      './index',
      [{filePath: '/path/to/index/src/main.js', packagePath: '/path/to/index'}],
      '1',
    );
    graph.resolveTargets(
      {filePath: '/path/to/index/src/main.js', packagePath: '/path/to/index'},
      DEFAULT_TARGETS,
      '2',
    );

    let dep = createDependency({
      moduleSpecifier: '/path/to/index/src/main.js',
      env: DEFAULT_ENV,
      target: DEFAULT_TARGETS[0],
    });
    let filePath = '/index.js';
    let req = {filePath, env: DEFAULT_ENV, query: {}};
    graph.resolveDependency(dep, req, '123');
    let sourcePath = filePath;
    let dep1 = createDependency({
      moduleSpecifier: 'dependent-asset-1',
      env: DEFAULT_ENV,
      sourcePath,
    });
    let dep2 = createDependency({
      moduleSpecifier: 'dependent-asset-2',
      env: DEFAULT_ENV,
      sourcePath,
    });
    let assets = [
      createAsset({
        id: '1',
        filePath,
        type: 'js',
        isSource: true,
        hash: '#1',
        stats,
        dependencies: new Map([['dep1', dep1]]),
        env: DEFAULT_ENV,
      }),
      createAsset({
        id: '2',
        uniqueKey: 'dependent-asset-1',
        filePath,
        type: 'js',
        isSource: true,
        hash: '#1',
        stats,
        dependencies: new Map([['dep2', dep2]]),
        env: DEFAULT_ENV,
      }),
      createAsset({
        id: '3',
        uniqueKey: 'dependent-asset-2',
        filePath,
        type: 'js',
        isSource: true,
        hash: '#1',
        stats,
        env: DEFAULT_ENV,
      }),
    ];

    graph.resolveAssetGroup(req, assets, '3');
    assert(graph.nodes.has('1'));
    assert(graph.nodes.has('2'));
    assert(graph.nodes.has('3'));
    assert(graph.hasEdge(nodeFromAssetGroup(req).id, '1'));
    assert(!graph.hasEdge(nodeFromAssetGroup(req).id, '2'));
    assert(!graph.hasEdge(nodeFromAssetGroup(req).id, '3'));
    assert(graph.hasEdge('1', nodeFromDep(dep1).id));
    assert(graph.hasEdge(nodeFromDep(dep1).id, '2'));
    assert(graph.hasEdge('2', nodeFromDep(dep2).id));
    assert(graph.hasEdge(nodeFromDep(dep2).id, '3'));
  });

  it('should support marking and unmarking all parents with hasDeferred', () => {
    let graph = new AssetGraph();

<<<<<<< HEAD
    let assetGroup = {filePath: '/index.js', env: DEFAULT_ENV, query: {}};
    let assetGroupNode = nodeFromAssetGroup(assetGroup);
    graph.setRootConnections({assetGroups: [assetGroup]});
    let dependency = createDependency({
      moduleSpecifier: './utils',
=======
    // index
    let indexAssetGroup = {filePath: '/index.js', env: DEFAULT_ENV, query: {}};
    graph.initialize({assetGroups: [indexAssetGroup]});
    let indexFooDep = createDependency({
      moduleSpecifier: './foo',
      env: DEFAULT_ENV,
      sourcePath: '/index.js',
    });
    let indexBarDep = createDependency({
      moduleSpecifier: './bar',
>>>>>>> 6b1aec6a
      env: DEFAULT_ENV,
      sourcePath: '/index.js',
    });
    let indexAsset = createAsset({
      id: 'assetIndex',
      filePath: '/index.js',
      type: 'js',
      isSource: true,
      hash: '#4',
      stats,
      dependencies: new Map([
        ['./foo', indexFooDep],
        ['./bar', indexBarDep],
      ]),
      env: DEFAULT_ENV,
    });
    graph.resolveAssetGroup(indexAssetGroup, [indexAsset], '0');

    // index imports foo
    let fooAssetGroup = {filePath: '/foo.js', env: DEFAULT_ENV, query: {}};
    graph.resolveDependency(indexFooDep, fooAssetGroup, '0');
    let fooAssetGroupNode = nodeFromAssetGroup(fooAssetGroup);
    let fooUtilsDep = createDependency({
      moduleSpecifier: './utils',
      env: DEFAULT_ENV,
      sourcePath: '/foo.js',
    });
    let fooUtilsDepNode = nodeFromDep(fooUtilsDep);
    let fooAsset = createAsset({
      id: 'assetFoo',
      filePath: '/foo.js',
      type: 'js',
      isSource: true,
      hash: '#1',
      stats,
      dependencies: new Map([['./utils', fooUtilsDep]]),
      env: DEFAULT_ENV,
    });
    let fooAssetNode = nodeFromAsset(fooAsset);
    graph.resolveAssetGroup(fooAssetGroup, [fooAsset], '0');
    let utilsAssetGroup = {filePath: '/utils.js', env: DEFAULT_ENV, query: {}};
    let utilsAssetGroupNode = nodeFromAssetGroup(utilsAssetGroup);
    graph.resolveDependency(fooUtilsDep, utilsAssetGroup, '0');

    // foo's dependency is deferred
    graph.markParentsWithHasDeferred(fooUtilsDepNode);
    let node = nullthrows(graph.getNode(fooAssetNode.id));
    invariant(node.type === 'asset');
    assert(node.hasDeferred);
    node = nullthrows(graph.getNode(fooAssetGroupNode.id));
    invariant(node.type === 'asset_group');
    assert(node.hasDeferred);

    // index also imports bar
    let barAssetGroup = {filePath: '/bar.js', env: DEFAULT_ENV, query: {}};
    graph.resolveDependency(indexBarDep, barAssetGroup, '0');
    let barAssetGroupNode = nodeFromAssetGroup(barAssetGroup);
    let barUtilsDep = createDependency({
      moduleSpecifier: './utils',
      env: DEFAULT_ENV,
      sourcePath: '/bar.js',
    });
    let barAsset = createAsset({
      id: 'assetBar',
      filePath: '/bar.js',
      type: 'js',
      isSource: true,
      hash: '#2',
      stats,
      dependencies: new Map([['./utils', barUtilsDep]]),
      env: DEFAULT_ENV,
    });
    let barAssetNode = nodeFromAsset(barAsset);
    graph.resolveAssetGroup(barAssetGroup, [barAsset], '3');
    graph.resolveDependency(barUtilsDep, utilsAssetGroup, '4');

    // bar undeferres utils
    graph.unmarkParentsWithHasDeferred(utilsAssetGroupNode);
    node = nullthrows(graph.getNode(fooUtilsDep.id));
    invariant(node.type === 'dependency');
    assert(!node.hasDeferred);
    node = nullthrows(graph.getNode(fooAssetNode.id));
    invariant(node.type === 'asset');
    assert(!node.hasDeferred);
    node = nullthrows(graph.getNode(fooAssetGroupNode.id));
    invariant(node.type === 'asset_group');
    assert(!node.hasDeferred);
    node = nullthrows(graph.getNode(barUtilsDep.id));
    invariant(node.type === 'dependency');
    assert(!node.hasDeferred);
    node = nullthrows(graph.getNode(barAssetNode.id));
    invariant(node.type === 'asset');
    assert(!node.hasDeferred);
    node = nullthrows(graph.getNode(barAssetGroupNode.id));
    invariant(node.type === 'asset_group');
    assert(!node.hasDeferred);
  });
});<|MERGE_RESOLUTION|>--- conflicted
+++ resolved
@@ -176,6 +176,7 @@
   it('resolveDependency should update the file a dependency is connected to', () => {
     let graph = new AssetGraph();
     graph.setRootConnections({
+      targets: DEFAULT_TARGETS,
       entries: ['/path/to/index'],
     });
 
@@ -216,6 +217,7 @@
   it('resolveAssetGroup should update the asset and dep nodes a file is connected to', () => {
     let graph = new AssetGraph();
     graph.setRootConnections({
+      targets: DEFAULT_TARGETS,
       entries: ['/path/to/index'],
     });
 
@@ -353,7 +355,7 @@
   // to the asset's dependency instead of the asset group.
   it('resolveAssetGroup should handle dependent assets in asset groups', () => {
     let graph = new AssetGraph();
-    graph.setRootConnections({entries: ['./index']});
+    graph.setRootConnections({targets: DEFAULT_TARGETS, entries: ['./index']});
 
     graph.resolveEntry(
       './index',
@@ -435,16 +437,9 @@
   it('should support marking and unmarking all parents with hasDeferred', () => {
     let graph = new AssetGraph();
 
-<<<<<<< HEAD
-    let assetGroup = {filePath: '/index.js', env: DEFAULT_ENV, query: {}};
-    let assetGroupNode = nodeFromAssetGroup(assetGroup);
-    graph.setRootConnections({assetGroups: [assetGroup]});
-    let dependency = createDependency({
-      moduleSpecifier: './utils',
-=======
     // index
     let indexAssetGroup = {filePath: '/index.js', env: DEFAULT_ENV, query: {}};
-    graph.initialize({assetGroups: [indexAssetGroup]});
+    graph.setRootConnections({assetGroups: [indexAssetGroup]});
     let indexFooDep = createDependency({
       moduleSpecifier: './foo',
       env: DEFAULT_ENV,
@@ -452,7 +447,6 @@
     });
     let indexBarDep = createDependency({
       moduleSpecifier: './bar',
->>>>>>> 6b1aec6a
       env: DEFAULT_ENV,
       sourcePath: '/index.js',
     });
