--- conflicted
+++ resolved
@@ -76,12 +76,9 @@
       throw new Error('Not implemented');
     },
     storeResult() {},
-<<<<<<< HEAD
-=======
     canSkipSubrequest() {
       return false;
     },
->>>>>>> 97a7bfee
   };
 
   it('resolves exactly specified targets', async () => {
@@ -110,10 +107,7 @@
           publicUrl: '/',
           distDir: path.resolve('customA'),
           env: {
-<<<<<<< HEAD
-=======
             id: '2bbfcf5ea2bb87e160da13caff67db8f',
->>>>>>> 97a7bfee
             context: 'browser',
             includeNodeModules: true,
             engines: {
@@ -129,15 +123,10 @@
         {
           name: 'customB',
           publicUrl: '/',
-<<<<<<< HEAD
-          distDir: path.resolve('customB'),
-          env: {
-=======
           distEntry: 'b.js',
           distDir: path.resolve('customB'),
           env: {
             id: '6998383bc9be968857af07758ec34b4f',
->>>>>>> 97a7bfee
             context: 'node',
             includeNodeModules: false,
             engines: {
@@ -166,10 +155,7 @@
           distEntry: 'index.js',
           publicUrl: '/',
           env: {
-<<<<<<< HEAD
-=======
             id: 'f4baf35b3b94e63f7c6307153fce8f3e',
->>>>>>> 97a7bfee
             context: 'node',
             engines: {
               node: '>= 8.0.0',
@@ -199,10 +185,7 @@
           distEntry: 'index.js',
           publicUrl: '/',
           env: {
-<<<<<<< HEAD
-=======
             id: '5a263676bee4cf8248c32f0b48b22902',
->>>>>>> 97a7bfee
             context: 'browser',
             engines: {
               browsers: ['last 1 version'],
@@ -234,10 +217,7 @@
           distEntry: 'index.js',
           publicUrl: '/assets',
           env: {
-<<<<<<< HEAD
-=======
             id: 'ee3d4744fab93996af88b671fb4a0029',
->>>>>>> 97a7bfee
             context: 'browser',
             engines: {
               browsers: ['last 1 version'],
@@ -277,10 +257,7 @@
           distEntry: 'index.js',
           publicUrl: '/',
           env: {
-<<<<<<< HEAD
-=======
             id: 'cebf5179f904ad2c9432ca3dd6222bfe',
->>>>>>> 97a7bfee
             context: 'node',
             engines: {
               node: '>= 8.0.0',
@@ -322,10 +299,7 @@
           distEntry: 'index.js',
           publicUrl: '/',
           env: {
-<<<<<<< HEAD
-=======
             id: 'f4baf35b3b94e63f7c6307153fce8f3e',
->>>>>>> 97a7bfee
             context: 'node',
             engines: {
               node: '>= 8.0.0',
@@ -358,10 +332,7 @@
           distEntry: 'index.js',
           publicUrl: '/',
           env: {
-<<<<<<< HEAD
-=======
             id: 'f6f700fe6b930b17f56439448c57e060',
->>>>>>> 97a7bfee
             context: 'browser',
             engines: {
               browsers: ['last 1 version'],
@@ -394,10 +365,7 @@
           distEntry: 'index.js',
           publicUrl: '/',
           env: {
-<<<<<<< HEAD
-=======
             id: '61e2044abf03e54962ab861fc0c8e3a8',
->>>>>>> 97a7bfee
             context: 'browser',
             engines: {
               browsers: ['ie11'],
@@ -436,10 +404,7 @@
           distEntry: undefined,
           publicUrl: 'www',
           env: {
-<<<<<<< HEAD
-=======
             id: 'fbd1c2018703515f23707d6fb810642e',
->>>>>>> 97a7bfee
             context: 'browser',
             engines: {
               browsers: '> 0.25%',
@@ -466,21 +431,9 @@
         distEntry: 'index.js',
         publicUrl: '/',
         env: {
-<<<<<<< HEAD
-          context: 'node',
-          engines: {
-            browsers: [
-              'last 1 Chrome version',
-              'last 1 Safari version',
-              'last 1 Firefox version',
-              'last 1 Edge version',
-            ],
-          },
-=======
           id: '60e4160438cbc3393873f192d9d5d162',
           context: 'node',
           engines: {},
->>>>>>> 97a7bfee
           includeNodeModules: false,
           isLibrary: true,
           outputFormat: 'commonjs',
@@ -513,21 +466,9 @@
         distEntry: 'index.html',
         publicUrl: '/',
         env: {
-<<<<<<< HEAD
-          context: 'browser',
-          engines: {
-            browsers: [
-              'last 1 Chrome version',
-              'last 1 Safari version',
-              'last 1 Firefox version',
-              'last 1 Edge version',
-            ],
-          },
-=======
           id: '731766329e2871538bb5cbfdbe551905',
           context: 'browser',
           engines: {},
->>>>>>> 97a7bfee
           includeNodeModules: true,
           isLibrary: false,
           outputFormat: 'global',
@@ -639,21 +580,9 @@
           distDir: serveDistDir,
           publicUrl: '/',
           env: {
-<<<<<<< HEAD
-            context: 'browser',
-            engines: {
-              browsers: [
-                'last 1 Chrome version',
-                'last 1 Safari version',
-                'last 1 Firefox version',
-                'last 1 Edge version',
-              ],
-            },
-=======
             id: '731766329e2871538bb5cbfdbe551905',
             context: 'browser',
             engines: {},
->>>>>>> 97a7bfee
             includeNodeModules: true,
             outputFormat: 'global',
             isLibrary: false,
@@ -677,10 +606,7 @@
           distDir: path.join(DEFAULT_DISTPATH_FIXTURE_PATHS.none, 'dist'),
           publicUrl: '/',
           env: {
-<<<<<<< HEAD
-=======
             id: 'f30b1b1f9bc625becd70ec6bc8198eb3',
->>>>>>> 97a7bfee
             context: 'browser',
             engines: {
               browsers: ['Chrome 80'],
@@ -709,10 +635,7 @@
           distEntry: undefined,
           publicUrl: '/',
           env: {
-<<<<<<< HEAD
-=======
             id: 'f30b1b1f9bc625becd70ec6bc8198eb3',
->>>>>>> 97a7bfee
             context: 'browser',
             engines: {
               browsers: ['Chrome 80'],
@@ -746,10 +669,7 @@
           distEntry: undefined,
           publicUrl: '/',
           env: {
-<<<<<<< HEAD
-=======
             id: 'f6f700fe6b930b17f56439448c57e060',
->>>>>>> 97a7bfee
             context: 'browser',
             engines: {
               browsers: ['last 1 version'],
@@ -773,10 +693,7 @@
           distEntry: undefined,
           publicUrl: '/',
           env: {
-<<<<<<< HEAD
-=======
             id: '0036eed1f5d93ad9b6510b2e27210cec',
->>>>>>> 97a7bfee
             context: 'browser',
             engines: {
               browsers: ['IE 11'],
