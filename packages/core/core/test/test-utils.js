--- conflicted
+++ resolved
@@ -56,12 +56,6 @@
   },
   featureFlags: {
     ...DEFAULT_FEATURE_FLAGS,
-<<<<<<< HEAD
-=======
-    exampleFeature: false,
-    parcelV3: false,
-    importRetry: false,
->>>>>>> de50e275
   },
 };
 
