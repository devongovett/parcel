--- conflicted
+++ resolved
@@ -19,6 +19,7 @@
     requestGraphEdgeTypes,
   },
 } = require('./deep-imports.js');
+import {requestTypes} from '../../../core/core/src/RequestTracker';
 
 export async function loadGraphs(cacheDir: string): Promise<{|
   assetGraph: ?AssetGraph,
@@ -98,22 +99,13 @@
     requestTracker.graph.getNode(buildRequestId),
   );
   invariant(
-<<<<<<< HEAD
-    buildRequestNode.type === 'request' &&
+    buildRequestNode.type === 1 &&
       buildRequestNode.requestType === 'parcel_build_request',
-=======
-    buildRequestNode.type === 1 &&
-      buildRequestNode.value.type === 'parcel_build_request',
->>>>>>> cf5ec946
   );
   let buildRequestSubRequests = getSubRequests(buildRequestId);
 
   let bundleGraphRequestNode = buildRequestSubRequests.find(
-<<<<<<< HEAD
-    n => n.type === 'request' && n.requestType === 'bundle_graph_request',
-=======
-    n => n.type === 1 && n.value.type === 'bundle_graph_request',
->>>>>>> cf5ec946
+    n => n.type === 1 && n.requestType === 'bundle_graph_request',
   );
   if (bundleGraphRequestNode != null) {
     bundleGraph = BundleGraph.deserialize(
@@ -128,13 +120,7 @@
 
     let assetGraphRequest = getSubRequests(
       requestTracker.graph.getNodeIdByContentKey(bundleGraphRequestNode.id),
-<<<<<<< HEAD
-    ).find(
-      n => n.type === 'request' && n.requestType === 'asset_graph_request',
-    );
-=======
-    ).find(n => n.type === 1 && n.value.type === 'asset_graph_request');
->>>>>>> cf5ec946
+    ).find(n => n.type === 1 && n.requestType === 'asset_graph_request');
     if (assetGraphRequest != null) {
       assetGraph = AssetGraph.deserialize(
         (await loadLargeBlobRequestRequest(cache, assetGraphRequest, cacheInfo))
@@ -144,11 +130,7 @@
   }
   cacheInfo.get('RequestGraph')?.push(timeToDeserialize);
   let writeBundlesRequest = buildRequestSubRequests.find(
-<<<<<<< HEAD
-    n => n.type === 'request' && n.requestType === 'write_bundles_request',
-=======
-    n => n.type === 1 && n.value.type === 'write_bundles_request',
->>>>>>> cf5ec946
+    n => n.type === 1 && n.requestType === 'write_bundles_request',
   );
   if (writeBundlesRequest != null) {
     invariant(writeBundlesRequest.type === 1);
@@ -162,24 +144,16 @@
   return {assetGraph, bundleGraph, requestTracker, bundleInfo, cacheInfo};
 }
 
-<<<<<<< HEAD
 async function loadLargeBlobRequestRequest(cache, node, cacheInfo) {
-  invariant(node.type === 'request');
+  invariant(node.type === 1);
 
   let cachedFile = await cache.getLargeBlob(nullthrows(node.resultCacheKey));
-  cacheInfo.get(node.requestType)?.push(cachedFile.byteLength); //Add size
+  cacheInfo.get(requestTypes[node.requestType])?.push(cachedFile.byteLength); //Add size
 
   let TTD = Date.now();
   let result = v8.deserialize(cachedFile);
   TTD = Date.now() - TTD;
-  cacheInfo.get(node.type)?.push(TTD);
+  cacheInfo.get(requestTypes[node.requestType])?.push(TTD);
 
   return result;
-=======
-function loadLargeBlobRequestRequestSync(cacheDir, node) {
-  invariant(node.type === 1);
-  return v8.deserialize(
-    fs.readFileSync(path.join(cacheDir, nullthrows(node.value.resultCacheKey))),
-  );
->>>>>>> cf5ec946
 }