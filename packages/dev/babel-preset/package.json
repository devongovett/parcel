--- conflicted
+++ resolved
@@ -1,11 +1,7 @@
 {
   "name": "@parcel/babel-preset",
-<<<<<<< HEAD
-  "version": "2.0.0-alpha.1.1",
+  "version": "2.0.0-alpha.2.1",
   "private": true,
-=======
-  "version": "2.0.0-alpha.2.1",
->>>>>>> 351aeb73
   "license": "MIT",
   "dependencies": {
     "@babel/plugin-proposal-class-properties": "^7.1.0",
