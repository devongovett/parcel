--- conflicted
+++ resolved
@@ -88,22 +88,19 @@
     // Base split bundle names on the first bundle in their group.
     // e.g. if `index.js` imports `foo.css`, the css bundle should be called
     //      `index.css`.
-<<<<<<< HEAD
-    let name = nameFromContent(mainBundle, options.rootDir);
+    let name = nameFromContent(
+      mainBundle,
+      bundleGroup.entryAssetId,
+      options.entryRoot,
+    );
+    // ATLASSIAN: Apply hash digests to entry bundles in production browser builds
+    // when stableEntries is enabled.
     if (
       (!bundle.target.stableEntries &&
         options.mode === 'production' &&
         bundle.env.context === 'browser') ||
       !bundle.isEntry
     ) {
-=======
-    let name = nameFromContent(
-      mainBundle,
-      bundleGroup.entryAssetId,
-      options.entryRoot,
-    );
-    if (!bundle.isEntry) {
->>>>>>> 283fd43b
       name += '.' + bundle.hashReference;
     }
 
