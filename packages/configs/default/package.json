--- conflicted
+++ resolved
@@ -30,11 +30,8 @@
     "@parcel/transformer-postcss": "^2.0.0-alpha.0",
     "@parcel/transformer-posthtml": "^2.0.0-alpha.0",
     "@parcel/transformer-raw": "^2.0.0-alpha.0",
-<<<<<<< HEAD
     "@parcel/transformer-stylus": "^2.0.0-alpha.0",
     "@parcel/transformer-terser": "^2.0.0-alpha.0",
-=======
->>>>>>> d90c632b
     "@parcel/reporter-dev-server": "^2.0.0-alpha.0",
     "@parcel/reporter-hmr-server": "^2.0.0-alpha.0",
     "@parcel/runtime-browser-hmr": "^2.0.0-alpha.0"
