--- conflicted
+++ resolved
@@ -58,10 +58,5 @@
     "*.{jsonld,webmanifest}": "@parcel/packager-raw-url",
     "*": "@parcel/packager-raw"
   },
-<<<<<<< HEAD
-  "resolvers": ["@parcel/resolver-default"],
-  "reporters": ["@parcel/reporter-cli", "@parcel/reporter-dev-server"]
-=======
   "resolvers": ["@parcel/resolver-default"]
->>>>>>> a3aa8681
 }