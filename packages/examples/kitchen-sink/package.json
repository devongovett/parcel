{
  "name": "@parcel/kitchen-sink-example",
<<<<<<< HEAD
  "version": "2.0.0-frontbucket.77",
=======
  "version": "2.0.0-beta.3.1",
>>>>>>> 11c576f4
  "license": "MIT",
  "private": true,
  "scripts": {
    "serve": "parcel serve src/index.html --https --open",
    "build": "rm -rf dist && parcel build src/index.html --no-cache"
  },
  "devDependencies": {
<<<<<<< HEAD
    "@parcel/babel-register": "2.0.0-frontbucket.77",
    "@parcel/config-default": "2.0.0-frontbucket.77",
    "@parcel/optimizer-esbuild": "2.0.0-frontbucket.77",
    "@parcel/reporter-sourcemap-visualiser": "2.0.0-frontbucket.77",
    "parcel": "2.0.0-frontbucket.77"
=======
    "@parcel/babel-register": "2.0.0-beta.3.1",
    "@parcel/config-default": "2.0.0-beta.3.1",
    "@parcel/optimizer-esbuild": "2.0.0-beta.3.1",
    "@parcel/reporter-sourcemap-visualiser": "2.0.0-beta.3.1",
    "parcel": "2.0.0-beta.3.1"
>>>>>>> 11c576f4
  },
  "browser": "dist/legacy/index.html",
  "browserModern": "dist/modern/index.html",
  "targets": {
    "browserModern": {
      "engines": {
        "browsers": [
          "last 1 Chrome version"
        ]
      }
    },
    "browser": {
      "engines": {
        "browsers": [
          "> 0.25%"
        ]
      }
    }
  },
  "dependencies": {
    "lodash": "^4.17.11",
    "react": "^16.6.3",
    "react-dom": "^16.6.3"
  }
}<|MERGE_RESOLUTION|>--- conflicted
+++ resolved
@@ -1,10 +1,6 @@
 {
   "name": "@parcel/kitchen-sink-example",
-<<<<<<< HEAD
   "version": "2.0.0-frontbucket.77",
-=======
-  "version": "2.0.0-beta.3.1",
->>>>>>> 11c576f4
   "license": "MIT",
   "private": true,
   "scripts": {
@@ -12,19 +8,11 @@
     "build": "rm -rf dist && parcel build src/index.html --no-cache"
   },
   "devDependencies": {
-<<<<<<< HEAD
     "@parcel/babel-register": "2.0.0-frontbucket.77",
     "@parcel/config-default": "2.0.0-frontbucket.77",
     "@parcel/optimizer-esbuild": "2.0.0-frontbucket.77",
     "@parcel/reporter-sourcemap-visualiser": "2.0.0-frontbucket.77",
     "parcel": "2.0.0-frontbucket.77"
-=======
-    "@parcel/babel-register": "2.0.0-beta.3.1",
-    "@parcel/config-default": "2.0.0-beta.3.1",
-    "@parcel/optimizer-esbuild": "2.0.0-beta.3.1",
-    "@parcel/reporter-sourcemap-visualiser": "2.0.0-beta.3.1",
-    "parcel": "2.0.0-beta.3.1"
->>>>>>> 11c576f4
   },
   "browser": "dist/legacy/index.html",
   "browserModern": "dist/modern/index.html",
