{
  "name": "@parcel/transformer-webmanifest",
<<<<<<< HEAD
  "version": "2.0.24",
=======
  "version": "2.5.0",
>>>>>>> 8cce1a1d
  "license": "MIT",
  "publishConfig": {
    "access": "public"
  },
  "funding": {
    "type": "opencollective",
    "url": "https://opencollective.com/parcel"
  },
  "repository": {
    "type": "git",
    "url": "https://github.com/parcel-bundler/parcel.git"
  },
  "main": "lib/WebManifestTransformer.js",
  "source": "src/WebManifestTransformer.js",
  "engines": {
<<<<<<< HEAD
    "parcel": "^2.0.1"
  },
  "dependencies": {
    "@parcel/diagnostic": "2.0.24",
    "@parcel/plugin": "2.0.24",
    "@parcel/utils": "2.0.24",
    "json-source-map": "^0.6.1"
=======
    "parcel": "^2.5.0"
  },
  "dependencies": {
    "@mischnic/json-sourcemap": "^0.1.0",
    "@parcel/diagnostic": "2.5.0",
    "@parcel/plugin": "2.5.0",
    "@parcel/utils": "2.5.0"
>>>>>>> 8cce1a1d
  }
}<|MERGE_RESOLUTION|>--- conflicted
+++ resolved
@@ -1,10 +1,6 @@
 {
   "name": "@parcel/transformer-webmanifest",
-<<<<<<< HEAD
   "version": "2.0.24",
-=======
-  "version": "2.5.0",
->>>>>>> 8cce1a1d
   "license": "MIT",
   "publishConfig": {
     "access": "public"
@@ -20,22 +16,12 @@
   "main": "lib/WebManifestTransformer.js",
   "source": "src/WebManifestTransformer.js",
   "engines": {
-<<<<<<< HEAD
     "parcel": "^2.0.1"
   },
   "dependencies": {
+    "@mischnic/json-sourcemap": "^0.1.0",
     "@parcel/diagnostic": "2.0.24",
     "@parcel/plugin": "2.0.24",
-    "@parcel/utils": "2.0.24",
-    "json-source-map": "^0.6.1"
-=======
-    "parcel": "^2.5.0"
-  },
-  "dependencies": {
-    "@mischnic/json-sourcemap": "^0.1.0",
-    "@parcel/diagnostic": "2.5.0",
-    "@parcel/plugin": "2.5.0",
-    "@parcel/utils": "2.5.0"
->>>>>>> 8cce1a1d
+    "@parcel/utils": "2.0.24"
   }
 }