--- conflicted
+++ resolved
@@ -20,13 +20,7 @@
     "parcel": "^2.0.0-beta.1"
   },
   "dependencies": {
-<<<<<<< HEAD
-    "@parcel/plugin": "2.0.0-frontbucket.40"
-  },
-  "devDependencies": {
-=======
-    "@parcel/plugin": "2.0.0-beta.1",
->>>>>>> cd90e1ec
+    "@parcel/plugin": "2.0.0-frontbucket.40",
     "js-yaml": "^3.10.0"
   }
 }