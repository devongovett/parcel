// @flow

import type {Config, PluginOptions} from '@parcel/types';
import type {BabelConfig} from './types';
import type {PluginLogger} from '@parcel/logger';

import nullthrows from 'nullthrows';
import path from 'path';
import * as bundledBabelCore from '@babel/core';
<<<<<<< HEAD
import {md5FromObject, resolveConfig} from '@parcel/utils';
=======
import {md5FromObject} from '@parcel/utils';
>>>>>>> 97a7bfee
import semver from 'semver';

import getEnvOptions from './env';
import getJSXOptions from './jsx';
import getFlowOptions from './flow';
import getTypescriptOptions from './typescript';
import {enginesToBabelTargets} from './utils';
import {BABEL_RANGE} from './constants';

const TYPESCRIPT_EXTNAME_RE = /^\.tsx?/;
const BABEL_TRANSFORMER_DIR = path.dirname(__dirname);
const JS_EXTNAME_RE = /^\.(js|cjs|mjs)$/;

export async function load(
  config: Config,
  options: PluginOptions,
  logger: PluginLogger,
): Promise<void> {
  // Don't transpile inside node_modules
  if (!config.isSource) {
    return;
  }

  let resolved = await options.packageManager.resolve(
    '@babel/core',
    config.searchPath,
    {range: BABEL_RANGE, shouldAutoInstall: options.shouldAutoInstall},
  );
<<<<<<< HEAD
  if (packageJSONPath) {
    let packageRoot = path.dirname(packageJSONPath);
    if (packageRoot && packageRoot !== options.projectRoot) {
      babelrcRoots.push(packageRoot);
    }
  }

  let resolved = await options.packageManager.resolve(
    '@babel/core',
=======
  let babelCore = await options.packageManager.require(
    resolved.resolved,
>>>>>>> 97a7bfee
    config.searchPath,
  );
<<<<<<< HEAD
  let babelCore = await options.packageManager.require(
    resolved.resolved,
    config.searchPath,
  );
=======
>>>>>>> 97a7bfee
  let babelOptions = {
    filename: config.searchPath,
    cwd: options.projectRoot,
    envName:
      options.env.BABEL_ENV ??
      options.env.NODE_ENV ??
      (options.mode === 'production' || options.mode === 'development'
        ? options.mode
        : null) ??
      'development',
  };

  // Only add the showIgnoredFiles option if babel is new enough, otherwise it will throw on unknown option.
  if (semver.satisfies(nullthrows(resolved.pkg).version, '^7.12.0')) {
    // $FlowFixMe
    babelOptions.showIgnoredFiles = true;
  }
<<<<<<< HEAD

  let partialConfig: ?{|
    [string]: any,
  |} = await babelCore.loadPartialConfigAsync(babelOptions);

  // Invalidate when any babel config file is added.
  config.setWatchGlob(
    '**/{.babelrc,.babelrc.js,.babelrc.json,.babelrc.cjs,.babelrc.mjs,.babelignore,babel.config.js,babel.config.json,babel.config.mjs,babel.config.cjs}',
  );

  let addIncludedFile = file => {
    if (JS_EXTNAME_RE.test(path.extname(file))) {
      logger.warn({
        message: `It looks like you're using a JavaScript Babel config file. This means the config cannot be watched for changes, and Babel transformations cannot be cached. You'll need to restart Parcel for changes to this config to take effect. Try using a ${path.basename(
          file,
          path.extname(file),
        ) + '.json'} file instead.`,
      });
      config.shouldInvalidateOnStartup();
    } else {
      config.addIncludedFile(file);
    }
  };

=======

  let partialConfig: ?{|
    [string]: any,
  |} = await babelCore.loadPartialConfigAsync(babelOptions);

  // Invalidate when any babel config file is added.
  config.setWatchGlob(
    '**/{.babelrc,.babelrc.js,.babelrc.json,.babelrc.cjs,.babelrc.mjs,.babelignore,babel.config.js,babel.config.json,babel.config.mjs,babel.config.cjs}',
  );

  let addIncludedFile = file => {
    if (JS_EXTNAME_RE.test(path.extname(file))) {
      logger.warn({
        message: `It looks like you're using a JavaScript Babel config file. This means the config cannot be watched for changes, and Babel transformations cannot be cached. You'll need to restart Parcel for changes to this config to take effect. Try using a ${path.basename(
          file,
          path.extname(file),
        ) + '.json'} file instead.`,
      });
      config.shouldInvalidateOnStartup();
    } else {
      config.addIncludedFile(file);
    }
  };

>>>>>>> 97a7bfee
  let warnOldVersion = () => {
    logger.warn({
      message:
        'You are using an old version of @babel/core which does not support the necessary features for Parcel to cache and watch babel config files safely. You may need to restart Parcel for config changes to take effect. Please upgrade to @babel/core 7.12.0 or later to resolve this issue.',
    });
    config.shouldInvalidateOnStartup();
  };

  // Old versions of @babel/core return null from loadPartialConfig when the file should explicitly not be run through babel (ignore/exclude)
  if (partialConfig == null) {
    warnOldVersion();
    return;
  }

  if (partialConfig.files == null) {
    // If the files property is missing, we're on an old version of @babel/core.
    // We need to invalidate on startup because we can't properly track dependencies.
    if (partialConfig.hasFilesystemConfig()) {
      warnOldVersion();

      if (typeof partialConfig.babelrcPath === 'string') {
        addIncludedFile(partialConfig.babelrcPath);
      }

      if (typeof partialConfig.configPath === 'string') {
        addIncludedFile(partialConfig.configPath);
      }
    }
  } else {
    for (let file of partialConfig.files) {
      addIncludedFile(file);
    }
  }

  if (
    partialConfig.fileHandling != null &&
    partialConfig.fileHandling !== 'transpile'
  ) {
    return;
  } else if (partialConfig.hasFilesystemConfig()) {
    config.setResult({
      internal: false,
      config: partialConfig.options,
      targets: enginesToBabelTargets(config.env),
    });

    let {hasRequire, dependsOnLocal} = getStats(partialConfig.options, options);

    // If the config depends on local plugins or has plugins loaded with require(),
    // we can't cache the result of the compilation. If the config references local plugins,
    // we can't know what dependencies those plugins might have. If the config has require()
    // calls in it to load plugins we can't know where they came from.
    if (dependsOnLocal || hasRequire) {
      config.setResultHash(JSON.stringify(Date.now()));
      config.shouldInvalidateOnStartup();
    }

    if (dependsOnLocal) {
      logger.warn({
        message:
          "It looks like you are using local Babel plugins or presets. This means Babel transformations cannot be cached and will run on each build. You'll need to restart Parcel for changes to local plugins to take effect.",
      });
    } else if (hasRequire) {
      logger.warn({
        message:
          'It looks like you are using `require` to configure Babel plugins or presets. This means Babel transformations cannot be cached and will run on each build. Please use strings to configure Babel instead.',
      });
    } else {
      await definePluginDependencies(config);
      config.setResultHash(md5FromObject(partialConfig.options));
    }
  } else {
    await buildDefaultBabelConfig(options, config);
  }
}

async function buildDefaultBabelConfig(options: PluginOptions, config: Config) {
  let jsxOptions = await getJSXOptions(options, config);

  let babelOptions;
  if (path.extname(config.searchPath).match(TYPESCRIPT_EXTNAME_RE)) {
    babelOptions = getTypescriptOptions(
      config,
      jsxOptions?.pragma,
      jsxOptions?.pragmaFrag,
    );
  } else {
    babelOptions = await getFlowOptions(config, options);
  }

  let babelTargets;
  let envOptions = await getEnvOptions(config);
  if (envOptions != null) {
    babelTargets = envOptions.targets;
    babelOptions = mergeOptions(babelOptions, {presets: envOptions.presets});
  }
  babelOptions = mergeOptions(babelOptions, jsxOptions?.config);

  if (babelOptions != null) {
    babelOptions.presets = (babelOptions.presets || []).map(preset =>
      bundledBabelCore.createConfigItem(preset, {
        type: 'preset',
        dirname: BABEL_TRANSFORMER_DIR,
      }),
    );
    babelOptions.plugins = (babelOptions.plugins || []).map(plugin =>
      bundledBabelCore.createConfigItem(plugin, {
        type: 'plugin',
        dirname: BABEL_TRANSFORMER_DIR,
      }),
    );
  }

  config.setResult({
    internal: true,
    config: babelOptions,
    targets: babelTargets,
  });
  await definePluginDependencies(config);
}

function mergeOptions(result, config?: null | BabelConfig) {
  if (
    !config ||
    ((!config.presets || config.presets.length === 0) &&
      (!config.plugins || config.plugins.length === 0))
  ) {
    return result;
  }

  let merged = result;
  if (merged) {
    merged.presets = (merged.presets || []).concat(config.presets || []);
    merged.plugins = (merged.plugins || []).concat(config.plugins || []);
  } else {
    result = config;
  }

  return result;
}

function getStats(options, parcelOptions) {
  let hasRequire = false;
  let dependsOnLocal = false;

  let configItems = [...options.presets, ...options.plugins];

  for (let configItem of configItems) {
    if (!configItem.file) {
      hasRequire = true;
    } else if (
      configItem.file.request.startsWith('.') ||
      isLocal(configItem.file.resolved, parcelOptions.inputFS)
    ) {
      dependsOnLocal = true;
    }
  }

  return {hasRequire, dependsOnLocal};
}

function isLocal(configItemPath, fs) {
  return fs.realpathSync(configItemPath) !== configItemPath;
}

export function preSerialize(config: Config) {
  let babelConfig = config.result?.config;
  if (babelConfig == null) {
    return;
  }

  // ConfigItem.value is a function which the v8 serializer chokes on
  // It is being ommited here and will be rehydrated later using the path provided by ConfigItem.file
  babelConfig.presets = (babelConfig.presets || []).map(
    ({options, dirname, name, file}) => ({
      options,
      dirname,
      name,
      file,
    }),
  );
  babelConfig.plugins = (babelConfig.plugins || []).map(
    ({options, dirname, name, file}) => ({
      options,
      dirname,
      name,
      file,
    }),
  );
}

async function definePluginDependencies(config) {
  let babelConfig = config.result.config;
  if (babelConfig == null) {
    return;
  }

  let configItems = [...babelConfig.presets, ...babelConfig.plugins];
  await Promise.all(
    configItems.map(async configItem => {
      let pkg = nullthrows(
        await config.getConfigFrom(configItem.file.resolved, ['package.json'], {
          parse: true,
        }),
      ).contents;
      config.addDevDependency(pkg.name, pkg.version);
    }),
  );
}

export async function postDeserialize(config: Config, options: PluginOptions) {
  let babelCore = config.result.internal
    ? bundledBabelCore
    : await options.packageManager.require('@babel/core', config.searchPath, {
        shouldAutoInstall: options.shouldAutoInstall,
      });

  config.result.config.presets = await Promise.all(
    config.result.config.presets.map(async configItem => {
      let value = await options.packageManager.require(
        configItem.file.resolved,
        config.searchPath,
        {shouldAutoInstall: options.shouldAutoInstall},
      );
      value = value.default ? value.default : value;
      return babelCore.createConfigItem([value, configItem.options], {
        type: 'preset',
        dirname: configItem.dirname,
      });
    }),
  );
  config.result.config.plugins = await Promise.all(
    config.result.config.plugins.map(async configItem => {
      let value = await options.packageManager.require(
        configItem.file.resolved,
        config.searchPath,
        {shouldAutoInstall: options.shouldAutoInstall},
      );
      value = value.default ? value.default : value;
      return babelCore.createConfigItem([value, configItem.options], {
        type: 'plugin',
        dirname: configItem.dirname,
      });
    }),
  );
}<|MERGE_RESOLUTION|>--- conflicted
+++ resolved
@@ -7,11 +7,7 @@
 import nullthrows from 'nullthrows';
 import path from 'path';
 import * as bundledBabelCore from '@babel/core';
-<<<<<<< HEAD
-import {md5FromObject, resolveConfig} from '@parcel/utils';
-=======
 import {md5FromObject} from '@parcel/utils';
->>>>>>> 97a7bfee
 import semver from 'semver';
 
 import getEnvOptions from './env';
@@ -40,29 +36,10 @@
     config.searchPath,
     {range: BABEL_RANGE, shouldAutoInstall: options.shouldAutoInstall},
   );
-<<<<<<< HEAD
-  if (packageJSONPath) {
-    let packageRoot = path.dirname(packageJSONPath);
-    if (packageRoot && packageRoot !== options.projectRoot) {
-      babelrcRoots.push(packageRoot);
-    }
-  }
-
-  let resolved = await options.packageManager.resolve(
-    '@babel/core',
-=======
-  let babelCore = await options.packageManager.require(
-    resolved.resolved,
->>>>>>> 97a7bfee
-    config.searchPath,
-  );
-<<<<<<< HEAD
   let babelCore = await options.packageManager.require(
     resolved.resolved,
     config.searchPath,
   );
-=======
->>>>>>> 97a7bfee
   let babelOptions = {
     filename: config.searchPath,
     cwd: options.projectRoot,
@@ -80,7 +57,6 @@
     // $FlowFixMe
     babelOptions.showIgnoredFiles = true;
   }
-<<<<<<< HEAD
 
   let partialConfig: ?{|
     [string]: any,
@@ -105,32 +81,6 @@
     }
   };
 
-=======
-
-  let partialConfig: ?{|
-    [string]: any,
-  |} = await babelCore.loadPartialConfigAsync(babelOptions);
-
-  // Invalidate when any babel config file is added.
-  config.setWatchGlob(
-    '**/{.babelrc,.babelrc.js,.babelrc.json,.babelrc.cjs,.babelrc.mjs,.babelignore,babel.config.js,babel.config.json,babel.config.mjs,babel.config.cjs}',
-  );
-
-  let addIncludedFile = file => {
-    if (JS_EXTNAME_RE.test(path.extname(file))) {
-      logger.warn({
-        message: `It looks like you're using a JavaScript Babel config file. This means the config cannot be watched for changes, and Babel transformations cannot be cached. You'll need to restart Parcel for changes to this config to take effect. Try using a ${path.basename(
-          file,
-          path.extname(file),
-        ) + '.json'} file instead.`,
-      });
-      config.shouldInvalidateOnStartup();
-    } else {
-      config.addIncludedFile(file);
-    }
-  };
-
->>>>>>> 97a7bfee
   let warnOldVersion = () => {
     logger.warn({
       message:
