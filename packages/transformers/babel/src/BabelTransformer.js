// @flow strict-local

import {babelErrorEnhancer} from './babelErrorUtils';
import {Transformer} from '@parcel/plugin';
import {relativeUrl} from '@parcel/utils';
import SourceMap from '@parcel/source-map';
import semver from 'semver';
import babel7 from './babel7';
import {load} from './config';

export default (new Transformer({
  loadConfig({config, options, logger}) {
    return load(config, options, logger);
  },

  canReuseAST({ast}) {
    return ast.type === 'babel' && semver.satisfies(ast.version, '^7.0.0');
  },

<<<<<<< HEAD
  async transform({asset, config, options, applicationProfiler}) {
=======
  async transform({asset, config, logger, options}) {
>>>>>>> 95952e7a
    try {
      if (config?.config) {
        if (
          asset.meta.babelPlugins != null &&
          Array.isArray(asset.meta.babelPlugins)
        ) {
          await babel7({
            asset,
            options,
            logger,
            babelOptions: config,
            additionalPlugins: asset.meta.babelPlugins,
            applicationProfiler,
          });
        } else {
<<<<<<< HEAD
          await babel7({
            asset,
            options,
            babelOptions: config,
            applicationProfiler,
          });
=======
          await babel7({asset, options, logger, babelOptions: config});
>>>>>>> 95952e7a
        }
      }

      return [asset];
    } catch (e) {
      throw await babelErrorEnhancer(e, asset);
    }
  },

  async generate({asset, ast, options}) {
    let originalSourceMap = await asset.getMap();
    let sourceFileName: string = relativeUrl(
      options.projectRoot,
      asset.filePath,
    );

    const babelCorePath = await options.packageManager.resolve(
      '@babel/core',
      asset.filePath,
      {
        range: '^7.12.0',
        saveDev: true,
        shouldAutoInstall: options.shouldAutoInstall,
      },
    );

    const {default: generate} = await options.packageManager.require(
      '@babel/generator',
      babelCorePath.resolved,
    );

    let {code, rawMappings} = generate(ast.program, {
      sourceFileName,
      sourceMaps: !!asset.env.sourceMap,
      comments: true,
    });

    let map = new SourceMap(options.projectRoot);
    if (rawMappings) {
      map.addIndexedMappings(rawMappings);
    }

    if (originalSourceMap) {
      // The babel AST already contains the correct mappings, but not the source contents.
      // We need to copy over the source contents from the original map.
      let sourcesContent = originalSourceMap.getSourcesContentMap();
      for (let filePath in sourcesContent) {
        let content = sourcesContent[filePath];
        if (content != null) {
          map.setSourceContent(filePath, content);
        }
      }
    }

    return {
      content: code,
      map,
    };
  },
}): Transformer);<|MERGE_RESOLUTION|>--- conflicted
+++ resolved
@@ -17,11 +17,7 @@
     return ast.type === 'babel' && semver.satisfies(ast.version, '^7.0.0');
   },
 
-<<<<<<< HEAD
-  async transform({asset, config, options, applicationProfiler}) {
-=======
-  async transform({asset, config, logger, options}) {
->>>>>>> 95952e7a
+  async transform({asset, config, logger, options, applicationProfiler}) {
     try {
       if (config?.config) {
         if (
@@ -37,16 +33,13 @@
             applicationProfiler,
           });
         } else {
-<<<<<<< HEAD
           await babel7({
             asset,
             options,
+            logger,
             babelOptions: config,
             applicationProfiler,
           });
-=======
-          await babel7({asset, options, logger, babelOptions: config});
->>>>>>> 95952e7a
         }
       }
 
