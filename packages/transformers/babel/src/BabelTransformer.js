// @flow strict-local

import {Transformer} from '@parcel/plugin';
import SourceMap from '@parcel/source-map';
// $FlowFixMe
import generate from '@babel/generator';
import semver from 'semver';
import babel7 from './babel7';
import {relativeUrl} from '@parcel/utils';
import {load, preSerialize, postDeserialize} from './config';
import {babelErrorEnhancer} from './babelErrorUtils';

export default new Transformer({
  async loadConfig({config, options, logger}) {
    await load(config, options, logger);
  },

  preSerializeConfig({config}) {
    return preSerialize(config);
  },

  postDeserializeConfig({config, options}) {
    return postDeserialize(config, options);
  },

  canReuseAST({ast}) {
    return ast.type === 'babel' && semver.satisfies(ast.version, '^7.0.0');
  },

  async transform({asset, config, options}) {
    // TODO: come up with a better name
    try {
      if (config?.config) {
        if (
          asset.meta.babelPlugins != null &&
          Array.isArray(asset.meta.babelPlugins)
        ) {
          // $FlowFixMe
<<<<<<< HEAD
          await babel7(asset, options, config, asset.meta.babelPlugins);
=======
          asset.ast = await babel7(
            asset,
            options,
            config,
            asset.meta.babelPlugins,
          );
>>>>>>> 870013ca
        } else {
          await babel7(asset, options, config);
        }
      }

      return [asset];
    } catch (e) {
      throw await babelErrorEnhancer(e, asset);
    }
  },

  async generate({asset, ast, options}) {
    let sourceFileName: string = relativeUrl(
      options.projectRoot,
      asset.filePath,
    );

    try {
      let generated = generate(ast.program, {
        sourceMaps: options.sourceMaps,
        sourceFileName: sourceFileName,
      });

      return {
        code: generated.code,
        map: new SourceMap(generated.rawMappings, {
          [sourceFileName]: null,
        }),
      };
    } catch (e) {
      throw await babelErrorEnhancer(e, asset);
    }
  },
});<|MERGE_RESOLUTION|>--- conflicted
+++ resolved
@@ -36,16 +36,7 @@
           Array.isArray(asset.meta.babelPlugins)
         ) {
           // $FlowFixMe
-<<<<<<< HEAD
           await babel7(asset, options, config, asset.meta.babelPlugins);
-=======
-          asset.ast = await babel7(
-            asset,
-            options,
-            config,
-            asset.meta.babelPlugins,
-          );
->>>>>>> 870013ca
         } else {
           await babel7(asset, options, config);
         }
