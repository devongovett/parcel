// @flow

import {Transformer} from '@parcel/plugin';
import SourceMap from '@parcel/source-map';
import generate from '@babel/generator';
import semver from 'semver';
import babel7 from './babel7';
import {relativeUrl} from '@parcel/utils';
import {load, rehydrate} from './config';

export default new Transformer({
<<<<<<< HEAD
  async loadConfig({config, options}) {
    await load(config, options);
  },

  rehydrateConfig({config}) {
    rehydrate(config);
=======
  getConfig({asset}) {
    return getBabelConfig(asset);
>>>>>>> 562c7af9
  },

  canReuseAST({ast}) {
    return ast.type === 'babel' && semver.satisfies(ast.version, '^7.0.0');
  },

  async transform({asset, config, localRequire}) {
    // TODO: come up with a better name
    if (config?.config) {
      asset.ast = await babel7(asset, localRequire, config);
    }

    return [asset];
  },

  generate({asset, options}) {
    let sourceFileName: string = relativeUrl(
      options.projectRoot,
      asset.filePath
    );

    // $FlowFixMe: figure out how to make AST required in generate method
    let generated = generate(asset.ast.program, {
      sourceMaps: options.sourceMaps,
      sourceFileName: sourceFileName
    });

    return {
      code: generated.code,
      map: new SourceMap(generated.rawMappings, {
        [sourceFileName]: null
      })
    };
  }
});<|MERGE_RESOLUTION|>--- conflicted
+++ resolved
@@ -9,17 +9,12 @@
 import {load, rehydrate} from './config';
 
 export default new Transformer({
-<<<<<<< HEAD
   async loadConfig({config, options}) {
     await load(config, options);
   },
 
   rehydrateConfig({config}) {
     rehydrate(config);
-=======
-  getConfig({asset}) {
-    return getBabelConfig(asset);
->>>>>>> 562c7af9
   },
 
   canReuseAST({ast}) {
