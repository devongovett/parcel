--- conflicted
+++ resolved
@@ -102,32 +102,6 @@
         '\n',
       );
 
-<<<<<<< HEAD
-            if (
-              typeof diagnostic.start === 'number' &&
-              typeof diagnostic.length === 'number'
-            ) {
-              let endCharPosition = file.getLineAndCharacterOfPosition(
-                diagnostic.start + diagnostic.length,
-              );
-
-              end = {
-                line: endCharPosition.line + 1,
-                column: endCharPosition.character,
-              };
-            }
-
-            codeframe = {
-              filePath: filename,
-              code: source,
-              codeHighlights: [
-                {
-                  start,
-                  end,
-                  message: escapeMarkdown(diagnosticMessage),
-                },
-              ],
-=======
       let codeframe: ?DiagnosticCodeFrame;
       if (file != null && diagnostic.start != null) {
         let source = file.text || diagnostic.source;
@@ -157,8 +131,7 @@
 
             end = {
               line: endCharPosition.line + 1,
-              column: endCharPosition.character + 1,
->>>>>>> 0356c65e
+              column: endCharPosition.character,
             };
           }
 
