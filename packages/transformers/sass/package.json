{
  "name": "@parcel/transformer-sass",
  "version": "2.0.0-frontbucket.22",
  "license": "MIT",
  "publishConfig": {
    "access": "public"
  },
  "repository": {
    "type": "git",
    "url": "https://github.com/parcel-bundler/parcel.git"
  },
  "main": "lib/SassTransformer.js",
  "source": "src/SassTransformer.js",
  "engines": {
    "node": ">= 10.0.0",
    "parcel": "^2.0.0-alpha.1.1"
  },
  "dependencies": {
<<<<<<< HEAD
    "@parcel/fs": "^2.0.0-frontbucket.20",
    "@parcel/plugin": "^2.0.0-frontbucket.21",
    "@parcel/utils": "^2.0.0-frontbucket.19"
=======
    "@parcel/fs": "^2.0.0-alpha.3.1",
    "@parcel/plugin": "^2.0.0-alpha.3.1",
    "@parcel/utils": "^2.0.0-alpha.3.1",
    "@parcel/source-map": "2.0.0-alpha.4.9"
>>>>>>> 619cbafb
  },
  "devDependencies": {
    "sass": "^1.22.9"
  },
  "peerDependencies": {
    "@parcel/core": "^2.0.0-alpha.3.1"
  }
}<|MERGE_RESOLUTION|>--- conflicted
+++ resolved
@@ -16,16 +16,10 @@
     "parcel": "^2.0.0-alpha.1.1"
   },
   "dependencies": {
-<<<<<<< HEAD
     "@parcel/fs": "^2.0.0-frontbucket.20",
     "@parcel/plugin": "^2.0.0-frontbucket.21",
+    "@parcel/source-map": "2.0.0-alpha.4.9",
     "@parcel/utils": "^2.0.0-frontbucket.19"
-=======
-    "@parcel/fs": "^2.0.0-alpha.3.1",
-    "@parcel/plugin": "^2.0.0-alpha.3.1",
-    "@parcel/utils": "^2.0.0-alpha.3.1",
-    "@parcel/source-map": "2.0.0-alpha.4.9"
->>>>>>> 619cbafb
   },
   "devDependencies": {
     "sass": "^1.22.9"
