// @flow

import semver from 'semver';
import path from 'path';
import {Transformer} from '@parcel/plugin';
import {relativeUrl} from '@parcel/utils';
import SourceMap from '@parcel/source-map';
import generate from '@babel/generator';
import {parse} from '@babel/parser';
import template from '@babel/template';
import * as t from '@babel/types';

const WRAPPER = path.join(__dirname, 'helpers', 'helpers.js');

const wrapper = template(`
var helpers = require(%%helper%%);
var prevRefreshReg = window.$RefreshReg$;
var prevRefreshSig = window.$RefreshSig$;
helpers.prelude(module);

try {
  %%module%%
  helpers.postlude(module);
} finally {
  window.$RefreshReg$ = prevRefreshReg;
  window.$RefreshSig$ = prevRefreshSig;
}
`);

function shouldExclude(asset, options) {
  return (
    !asset.isSource ||
    !options.hot ||
    !asset.env.isBrowser() ||
    options.mode !== 'development' ||
    !asset.getDependencies().find(v => v.moduleSpecifier === 'react')
  );
}

export default new Transformer({
  canReuseAST({ast}) {
    return ast.type === 'babel' && semver.satisfies(ast.version, '^7.0.0');
  },

  async parse({asset, options}) {
    if (shouldExclude(asset, options)) {
      return null;
    }

    let code = await asset.getCode();
    return {
      type: 'babel',
      version: '7.0.0',
      program: parse(code, {
        filename: this.name,
        allowReturnOutsideFunction: true,
        strictMode: false,
        sourceType: 'module',
        plugins: ['exportDefaultFrom', 'exportNamespaceFrom', 'dynamicImport'],
      }),
    };
  },

  async transform({asset, options}) {
    let ast = await asset.getAST();
    if (!ast || shouldExclude(asset, options)) {
      return [asset];
    }

    let wrapperPath = path
      .relative(path.dirname(asset.filePath), WRAPPER)
      .replace(/\\/g, '/');
    if (!wrapperPath.startsWith('.')) {
      wrapperPath = './' + wrapperPath;
    }

    ast.program.program.body = wrapper({
      helper: t.stringLiteral(wrapperPath),
      module: ast.program.program.body,
    });
    asset.setAST(ast);

    // The JSTransformer has already run, do it manually
    asset.addDependency({
      moduleSpecifier: wrapperPath,
    });

    return [asset];
  },

<<<<<<< HEAD
  generate({asset, ast, options}) {
    let sourceFileName: string = relativeUrl(
      options.projectRoot,
      asset.filePath
    );

    let generated = generate(
      ast.program,
      {
        sourceMaps: options.sourceMaps,
        sourceFileName: sourceFileName
      },
      ''
    );

    let res = {
      code: generated.code,
      map: new SourceMap(generated.rawMappings, {
        [sourceFileName]: null
      })
    };
=======
  async generate({asset, options}) {
    let code = await asset.getCode();
    let res = {
      code,
    };

    let ast = asset.ast;
    if (ast && ast.isDirty !== false) {
      let sourceFileName: string = relativeUrl(
        options.projectRoot,
        asset.filePath,
      );

      let generated = generate(
        ast.program,
        {
          sourceMaps: options.sourceMaps,
          sourceFileName: sourceFileName,
        },
        code,
      );

      res.code = generated.code;
      // $FlowFixMe...
      res.map = new SourceMap(generated.rawMappings, {
        [sourceFileName]: null,
      });
    }

    if (asset.meta.globals && asset.meta.globals.size > 0) {
      res.code =
        Array.from(asset.meta.globals.values())
          .map(g => (g ? g.code : ''))
          .join('\n') +
        '\n' +
        res.code;
    }
    delete asset.meta.globals;
>>>>>>> 870013ca

    res.code = generateGlobals(asset) + res.code;
    return res;
<<<<<<< HEAD
  }
});

function generateGlobals(asset) {
  let code = '';
  if (asset.meta.globals && asset.meta.globals.size > 0) {
    code =
      Array.from(asset.meta.globals.values())
        .map(g => (g ? g.code : ''))
        .join('\n') + '\n';
  }
  delete asset.meta.globals;
  return code;
}
=======
  },
});
>>>>>>> 870013ca
<|MERGE_RESOLUTION|>--- conflicted
+++ resolved
@@ -88,73 +88,31 @@
     return [asset];
   },
 
-<<<<<<< HEAD
   generate({asset, ast, options}) {
     let sourceFileName: string = relativeUrl(
       options.projectRoot,
-      asset.filePath
+      asset.filePath,
     );
 
     let generated = generate(
       ast.program,
       {
         sourceMaps: options.sourceMaps,
-        sourceFileName: sourceFileName
+        sourceFileName: sourceFileName,
       },
-      ''
+      '',
     );
 
     let res = {
       code: generated.code,
       map: new SourceMap(generated.rawMappings, {
-        [sourceFileName]: null
-      })
+        [sourceFileName]: null,
+      }),
     };
-=======
-  async generate({asset, options}) {
-    let code = await asset.getCode();
-    let res = {
-      code,
-    };
-
-    let ast = asset.ast;
-    if (ast && ast.isDirty !== false) {
-      let sourceFileName: string = relativeUrl(
-        options.projectRoot,
-        asset.filePath,
-      );
-
-      let generated = generate(
-        ast.program,
-        {
-          sourceMaps: options.sourceMaps,
-          sourceFileName: sourceFileName,
-        },
-        code,
-      );
-
-      res.code = generated.code;
-      // $FlowFixMe...
-      res.map = new SourceMap(generated.rawMappings, {
-        [sourceFileName]: null,
-      });
-    }
-
-    if (asset.meta.globals && asset.meta.globals.size > 0) {
-      res.code =
-        Array.from(asset.meta.globals.values())
-          .map(g => (g ? g.code : ''))
-          .join('\n') +
-        '\n' +
-        res.code;
-    }
-    delete asset.meta.globals;
->>>>>>> 870013ca
 
     res.code = generateGlobals(asset) + res.code;
     return res;
-<<<<<<< HEAD
-  }
+  },
 });
 
 function generateGlobals(asset) {
@@ -167,8 +125,4 @@
   }
   delete asset.meta.globals;
   return code;
-}
-=======
-  },
-});
->>>>>>> 870013ca
+}