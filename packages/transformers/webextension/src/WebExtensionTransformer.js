--- conflicted
+++ resolved
@@ -170,23 +170,14 @@
     let war = [];
     for (let i = 0; i < program.web_accessible_resources.length; ++i) {
       // TODO: this doesn't support Parcel resolution
-<<<<<<< HEAD
       const globFiles = (
         await glob(
-          join(dirname(filePath), program.web_accessible_resources[i]),
+          path.join(path.dirname(filePath), program.web_accessible_resources[i]),
           fs,
           {},
         )
       ).map(fp =>
-        asset.addURLDependency(relative(dirname(filePath), fp), {
-=======
-      const globQuery = path.join(
-        path.dirname(filePath),
-        program.web_accessible_resources[i],
-      );
-      for (const fp of await glob(globQuery, fs, {})) {
         asset.addURLDependency(path.relative(path.dirname(filePath), fp), {
->>>>>>> d77a5647
           isEntry: true,
           loc: {
             filePath,
