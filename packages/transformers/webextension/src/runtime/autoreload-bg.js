<<<<<<< HEAD
/* global window, self */
var global = typeof self == 'undefined' ? window : self;
var env = global.chrome || global.browser;
env.runtime.onMessage.addListener(function(msg) {
=======
/* global window */
var env = window.chrome || window.browser;
env.runtime.onMessage.addListener(function (msg) {
>>>>>>> f6518298
  if (msg.__parcel_hmr_reload__) {
    env.runtime.reload();
  }
});<|MERGE_RESOLUTION|>--- conflicted
+++ resolved
@@ -1,13 +1,7 @@
-<<<<<<< HEAD
 /* global window, self */
 var global = typeof self == 'undefined' ? window : self;
 var env = global.chrome || global.browser;
-env.runtime.onMessage.addListener(function(msg) {
-=======
-/* global window */
-var env = window.chrome || window.browser;
 env.runtime.onMessage.addListener(function (msg) {
->>>>>>> f6518298
   if (msg.__parcel_hmr_reload__) {
     env.runtime.reload();
   }
