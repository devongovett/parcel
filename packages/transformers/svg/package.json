--- conflicted
+++ resolved
@@ -20,14 +20,9 @@
     "parcel": "^2.0.0"
   },
   "dependencies": {
-<<<<<<< HEAD
-    "@parcel/hash": "2.0.0-rc.0",
-    "@parcel/plugin": "2.0.0-rc.0",
-    "image-size": "^1.0.0",
-=======
     "@parcel/hash": "^2.0.0",
     "@parcel/plugin": "^2.0.0",
->>>>>>> efe72271
+    "image-size": "^1.0.0",
     "nullthrows": "^1.1.1",
     "posthtml": "^0.16.5",
     "posthtml-parser": "^0.10.1",
