--- conflicted
+++ resolved
@@ -3,16 +3,10 @@
 import {Transformer} from '@parcel/plugin';
 import nullthrows from 'nullthrows';
 import semver from 'semver';
-<<<<<<< HEAD
-import collectDependencies from './dependencies';
 import {parser as parse} from 'posthtml-parser';
 import {render} from 'posthtml-render';
-=======
-import parse from 'posthtml-parser';
-import render from 'posthtml-render';
 import collectDependencies from './dependencies';
 import extractInlineAssets from './inline';
->>>>>>> aee3d364
 
 export default (new Transformer({
   canReuseAST({ast}) {
