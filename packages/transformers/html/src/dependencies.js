// @flow

<<<<<<< HEAD
import type {AST, MutableAsset, PluginOptions} from '@parcel/types';
=======
import type {MutableAsset, Environment} from '@parcel/types';
>>>>>>> 870013ca
import PostHTML from 'posthtml';

// A list of all attributes that may produce a dependency
// Based on https://developer.mozilla.org/en-US/docs/Web/HTML/Attributes
const ATTRS = {
  src: [
    'script',
    'img',
    'audio',
    'video',
    'source',
    'track',
    'iframe',
    'embed',
  ],
  // Using href with <script> is described here: https://developer.mozilla.org/en-US/docs/Web/SVG/Element/script
  href: ['link', 'a', 'use', 'script'],
  srcset: ['img', 'source'],
  poster: ['video'],
  'xlink:href': ['use', 'image', 'script'],
  content: ['meta'],
  data: ['object'],
};

// A list of metadata that should produce a dependency
// Based on:
// - http://schema.org/
// - http://ogp.me
// - https://developer.twitter.com/en/docs/tweets/optimize-with-cards/overview/markup
// - https://msdn.microsoft.com/en-us/library/dn255024.aspx
// - https://vk.com/dev/publications
const META = {
  property: [
    'og:image',
    'og:image:url',
    'og:image:secure_url',
    'og:audio',
    'og:audio:secure_url',
    'og:video',
    'og:video:secure_url',
    'vk:image',
  ],
  name: [
    'twitter:image',
    'msapplication-square150x150logo',
    'msapplication-square310x310logo',
    'msapplication-square70x70logo',
    'msapplication-wide310x150logo',
    'msapplication-TileImage',
    'msapplication-config',
  ],
  itemprop: [
    'image',
    'logo',
    'screenshot',
    'thumbnailUrl',
    'contentUrl',
    'downloadUrl',
  ],
};

// Options to be passed to `addURLDependency` for certain tags + attributes
const OPTIONS = {
  a: {
    href: {isEntry: true},
  },
  iframe: {
    src: {isEntry: true},
  },
  script(attrs, env: Environment) {
    return {
      env: {
        outputFormat:
          attrs.type === 'module' && env.scopeHoist ? 'esmodule' : undefined,
      },
    };
  },
};

function collectSrcSetDependencies(asset, srcset, opts) {
  let newSources = [];
  for (const source of srcset.split(',')) {
    let pair = source.trim().split(' ');
    if (pair.length === 0) {
      continue;
    }

    pair[0] = asset.addURLDependency(pair[0], opts);
    newSources.push(pair.join(' '));
  }

  return newSources.join(',');
}

function getAttrDepHandler(attr) {
  if (attr === 'srcset') {
    return collectSrcSetDependencies;
  }

  return (asset, src, opts) => asset.addURLDependency(src, opts);
}

<<<<<<< HEAD
export default function collectDependencies(
  asset: MutableAsset,
  ast: AST,
  options: PluginOptions
) {
  let isDirty = false;
=======
export default function collectDependencies(asset: MutableAsset) {
  let ast = nullthrows(asset.ast);

>>>>>>> 870013ca
  PostHTML().walk.call(ast.program, node => {
    let {tag, attrs} = node;
    if (!attrs) {
      return node;
    }

    if (tag === 'meta') {
      if (
        !Object.keys(attrs).some(attr => {
          let values = META[attr];

          return values && values.includes(attrs[attr]) && attrs.content !== '';
        })
      ) {
        return node;
      }
    }

    if (
      tag === 'link' &&
      (attrs.rel === 'canonical' || attrs.rel === 'manifest') &&
      attrs.href
    ) {
      attrs.href = asset.addURLDependency(attrs.href, {
        isEntry: true,
      });
      isDirty = true;
      return node;
    }

    for (let attr in attrs) {
      // Check for virtual paths
      if (tag === 'a' && attrs[attr].lastIndexOf('.') < 1) {
        continue;
      }

      let elements = ATTRS[attr];
      if (elements && elements.includes(node.tag)) {
        let depHandler = getAttrDepHandler(attr);
        let depOptionsHandler = OPTIONS[node.tag];
        let depOptions =
          typeof depOptionsHandler === 'function'
            ? depOptionsHandler(attrs, asset.env)
            : depOptionsHandler && depOptionsHandler[attr];
        attrs[attr] = depHandler(asset, attrs[attr], depOptions);
        isDirty = true;
      }
    }

    if (isDirty) {
      asset.setAST(ast);
    }

    return node;
  });
}<|MERGE_RESOLUTION|>--- conflicted
+++ resolved
@@ -1,10 +1,11 @@
 // @flow
 
-<<<<<<< HEAD
-import type {AST, MutableAsset, PluginOptions} from '@parcel/types';
-=======
-import type {MutableAsset, Environment} from '@parcel/types';
->>>>>>> 870013ca
+import type {
+  AST,
+  Environment,
+  MutableAsset,
+  PluginOptions,
+} from '@parcel/types';
 import PostHTML from 'posthtml';
 
 // A list of all attributes that may produce a dependency
@@ -107,18 +108,8 @@
   return (asset, src, opts) => asset.addURLDependency(src, opts);
 }
 
-<<<<<<< HEAD
-export default function collectDependencies(
-  asset: MutableAsset,
-  ast: AST,
-  options: PluginOptions
-) {
+export default function collectDependencies(asset: MutableAsset, ast: AST) {
   let isDirty = false;
-=======
-export default function collectDependencies(asset: MutableAsset) {
-  let ast = nullthrows(asset.ast);
-
->>>>>>> 870013ca
   PostHTML().walk.call(ast.program, node => {
     let {tag, attrs} = node;
     if (!attrs) {
