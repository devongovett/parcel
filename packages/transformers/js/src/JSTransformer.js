// @flow
import type {JSONObject, EnvMap} from '@parcel/types';
import type {SchemaEntity} from '@parcel/utils';
import SourceMap from '@parcel/source-map';
import {Transformer} from '@parcel/plugin';
import {init, transform} from '../native';
import {isURL} from '@parcel/utils';
import path from 'path';
import browserslist from 'browserslist';
import semver from 'semver';
import nullthrows from 'nullthrows';
import ThrowableDiagnostic, {encodeJSONKeyComponent} from '@parcel/diagnostic';
import {validateSchema, remapSourceLocation} from '@parcel/utils';
import {isMatch} from 'micromatch';

const JSX_EXTENSIONS = {
  '.jsx': true,
  '.tsx': true,
};

const JSX_PRAGMA = {
  react: {
    pragma: 'React.createElement',
    pragmaFrag: 'React.Fragment',
  },
  preact: {
    pragma: 'h',
    pragmaFrag: 'Fragment',
  },
  nervjs: {
    pragma: 'Nerv.createElement',
    pragmaFrag: undefined,
  },
  hyperapp: {
    pragma: 'h',
    pragmaFrag: undefined,
  },
};

const BROWSER_MAPPING = {
  and_chr: 'chrome',
  and_ff: 'firefox',
  ie_mob: 'ie',
  ios_saf: 'ios',
  op_mob: 'opera',
  and_qq: null,
  and_uc: null,
  baidu: null,
  bb: null,
  kaios: null,
  op_mini: null,
};

const CONFIG_SCHEMA: SchemaEntity = {
  type: 'object',
  properties: {
    inlineFS: {
      type: 'boolean',
    },
    inlineEnvironment: {
      oneOf: [
        {
          type: 'boolean',
        },
        {
          type: 'array',
          items: {
            type: 'string',
          },
        },
      ],
    },
  },
  additionalProperties: false,
};

export default (new Transformer({
  async loadConfig({config, options}) {
    let pkg = await config.getPackage();
    let reactLib;
    if (config.isSource) {
      if (pkg?.alias && pkg.alias['react']) {
        // e.g.: `{ alias: { "react": "preact/compat" } }`
        reactLib = 'react';
      } else {
        // Find a dependency that we can map to a JSX pragma
        reactLib = Object.keys(JSX_PRAGMA).find(
          libName =>
            pkg?.dependencies?.[libName] ||
            pkg?.devDependencies?.[libName] ||
            pkg?.peerDependencies?.[libName],
        );
      }
    }

    let reactRefresh =
      config.isSource &&
      options.hmrOptions &&
      options.mode === 'development' &&
      Boolean(
        pkg?.dependencies?.react ||
          pkg?.devDependencies?.react ||
          pkg?.peerDependencies?.react,
      );

    // Check if we should ignore fs calls
    // See https://github.com/defunctzombie/node-browser-resolve#skip
    let ignoreFS =
      pkg &&
      pkg.browser &&
      typeof pkg.browser === 'object' &&
      pkg.browser.fs === false;

    let result = await config.getConfigFrom(
      path.join(options.projectRoot, 'index'),
      ['package.json'],
    );
    let rootPkg = result?.contents;

    let inlineEnvironment = config.isSource;
    let inlineFS = !ignoreFS;
    if (result && rootPkg?.['@parcel/transformer-js']) {
      validateSchema.diagnostic(
        CONFIG_SCHEMA,
        {
          data: rootPkg['@parcel/transformer-js'],
          // FIXME
          source: await options.inputFS.readFile(result.filePath, 'utf8'),
          filePath: result.filePath,
          prependKey: `/${encodeJSONKeyComponent('@parcel/transformer-js')}`,
        },
        // FIXME
        '@parcel/transformer-js',
        'Invalid config for @parcel/transformer-js',
      );

      inlineEnvironment =
        rootPkg['@parcel/transformer-js'].inlineEnvironment ??
        inlineEnvironment;
      inlineFS = rootPkg['@parcel/transformer-js'].inlineFS ?? inlineFS;
    }

    let pragma = reactLib ? JSX_PRAGMA[reactLib].pragma : undefined;
    let pragmaFrag = reactLib ? JSX_PRAGMA[reactLib].pragmaFrag : undefined;
    let isJSX = pragma || JSX_EXTENSIONS[path.extname(config.searchPath)];
    config.setResult({
      isJSX,
      pragma,
      pragmaFrag,
      inlineEnvironment,
      inlineFS,
      reactRefresh,
    });
  },
  async transform({asset, config, options}) {
    let [code, originalMap] = await Promise.all([
      asset.getBuffer(),
      asset.getMap(),
      init,
    ]);

    let targets;
    if (asset.isSource) {
      if (asset.env.isElectron() && asset.env.engines.electron) {
        targets = {
          electron: semver.minVersion(asset.env.engines.electron)?.toString(),
        };
      } else if (asset.env.isBrowser() && asset.env.engines.browsers) {
        targets = {};
        let browsers = browserslist(asset.env.engines.browsers);
        for (let browser of browsers) {
          let [name, version] = browser.split(' ');
          if (BROWSER_MAPPING.hasOwnProperty(name)) {
            name = BROWSER_MAPPING[name];
            if (!name) {
              continue;
            }
          }

          let [major, minor = '0', patch = '0'] = version
            .split('-')[0]
            .split('.');
          let semverVersion = `${major}.${minor}.${patch}`;

          if (
            targets[name] == null ||
            semver.gt(targets[name], semverVersion)
          ) {
            targets[name] = semverVersion;
          }
        }
      } else if (asset.env.isNode() && asset.env.engines.node) {
        targets = {node: semver.minVersion(asset.env.engines.node)?.toString()};
      }
    }

    let env: EnvMap = {};

    if (!config?.inlineEnvironment) {
      if (options.env.NODE_ENV != null) {
        env.NODE_ENV = options.env.NODE_ENV;
      }

      if (process.env.PARCEL_BUILD_ENV === 'test') {
        env.PARCEL_BUILD_ENV = 'test';
      }
    } else if (Array.isArray(config?.inlineEnvironment)) {
      for (let key in options.env) {
        if (isMatch(key, config.inlineEnvironment)) {
          env[key] = String(options.env[key]);
        }
      }
    } else {
      for (let key in options.env) {
        if (!key.startsWith('npm_')) {
          env[key] = String(options.env[key]);
        }
      }
    }

    let {
      dependencies,
      code: compiledCode,
      map,
      shebang,
      hoist_result,
      needs_esm_helpers,
      diagnostics,
      used_env,
    } = transform({
      filename: asset.filePath,
      code,
      module_id: asset.id,
      project_root: options.projectRoot,
      replace_env: !asset.env.isNode(),
      inline_fs: Boolean(config?.inlineFS) && !asset.env.isNode(),
      insert_node_globals: !asset.env.isNode(),
      is_browser: asset.env.isBrowser(),
      env,
      is_type_script: asset.type === 'ts' || asset.type === 'tsx',
      is_jsx: Boolean(config?.isJSX),
      jsx_pragma: config?.pragma,
      jsx_pragma_frag: config?.pragmaFrag,
      is_development: options.mode === 'development',
      react_refresh:
        asset.env.isBrowser() &&
        !asset.env.isWorker() &&
        Boolean(config?.reactRefresh),
      targets,
      source_maps: !!asset.env.sourceMap,
      scope_hoist: asset.env.shouldScopeHoist,
    });

<<<<<<< HEAD
    let convertLoc = loc => ({
      filePath: asset.filePath,
      start: {
        line: loc.start_line,
        column: loc.start_col,
      },
      end: {
        line: loc.end_line,
        column: loc.end_col,
      },
    });
=======
    let convertLoc = loc => {
      let location = {
        filePath: relativePath,
        start: {
          line: loc.start_line,
          column: loc.start_col,
        },
        end: {
          line: loc.end_line,
          column: loc.end_col,
        },
      };

      // If there is an original source map, use it to remap to the original source location.
      if (originalMap) {
        location = remapSourceLocation(location, originalMap);
      }

      return location;
    };
>>>>>>> ff6b7b4e

    if (diagnostics) {
      throw new ThrowableDiagnostic({
        diagnostic: diagnostics.map(diagnostic => ({
          filePath: asset.filePath,
          message: diagnostic.message,
          codeFrame: {
            code: code.toString(),
            codeHighlights: diagnostic.code_highlights?.map(highlight => {
              let {start, end} = convertLoc(highlight.loc);
              return {
                message: highlight.message,
                start,
                end,
              };
            }),
          },
          hints: diagnostic.hints,
        })),
      });
    }

    if (shebang) {
      asset.meta.interpreter = shebang;
    }

    for (let env of used_env) {
      asset.invalidateOnEnvChange(env);
    }

    for (let dep of dependencies) {
      if (dep.kind === 'WebWorker') {
        asset.addURLDependency(dep.specifier, {
          loc: convertLoc(dep.loc),
          env: {
            context: 'web-worker',
            // outputFormat:
            //   isModule && asset.env.scopeHoist ? 'esmodule' : undefined,
          },
          meta: {
            webworker: true,
          },
        });
      } else if (dep.kind === 'ServiceWorker') {
        asset.addURLDependency(dep.specifier, {
          loc: convertLoc(dep.loc),
          needsStableName: true,
          env: {context: 'service-worker'},
        });
      } else if (dep.kind === 'ImportScripts') {
        if (asset.env.isWorker()) {
          asset.addURLDependency(dep.specifier, {
            loc: convertLoc(dep.loc),
          });
        }
      } else if (dep.kind === 'URL') {
        asset.addURLDependency(dep.specifier, {
          loc: convertLoc(dep.loc),
        });
      } else if (dep.kind === 'File') {
        asset.invalidateOnFileChange(dep.specifier);
      } else {
        if (dep.kind === 'DynamicImport' && isURL(dep.specifier)) {
          continue;
        }

        let meta: JSONObject = {kind: dep.kind};
        if (dep.attributes) {
          meta.importAttributes = dep.attributes;
        }

        asset.addDependency({
          specifier: dep.specifier,
          specifierType: dep.kind === 'Require' ? 'commonjs' : 'esm',
          loc: convertLoc(dep.loc),
          priority: dep.kind === 'DynamicImport' ? 'lazy' : 'sync',
          isOptional: dep.is_optional,
          meta,
          resolveFrom: dep.is_helper ? __filename : undefined,
        });
      }
    }

    if (hoist_result) {
      asset.symbols.ensure();
      for (let symbol in hoist_result.exported_symbols) {
        let [local, loc] = hoist_result.exported_symbols[symbol];
        asset.symbols.set(symbol, local, convertLoc(loc));
      }

      let deps = new Map(
        asset.getDependencies().map(dep => [dep.specifier, dep]),
      );
      for (let dep of deps.values()) {
        dep.symbols.ensure();
      }

      for (let name in hoist_result.imported_symbols) {
        let [specifier, exported, loc] = hoist_result.imported_symbols[name];
        let dep = deps.get(specifier);
        if (!dep) continue;
        dep.symbols.set(exported, name, convertLoc(loc));
      }

      for (let [name, specifier, exported, loc] of hoist_result.re_exports) {
        let dep = deps.get(specifier);
        if (!dep) continue;

        if (name === '*' && exported === '*') {
          dep.symbols.set('*', '*', convertLoc(loc), true);
        } else {
          let reExportName =
            dep.symbols.get(exported)?.local ??
            `$${asset.id}$re_export$${name}`;
          asset.symbols.set(name, reExportName);
          dep.symbols.set(exported, reExportName, convertLoc(loc), true);
        }
      }

      for (let specifier of hoist_result.wrapped_requires) {
        let dep = deps.get(specifier);
        if (!dep) continue;
        dep.meta.shouldWrap = true;
      }

      for (let name in hoist_result.dynamic_imports) {
        let dep = deps.get(hoist_result.dynamic_imports[name]);
        if (!dep) continue;
        dep.meta.promiseSymbol = name;
      }

      if (hoist_result.self_references.length > 0) {
        let symbols = new Map();
        for (let name of hoist_result.self_references) {
          // Do not create a self-reference for the `default` symbol unless we have seen an __esModule flag.
          if (
            name === 'default' &&
            !asset.symbols.hasExportSymbol('__esModule')
          ) {
            continue;
          }

          let local = nullthrows(asset.symbols.get(name)).local;
          symbols.set(name, {
            local,
            isWeak: false,
            loc: null,
          });
        }

        asset.addDependency({
          specifier: `./${path.basename(asset.filePath)}`,
          specifierType: 'esm',
          symbols,
        });
      }

      // Add * symbol if there are CJS exports, no imports/exports at all, or the asset is wrapped.
      // This allows accessing symbols that don't exist without errors in symbol propagation.
      if (
        hoist_result.has_cjs_exports ||
        (!hoist_result.is_esm &&
          deps.size === 0 &&
          Object.keys(hoist_result.exported_symbols).length === 0) ||
        (hoist_result.should_wrap && !asset.symbols.hasExportSymbol('*'))
      ) {
        asset.symbols.set('*', `$${asset.id}$exports`);
      }

      asset.meta.hasCJSExports = hoist_result.has_cjs_exports;
      asset.meta.staticExports = hoist_result.static_cjs_exports;
      asset.meta.shouldWrap = hoist_result.should_wrap;
      asset.meta.id = asset.id;
    } else if (needs_esm_helpers) {
      asset.addDependency({
        specifier: '@parcel/transformer-js/src/esmodule-helpers.js',
        specifierType: 'esm',
        resolveFrom: __filename,
        env: {
          includeNodeModules: {
            '@parcel/transformer-js': true,
          },
        },
      });
    }

    asset.type = 'js';
    asset.setBuffer(compiledCode);

    if (map) {
      let sourceMap = new SourceMap(options.projectRoot);
      sourceMap.addVLQMap(JSON.parse(map));
      if (originalMap) {
        sourceMap.extends(originalMap);
      }
      asset.setMap(sourceMap);
    }

    return [asset];
  },
}): Transformer);<|MERGE_RESOLUTION|>--- conflicted
+++ resolved
@@ -251,22 +251,9 @@
       scope_hoist: asset.env.shouldScopeHoist,
     });
 
-<<<<<<< HEAD
-    let convertLoc = loc => ({
-      filePath: asset.filePath,
-      start: {
-        line: loc.start_line,
-        column: loc.start_col,
-      },
-      end: {
-        line: loc.end_line,
-        column: loc.end_col,
-      },
-    });
-=======
     let convertLoc = loc => {
       let location = {
-        filePath: relativePath,
+        filePath: asset.filePath,
         start: {
           line: loc.start_line,
           column: loc.start_col,
@@ -284,7 +271,6 @@
 
       return location;
     };
->>>>>>> ff6b7b4e
 
     if (diagnostics) {
       throw new ThrowableDiagnostic({
