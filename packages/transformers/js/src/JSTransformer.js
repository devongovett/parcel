// @flow

import semver from 'semver';
import generate from '@babel/generator';
import {Transformer} from '@parcel/plugin';
import collectDependencies from './visitors/dependencies';
import envVisitor from './visitors/env';
import fsVisitor from './visitors/fs';
import insertGlobals from './visitors/globals';
import {parse} from '@babel/parser';
import traverse from '@babel/traverse';
import * as walk from 'babylon-walk';
import * as babelCore from '@babel/core';
import {hoist} from '@parcel/scope-hoisting';
import {relativeUrl} from '@parcel/utils';
import SourceMap from '@parcel/source-map';

const IMPORT_RE = /\b(?:import\b|export\b|require\s*\()/;
const ENV_RE = /\b(?:process\.env)\b/;
const GLOBAL_RE = /\b(?:process|__dirname|__filename|global|Buffer|define)\b/;
const FS_RE = /\breadFileSync\b/;
const SW_RE = /\bnavigator\s*\.\s*serviceWorker\s*\.\s*register\s*\(/;
const WORKER_RE = /\bnew\s*(?:Shared)?Worker\s*\(/;

// Sourcemap extraction
// const SOURCEMAP_RE = /\/\/\s*[@#]\s*sourceMappingURL\s*=\s*([^\s]+)/;
// const DATA_URL_RE = /^data:[^;]+(?:;charset=[^;]+)?;base64,(.*)/;

function canHaveDependencies(code) {
  return (
    IMPORT_RE.test(code) ||
    GLOBAL_RE.test(code) ||
    SW_RE.test(code) ||
    WORKER_RE.test(code)
  );
}

export default new Transformer({
  canReuseAST({ast}) {
    return ast.type === 'babel' && semver.satisfies(ast.version, '^7.0.0');
  },

  async parse({asset, options}) {
    let code = await asset.getCode();
    if (
      !options.scopeHoist &&
      !canHaveDependencies(code) &&
      !ENV_RE.test(code) &&
      !FS_RE.test(code)
    ) {
      return null;
    }

    let sourceFilename: string = relativeUrl(
      options.projectRoot,
      asset.filePath
    );

    return {
      type: 'babel',
      version: '7.0.0',
      program: parse(code, {
        filename: this.name,
        sourceFilename,
        allowReturnOutsideFunction: true,
        strictMode: false,
        sourceType: 'module',
        plugins: ['exportDefaultFrom', 'exportNamespaceFrom', 'dynamicImport']
      })
    };
  },

  async transform({asset, options, logger}) {
    asset.type = 'js';
    let ast = await asset.getAST();
    if (!ast) {
      return [asset];
    }

    let code = await asset.getCode();

    // Inline environment variables
    if (!asset.env.isNode() && (!code || ENV_RE.test(code))) {
      walk.simple(ast.program, envVisitor, {asset, ast, env: options.env});
    }

    // Collect dependencies
    if (!code || canHaveDependencies(code)) {
      walk.ancestor(ast.program, collectDependencies, {asset, ast, options});
    }

    // If there's a hashbang, remove it and store it on the asset meta.
    // During packaging, if this is the entry asset, it will be prepended to the
    // packaged output.
    if (ast.program.program.interpreter != null) {
      asset.meta.interpreter = ast.program.program.interpreter.value;
      delete ast.program.program.interpreter;
    }

    if (!asset.env.isNode()) {
      // Inline fs calls
      let fsDep = asset
        .getDependencies()
        .find(dep => dep.moduleSpecifier === 'fs');
      if (fsDep && (!code || FS_RE.test(code))) {
        // Check if we should ignore fs calls
        // See https://github.com/defunctzombie/node-browser-resolve#skip
        let pkg = await asset.getPackage();
        let ignore =
          pkg &&
          pkg.browser &&
          typeof pkg.browser === 'object' &&
          pkg.browser.fs === false;

        if (!ignore) {
<<<<<<< HEAD
          traverse(ast.program, fsVisitor, null, {asset, ast});
=======
          traverse(ast.program, fsVisitor, null, {asset, logger});
>>>>>>> 3187c169
        }
      }

      // Insert node globals
      if (!code || GLOBAL_RE.test(code)) {
        asset.meta.globals = new Map();
        walk.ancestor(ast.program, insertGlobals, asset);
      }
    }

    if (options.scopeHoist) {
      hoist(asset, ast);
    } else if (asset.meta.isES6Module) {
      // Convert ES6 modules to CommonJS
      let res = babelCore.transformFromAst(ast.program, code, {
        code: false,
        ast: true,
        filename: asset.filePath,
        babelrc: false,
        configFile: false,
        plugins: [require('@babel/plugin-transform-modules-commonjs')]
      });

      asset.setAST({
        type: 'babel',
        version: '7.0.0',
        program: res.ast
      });
    }

    return [asset];
  },

  generate({asset, ast, options}) {
    let sourceFileName: string = relativeUrl(
      options.projectRoot,
      asset.filePath
    );

    let generated = generate(
      ast.program,
      {
        sourceMaps: options.sourceMaps,
        sourceFileName: sourceFileName
      },
      ''
    );

    let res = {
      code: generated.code,
      map: new SourceMap(generated.rawMappings, {
        [sourceFileName]: null
      })
    };

    res.code = generateGlobals(asset) + res.code;
    return res;
  }
});

function generateGlobals(asset) {
  let code = '';
  if (asset.meta.globals && asset.meta.globals.size > 0) {
    code =
      Array.from(asset.meta.globals.values())
        .map(g => (g ? g.code : ''))
        .join('\n') + '\n';
  }
  delete asset.meta.globals;
  return code;
}<|MERGE_RESOLUTION|>--- conflicted
+++ resolved
@@ -113,11 +113,7 @@
           pkg.browser.fs === false;
 
         if (!ignore) {
-<<<<<<< HEAD
-          traverse(ast.program, fsVisitor, null, {asset, ast});
-=======
-          traverse(ast.program, fsVisitor, null, {asset, logger});
->>>>>>> 3187c169
+          traverse(ast.program, fsVisitor, null, {asset, logger, ast});
         }
       }
 
