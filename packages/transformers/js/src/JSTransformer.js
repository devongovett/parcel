// @flow
import type {JSONObject, EnvMap} from '@parcel/types';
import type {SchemaEntity} from '@parcel/utils';
import type {Diagnostic} from '@parcel/diagnostic';
import SourceMap from '@parcel/source-map';
import {Transformer} from '@parcel/plugin';
import {init, transform} from '../native';
import path from 'path';
import browserslist from 'browserslist';
import semver from 'semver';
import nullthrows from 'nullthrows';
import ThrowableDiagnostic, {encodeJSONKeyComponent} from '@parcel/diagnostic';
import {validateSchema, remapSourceLocation, isGlobMatch} from '@parcel/utils';
import WorkerFarm from '@parcel/workers';
import pkg from '../package.json';

const JSX_EXTENSIONS = {
  jsx: true,
  tsx: true,
};

const JSX_PRAGMA = {
  react: {
    pragma: 'React.createElement',
    pragmaFrag: 'React.Fragment',
    automatic: '>= 17.0.0 || ^16.14.0 || >= 0.0.0-0 < 0.0.0',
  },
  preact: {
    pragma: 'h',
    pragmaFrag: 'Fragment',
    automatic: '>= 10.5.0',
  },
  nervjs: {
    pragma: 'Nerv.createElement',
    pragmaFrag: undefined,
    automatic: undefined,
  },
  hyperapp: {
    pragma: 'h',
    pragmaFrag: undefined,
    automatic: undefined,
  },
};

const BROWSER_MAPPING = {
  and_chr: 'chrome',
  and_ff: 'firefox',
  ie_mob: 'ie',
  ios_saf: 'ios',
  op_mob: 'opera',
  and_qq: null,
  and_uc: null,
  baidu: null,
  bb: null,
  kaios: null,
  op_mini: null,
};

// List of browsers to exclude when the esmodule target is specified.
// Based on https://caniuse.com/#feat=es6-module
const ESMODULE_BROWSERS = [
  'not ie <= 11',
  'not edge < 16',
  'not firefox < 60',
  'not chrome < 61',
  'not safari < 11',
  'not opera < 48',
  'not ios_saf < 11',
  'not op_mini all',
  'not android < 76',
  'not blackberry > 0',
  'not op_mob > 0',
  'not and_chr < 76',
  'not and_ff < 68',
  'not ie_mob > 0',
  'not and_uc > 0',
  'not samsung < 8.2',
  'not and_qq > 0',
  'not baidu > 0',
  'not kaios > 0',
];

const CONFIG_SCHEMA: SchemaEntity = {
  type: 'object',
  properties: {
    inlineFS: {
      type: 'boolean',
    },
    inlineEnvironment: {
      oneOf: [
        {
          type: 'boolean',
        },
        {
          type: 'array',
          items: {
            type: 'string',
          },
        },
      ],
    },
  },
  additionalProperties: false,
};

type PackageJSONConfig = {|
  '@parcel/transformer-js'?: {|
    inlineFS?: boolean,
    inlineEnvironment?: boolean | Array<string>,
  |},
|};

const SCRIPT_ERRORS = {
  browser: {
    message: 'Browser scripts cannot have imports or exports.',
    hint: 'Add the type="module" attribute to the <script> tag.',
  },
  'web-worker': {
    message:
      'Web workers cannot have imports or exports without the `type: "module"` option.',
    hint: "Add {type: 'module'} as a second argument to the Worker constructor.",
  },
  'service-worker': {
    message:
      'Service workers cannot have imports or exports without the `type: "module"` option.',
    hint: "Add {type: 'module'} as a second argument to the navigator.serviceWorker.register() call.",
  },
};

type TSConfig = {
  compilerOptions?: {
    // https://www.typescriptlang.org/tsconfig#jsx
    jsx?: 'react' | 'react-jsx' | 'react-jsxdev' | 'preserve' | 'react-native',
    // https://www.typescriptlang.org/tsconfig#jsxFactory
    jsxFactory?: string,
    // https://www.typescriptlang.org/tsconfig#jsxFragmentFactory
    jsxFragmentFactory?: string,
    // https://www.typescriptlang.org/tsconfig#jsxImportSource
    jsxImportSource?: string,
    // https://www.typescriptlang.org/tsconfig#experimentalDecorators
    experimentalDecorators?: boolean,
    // https://www.typescriptlang.org/tsconfig#useDefineForClassFields
    useDefineForClassFields?: boolean,
    ...
  },
  ...
};

export default (new Transformer({
  async loadConfig({config, options}) {
    let pkg = await config.getPackage();
    let isJSX,
      pragma,
      pragmaFrag,
      jsxImportSource,
      automaticJSXRuntime,
      reactRefresh,
      decorators,
      useDefineForClassFields;
    if (config.isSource) {
      let reactLib;
      if (pkg?.alias && pkg.alias['react']) {
        // e.g.: `{ alias: { "react": "preact/compat" } }`
        reactLib = 'react';
      } else {
        // Find a dependency that we can map to a JSX pragma
        reactLib = Object.keys(JSX_PRAGMA).find(
          libName =>
            pkg?.dependencies?.[libName] ||
            pkg?.devDependencies?.[libName] ||
            pkg?.peerDependencies?.[libName],
        );
      }

      reactRefresh =
        options.hmrOptions &&
        options.mode === 'development' &&
        Boolean(
          pkg?.dependencies?.react ||
            pkg?.devDependencies?.react ||
            pkg?.peerDependencies?.react,
        );

      let tsconfig = await config.getConfigFrom<TSConfig>(
        options.projectRoot + '/index',
        ['tsconfig.json', 'jsconfig.json'],
      );
      let compilerOptions = tsconfig?.contents?.compilerOptions;

      // Use explicitly defined JSX options in tsconfig.json over inferred values from dependencies.
      pragma =
        compilerOptions?.jsxFactory ||
        (reactLib ? JSX_PRAGMA[reactLib].pragma : undefined);
      pragmaFrag =
        compilerOptions?.jsxFragmentFactory ||
        (reactLib ? JSX_PRAGMA[reactLib].pragmaFrag : undefined);

      if (
        compilerOptions?.jsx === 'react-jsx' ||
        compilerOptions?.jsx === 'react-jsxdev' ||
        compilerOptions?.jsxImportSource
      ) {
        jsxImportSource = compilerOptions?.jsxImportSource;
        automaticJSXRuntime = true;
      } else if (reactLib) {
        let effectiveReactLib =
          pkg?.alias && pkg.alias['react'] === 'preact/compat'
            ? 'preact'
            : reactLib;
        let automaticVersion = JSX_PRAGMA[effectiveReactLib]?.automatic;
        let reactLibVersion =
          pkg?.dependencies?.[effectiveReactLib] ||
          pkg?.devDependencies?.[effectiveReactLib] ||
          pkg?.peerDependencies?.[effectiveReactLib];
        reactLibVersion = reactLibVersion
          ? semver.validRange(reactLibVersion)
          : null;
        let minReactLibVersion =
          reactLibVersion !== null && reactLibVersion !== '*'
            ? semver.minVersion(reactLibVersion)?.toString()
            : null;

        automaticJSXRuntime =
          automaticVersion &&
          !compilerOptions?.jsxFactory &&
          minReactLibVersion != null &&
          semver.satisfies(minReactLibVersion, automaticVersion, {
            includePrerelease: true,
          });

        if (automaticJSXRuntime) {
          jsxImportSource = reactLib;
        }
      }

      isJSX = Boolean(compilerOptions?.jsx || pragma);
      decorators = compilerOptions?.experimentalDecorators;
<<<<<<< HEAD
    } else {
      isJSX = true;
=======
      useDefineForClassFields = compilerOptions?.useDefineForClassFields;
>>>>>>> 4ebb9675
    }

    // Check if we should ignore fs calls
    // See https://github.com/defunctzombie/node-browser-resolve#skip
    let ignoreFS =
      pkg &&
      pkg.browser &&
      typeof pkg.browser === 'object' &&
      pkg.browser.fs === false;

    let result = await config.getConfigFrom<PackageJSONConfig>(
      path.join(options.projectRoot, 'index'),
      ['package.json'],
    );
    let rootPkg = result?.contents;

    let inlineEnvironment = config.isSource;
    let inlineFS = !ignoreFS;
    if (result && rootPkg?.['@parcel/transformer-js']) {
      validateSchema.diagnostic(
        CONFIG_SCHEMA,
        {
          data: rootPkg['@parcel/transformer-js'],
          // FIXME
          source: await options.inputFS.readFile(result.filePath, 'utf8'),
          filePath: result.filePath,
          prependKey: `/${encodeJSONKeyComponent('@parcel/transformer-js')}`,
        },
        // FIXME
        '@parcel/transformer-js',
        'Invalid config for @parcel/transformer-js',
      );

      inlineEnvironment =
        rootPkg['@parcel/transformer-js']?.inlineEnvironment ??
        inlineEnvironment;
      inlineFS = rootPkg['@parcel/transformer-js']?.inlineFS ?? inlineFS;
    }

    return {
      isJSX,
      automaticJSXRuntime,
      jsxImportSource,
      pragma,
      pragmaFrag,
      inlineEnvironment,
      inlineFS,
      reactRefresh,
      decorators,
      useDefineForClassFields,
    };
  },
  async transform({asset, config, options, logger}) {
    let [code, originalMap] = await Promise.all([
      asset.getBuffer(),
      asset.getMap(),
      init,
      loadOnMainThreadIfNeeded(),
    ]);

    let targets;
<<<<<<< HEAD
    if (asset.isSource || asset.env.isReactNative()) {
      if (asset.env.isElectron() && asset.env.engines.electron) {
        targets = {
          electron: semver.minVersion(asset.env.engines.electron)?.toString(),
        };
      } else if (asset.env.isBrowser() && asset.env.engines.browsers) {
        targets = {};
=======
    if (asset.env.isElectron() && asset.env.engines.electron) {
      targets = {
        electron: semver.minVersion(asset.env.engines.electron)?.toString(),
      };
    } else if (asset.env.isBrowser() && asset.env.engines.browsers) {
      targets = {};
>>>>>>> 4ebb9675

      let browsers = Array.isArray(asset.env.engines.browsers)
        ? asset.env.engines.browsers
        : [asset.env.engines.browsers];

      // If the output format is esmodule, exclude browsers
      // that support them natively so that we transpile less.
      if (asset.env.outputFormat === 'esmodule') {
        browsers = [...browsers, ...ESMODULE_BROWSERS];
      }

      browsers = browserslist(browsers);
      for (let browser of browsers) {
        let [name, version] = browser.split(' ');
        if (BROWSER_MAPPING.hasOwnProperty(name)) {
          name = BROWSER_MAPPING[name];
          if (!name) {
            continue;
          }
        }

        let [major, minor = '0', patch = '0'] = version
          .split('-')[0]
          .split('.');
        if (isNaN(major) || isNaN(minor) || isNaN(patch)) {
          continue;
        }
        let semverVersion = `${major}.${minor}.${patch}`;

        if (targets[name] == null || semver.gt(targets[name], semverVersion)) {
          targets[name] = semverVersion;
        }
      }
    } else if (asset.env.isNode() && asset.env.engines.node) {
      targets = {node: semver.minVersion(asset.env.engines.node)?.toString()};
    }

    let env: EnvMap = {};

    if (!config?.inlineEnvironment) {
      if (options.env.NODE_ENV != null) {
        env.NODE_ENV = options.env.NODE_ENV;
      }

      if (process.env.PARCEL_BUILD_ENV === 'test') {
        env.PARCEL_BUILD_ENV = 'test';
      }
    } else if (Array.isArray(config?.inlineEnvironment)) {
      for (let key in options.env) {
        if (isGlobMatch(key, config.inlineEnvironment)) {
          env[key] = String(options.env[key]);
        }
      }
    } else {
      for (let key in options.env) {
        if (!key.startsWith('npm_')) {
          env[key] = String(options.env[key]);
        }
      }
    }

    let supportsModuleWorkers =
      asset.env.shouldScopeHoist && asset.env.supports('worker-module', true);
    let isJSX = Boolean(config?.isJSX);
    if (asset.isSource) {
      if (asset.type === 'ts') {
        isJSX = false;
      } else if (!isJSX) {
        isJSX = Boolean(JSX_EXTENSIONS[asset.type]);
      }
    }

    let {
      dependencies,
      code: compiledCode,
      map,
      shebang,
      hoist_result,
      symbol_result,
      needs_esm_helpers,
      diagnostics,
      used_env,
      has_node_replacements,
    } = transform({
      filename: asset.filePath,
      code,
      module_id: asset.id,
      project_root: options.projectRoot,
      replace_env: !asset.env.isNode(),
      inline_fs: Boolean(config?.inlineFS) && !asset.env.isNode(),
      insert_node_globals:
        !asset.env.isNode() && asset.env.sourceType !== 'script',
      node_replacer: asset.env.isNode(),
      is_browser: asset.env.isBrowser(),
      is_worker: asset.env.isWorker(),
      is_react_native: asset.env.isReactNative()
        ? asset.env.context === 'react-native-android'
          ? 'android'
          : 'ios'
        : null,
      env,
      is_type_script: asset.type === 'ts' || asset.type === 'tsx',
      is_jsx: isJSX,
      jsx_pragma: config?.pragma,
      jsx_pragma_frag: config?.pragmaFrag,
      automatic_jsx_runtime: Boolean(config?.automaticJSXRuntime),
      jsx_import_source: config?.jsxImportSource,
      is_development: options.mode === 'development',
      react_refresh:
        asset.env.isBrowser() &&
        !asset.env.isLibrary &&
        !asset.env.isWorker() &&
        !asset.env.isWorklet() &&
        Boolean(config?.reactRefresh),
      decorators: Boolean(config?.decorators),
      use_define_for_class_fields: Boolean(config?.useDefineForClassFields),
      targets,
      source_maps: !!asset.env.sourceMap,
      scope_hoist:
        asset.env.shouldScopeHoist && asset.env.sourceType !== 'script',
      source_type: asset.env.sourceType === 'script' ? 'Script' : 'Module',
      supports_module_workers: supportsModuleWorkers,
      is_library: asset.env.isLibrary,
      is_esm_output: asset.env.outputFormat === 'esmodule',
      trace_bailouts: options.logLevel === 'verbose',
      is_swc_helpers: /@swc[/\\]helpers/.test(asset.filePath),
    });

    let convertLoc = loc => {
      let location = {
        filePath: asset.filePath,
        start: {
          line: loc.start_line + Number(asset.meta.startLine ?? 1) - 1,
          column: loc.start_col,
        },
        end: {
          line: loc.end_line + Number(asset.meta.startLine ?? 1) - 1,
          column: loc.end_col,
        },
      };

      // If there is an original source map, use it to remap to the original source location.
      if (originalMap) {
        location = remapSourceLocation(location, originalMap);
      }

      return location;
    };

    if (diagnostics) {
      let errors = diagnostics.filter(
        d =>
          d.severity === 'Error' ||
          (d.severity === 'SourceError' && asset.isSource),
      );
      let warnings = diagnostics.filter(
        d =>
          d.severity === 'Warning' ||
          (d.severity === 'SourceError' && !asset.isSource),
      );
      let convertDiagnostic = diagnostic => {
        let message = diagnostic.message;
        if (message === 'SCRIPT_ERROR') {
          let err = SCRIPT_ERRORS[(asset.env.context: string)];
          message = err?.message || SCRIPT_ERRORS.browser.message;
        }

        let res: Diagnostic = {
          message,
          codeFrames: [
            {
              filePath: asset.filePath,
              codeHighlights: diagnostic.code_highlights?.map(highlight => {
                let {start, end} = convertLoc(highlight.loc);
                return {
                  message: highlight.message,
                  start,
                  end,
                };
              }),
            },
          ],
          hints: diagnostic.hints,
        };

        if (diagnostic.documentation_url) {
          res.documentationURL = diagnostic.documentation_url;
        }

        if (diagnostic.show_environment) {
          if (asset.env.loc && asset.env.loc.filePath !== asset.filePath) {
            res.codeFrames?.push({
              filePath: asset.env.loc.filePath,
              codeHighlights: [
                {
                  start: asset.env.loc.start,
                  end: asset.env.loc.end,
                  message: 'The environment was originally created here',
                },
              ],
            });
          }

          let err = SCRIPT_ERRORS[(asset.env.context: string)];
          if (err) {
            if (!res.hints) {
              res.hints = [err.hint];
            } else {
              res.hints.push(err.hint);
            }
          }
        }

        return res;
      };

      if (errors.length > 0) {
        if (
          asset.filePath ===
          '/Users/niklas/Desktop/parcel/node_modules/react-native/Libraries/Utilities/DevSettings.js'
        ) {
          console.log(code.toString());
        }
        throw new ThrowableDiagnostic({
          diagnostic: errors.map(convertDiagnostic),
        });
      }

      logger.warn(warnings.map(convertDiagnostic));
    }

    if (shebang) {
      asset.meta.interpreter = shebang;
    }

    if (has_node_replacements) {
      asset.meta.has_node_replacements = has_node_replacements;
    }

    for (let env of used_env) {
      asset.invalidateOnEnvChange(env);
    }

    for (let dep of dependencies) {
      if (dep.kind === 'WebWorker') {
        // Use native ES module output if the worker was created with `type: 'module'` and all targets
        // support native module workers. Only do this if parent asset output format is also esmodule so that
        // assets can be shared between workers and the main thread in the global output format.
        let outputFormat;
        if (
          asset.env.outputFormat === 'esmodule' &&
          dep.source_type === 'Module' &&
          supportsModuleWorkers
        ) {
          outputFormat = 'esmodule';
        } else {
          outputFormat =
            asset.env.outputFormat === 'commonjs' ? 'commonjs' : 'global';
        }

        let loc = convertLoc(dep.loc);
        asset.addURLDependency(dep.specifier, {
          loc,
          env: {
            context: 'web-worker',
            sourceType: dep.source_type === 'Module' ? 'module' : 'script',
            outputFormat,
            loc,
          },
          meta: {
            webworker: true,
            placeholder: dep.placeholder,
          },
        });
      } else if (dep.kind === 'ServiceWorker') {
        let loc = convertLoc(dep.loc);
        asset.addURLDependency(dep.specifier, {
          loc,
          needsStableName: true,
          env: {
            context: 'service-worker',
            sourceType: dep.source_type === 'Module' ? 'module' : 'script',
            outputFormat: 'global', // TODO: module service worker support
            loc,
          },
          meta: {
            placeholder: dep.placeholder,
          },
        });
      } else if (dep.kind === 'Worklet') {
        let loc = convertLoc(dep.loc);
        asset.addURLDependency(dep.specifier, {
          loc,
          env: {
            context: 'worklet',
            sourceType: 'module',
            outputFormat: 'esmodule', // Worklets require ESM
            loc,
          },
          meta: {
            placeholder: dep.placeholder,
          },
        });
      } else if (dep.kind === 'Url') {
        asset.addURLDependency(dep.specifier, {
          bundleBehavior: 'isolated',
          loc: convertLoc(dep.loc),
          meta: {
            placeholder: dep.placeholder,
          },
        });
      } else if (dep.kind === 'File') {
        asset.invalidateOnFileChange(dep.specifier);
      } else {
        let meta: JSONObject = {kind: dep.kind};
        if (dep.attributes) {
          meta.importAttributes = dep.attributes;
        }

        if (dep.placeholder) {
          meta.placeholder = dep.placeholder;
        }

        let env;
        if (dep.kind === 'DynamicImport') {
          // https://html.spec.whatwg.org/multipage/webappapis.html#hostimportmoduledynamically(referencingscriptormodule,-modulerequest,-promisecapability)
          if (asset.env.isWorklet() || asset.env.context === 'service-worker') {
            let loc = convertLoc(dep.loc);
            let diagnostic = {
              message: `import() is not allowed in ${
                asset.env.isWorklet() ? 'worklets' : 'service workers'
              }.`,
              codeFrames: [
                {
                  filePath: asset.filePath,
                  codeHighlights: [
                    {
                      start: loc.start,
                      end: loc.end,
                    },
                  ],
                },
              ],
              hints: ['Try using a static `import`.'],
            };

            if (asset.env.loc) {
              diagnostic.codeFrames.push({
                filePath: asset.env.loc.filePath,
                codeHighlights: [
                  {
                    start: asset.env.loc.start,
                    end: asset.env.loc.end,
                    message: 'The environment was originally created here',
                  },
                ],
              });
            }

            throw new ThrowableDiagnostic({
              diagnostic,
            });
          }

          // If all of the target engines support dynamic import natively,
          // we can output native ESM if scope hoisting is enabled.
          // Only do this for scripts, rather than modules in the global
          // output format so that assets can be shared between the bundles.
          let outputFormat = asset.env.outputFormat;
          if (
            asset.env.sourceType === 'script' &&
            asset.env.shouldScopeHoist &&
            asset.env.supports('dynamic-import', true)
          ) {
            outputFormat = 'esmodule';
          }

          env = {
            sourceType: 'module',
            outputFormat,
            loc: convertLoc(dep.loc),
          };
        }

        // Always bundle helpers, even with includeNodeModules: false, except if this is a library.
        let isHelper =
          dep.is_helper &&
          !(
            dep.specifier.endsWith('/jsx-runtime') ||
            dep.specifier.endsWith('/jsx-dev-runtime')
          );
        if (isHelper && !asset.env.isLibrary) {
          env = {
            ...env,
            includeNodeModules: true,
          };
        }

        // Add required version range for helpers.
        let range;
        if (isHelper) {
          let idx = dep.specifier.indexOf('/');
          if (dep.specifier[0] === '@') {
            idx = dep.specifier.indexOf('/', idx + 1);
          }
          let module = idx >= 0 ? dep.specifier.slice(0, idx) : dep.specifier;
          range = pkg.dependencies[module];
        }

        asset.addDependency({
          specifier: dep.specifier,
          specifierType: dep.kind === 'Require' ? 'commonjs' : 'esm',
          loc: convertLoc(dep.loc),
          priority: dep.kind === 'DynamicImport' ? 'lazy' : 'sync',
          isOptional: dep.is_optional,
          meta,
          resolveFrom: isHelper ? __filename : undefined,
          range,
          env,
        });
      }
    }

    asset.meta.id = asset.id;
    if (hoist_result) {
      asset.symbols.ensure();
      for (let {exported, local, loc} of hoist_result.exported_symbols) {
        asset.symbols.set(exported, local, convertLoc(loc));
      }

      // deps is a map of dependencies that are keyed by placeholder or specifier
      // If a placeholder is present, that is used first since placeholders are
      // hashed with DependencyKind's.
      // If not, the specifier is used along with its specifierType appended to
      // it to separate dependencies with the same specifier.
      let deps = new Map(
        asset
          .getDependencies()
          .map(dep => [
            dep.meta.placeholder ??
              dep.specifier +
                (dep.specifierType === 'esm' ? dep.specifierType : ''),
            dep,
          ]),
      );
      for (let dep of deps.values()) {
        dep.symbols.ensure();
      }

      for (let {
        source,
        local,
        imported,
        loc,
        kind,
      } of hoist_result.imported_symbols) {
        let specifierType = '';
        if (kind === 'Import' || kind === 'Export') {
          specifierType = 'esm';
        }
        let dep = deps.get(source + specifierType);
        if (!dep) continue;
        dep.symbols.set(imported, local, convertLoc(loc));
      }

      for (let {source, local, imported, loc} of hoist_result.re_exports) {
        let dep = deps.get(source + 'esm');
        if (!dep) continue;
        if (local === '*' && imported === '*') {
          dep.symbols.set('*', '*', convertLoc(loc), true);
        } else {
          let reExportName =
            dep.symbols.get(imported)?.local ??
            `$${asset.id}$re_export$${local}`;
          asset.symbols.set(local, reExportName);
          dep.symbols.set(imported, reExportName, convertLoc(loc), true);
        }
      }

      for (let specifier of hoist_result.wrapped_requires) {
        let dep = deps.get(specifier);
        if (!dep) continue;
        dep.meta.shouldWrap = true;
      }

      for (let name in hoist_result.dynamic_imports) {
        let dep = deps.get(hoist_result.dynamic_imports[name]);
        if (!dep) continue;
        dep.meta.promiseSymbol = name;
      }

      if (hoist_result.self_references.length > 0) {
        let symbols = new Map();
        for (let name of hoist_result.self_references) {
          // Do not create a self-reference for the `default` symbol unless we have seen an __esModule flag.
          if (
            name === 'default' &&
            !asset.symbols.hasExportSymbol('__esModule')
          ) {
            continue;
          }

          let local = nullthrows(asset.symbols.get(name)).local;
          symbols.set(name, {
            local,
            isWeak: false,
            loc: null,
          });
        }

        asset.addDependency({
          specifier: `./${path.basename(asset.filePath)}`,
          specifierType: 'esm',
          symbols,
        });
      }

      // Add * symbol if there are CJS exports, no imports/exports at all, or the asset is wrapped.
      // This allows accessing symbols that don't exist without errors in symbol propagation.
      if (
        hoist_result.has_cjs_exports ||
        (!hoist_result.is_esm &&
          deps.size === 0 &&
          Object.keys(hoist_result.exported_symbols).length === 0) ||
        (hoist_result.should_wrap && !asset.symbols.hasExportSymbol('*'))
      ) {
        asset.symbols.set('*', `$${asset.id}$exports`);
      }

      asset.meta.hasCJSExports = hoist_result.has_cjs_exports;
      asset.meta.staticExports = hoist_result.static_cjs_exports;
      asset.meta.shouldWrap = hoist_result.should_wrap;
    } else {
      if (symbol_result) {
        let deps = new Map(
          asset
            .getDependencies()
            .map(dep => [
              dep.meta.placeholder ??
                dep.specifier +
                  (dep.specifierType === 'esm' ? dep.specifierType : ''),
              dep,
            ]),
        );
        asset.symbols.ensure();

        for (let {exported, local, loc, source} of symbol_result.exports) {
          let dep = source ? deps.get(source + 'esm') : undefined;
          asset.symbols.set(
            exported,
            `${dep?.id ?? ''}$${local}`,
            convertLoc(loc),
          );
          if (dep != null) {
            dep.symbols.ensure();
            dep.symbols.set(
              local,
              `${dep?.id ?? ''}$${local}`,
              convertLoc(loc),
              true,
            );
          }
        }

        for (let {source, local, imported, loc} of symbol_result.imports) {
          let dep = deps.get(source + 'esm');
          if (!dep) continue;
          dep.symbols.ensure();
          dep.symbols.set(imported, local, convertLoc(loc));
        }

        for (let {source, loc} of symbol_result.exports_all) {
          let dep = deps.get(source + 'esm');
          if (!dep) continue;
          dep.symbols.ensure();
          dep.symbols.set('*', '*', convertLoc(loc), true);
        }
      }

      if (needs_esm_helpers) {
        asset.addDependency({
          specifier: '@parcel/transformer-js/src/esmodule-helpers.js',
          specifierType: 'esm',
          resolveFrom: __filename,
          env: {
            includeNodeModules: {
              '@parcel/transformer-js': true,
            },
          },
        });
      }
    }

    asset.type = 'js';
    asset.setBuffer(compiledCode);

    if (map) {
      let sourceMap = new SourceMap(options.projectRoot);
      sourceMap.addVLQMap(JSON.parse(map));
      if (originalMap) {
        sourceMap.extends(originalMap);
      }
      asset.setMap(sourceMap);
    }

    return [asset];
  },
}): Transformer);

// On linux with older versions of glibc (e.g. CentOS 7), we encounter a segmentation fault
// when worker threads exit due to thread local variables used by SWC. A workaround is to
// also load the native module on the main thread, so that it is not unloaded until process exit.
// See https://github.com/rust-lang/rust/issues/91979.
let isLoadedOnMainThread = false;
async function loadOnMainThreadIfNeeded() {
  if (
    !isLoadedOnMainThread &&
    process.platform === 'linux' &&
    WorkerFarm.isWorker()
  ) {
    let {family, version} = require('detect-libc');
    if (family === 'glibc' && parseFloat(version) <= 2.17) {
      let api = WorkerFarm.getWorkerApi();
      await api.callMaster({
        location: __dirname + '/loadNative.js',
        args: [],
      });

      isLoadedOnMainThread = true;
    }
  }
}<|MERGE_RESOLUTION|>--- conflicted
+++ resolved
@@ -235,12 +235,9 @@
 
       isJSX = Boolean(compilerOptions?.jsx || pragma);
       decorators = compilerOptions?.experimentalDecorators;
-<<<<<<< HEAD
+      useDefineForClassFields = compilerOptions?.useDefineForClassFields;
     } else {
       isJSX = true;
-=======
-      useDefineForClassFields = compilerOptions?.useDefineForClassFields;
->>>>>>> 4ebb9675
     }
 
     // Check if we should ignore fs calls
@@ -302,22 +299,12 @@
     ]);
 
     let targets;
-<<<<<<< HEAD
-    if (asset.isSource || asset.env.isReactNative()) {
-      if (asset.env.isElectron() && asset.env.engines.electron) {
-        targets = {
-          electron: semver.minVersion(asset.env.engines.electron)?.toString(),
-        };
-      } else if (asset.env.isBrowser() && asset.env.engines.browsers) {
-        targets = {};
-=======
     if (asset.env.isElectron() && asset.env.engines.electron) {
       targets = {
         electron: semver.minVersion(asset.env.engines.electron)?.toString(),
       };
     } else if (asset.env.isBrowser() && asset.env.engines.browsers) {
       targets = {};
->>>>>>> 4ebb9675
 
       let browsers = Array.isArray(asset.env.engines.browsers)
         ? asset.env.engines.browsers
