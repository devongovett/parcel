// @flow

import type {MutableAsset, PluginOptions} from '@parcel/types';

import * as types from '@babel/types';
import traverse from '@babel/traverse';
<<<<<<< HEAD
import {isURL, createDependencyLocation} from '@parcel/utils';
import {hasBinding} from './utils';
=======
import {isURL, md5FromString} from '@parcel/utils';
import {hasBinding, morph} from './utils';
>>>>>>> 52fbb740
import invariant from 'assert';

const serviceWorkerPattern = ['navigator', 'serviceWorker', 'register'];

export default ({
  ImportDeclaration(node, {asset}) {
    asset.meta.isES6Module = true;
    addDependency(asset, node.source);
  },

  ExportNamedDeclaration(node, {asset}) {
    asset.meta.isES6Module = true;
    if (node.source) {
      addDependency(asset, node.source);
    }
  },

  ExportAllDeclaration(node, {asset}) {
    asset.meta.isES6Module = true;
    addDependency(asset, node.source);
  },

  ExportDefaultDeclaration(node, {asset}) {
    asset.meta.isES6Module = true;
  },

  CallExpression(node, {asset}, ancestors) {
    let {callee, arguments: args} = node;

    let isRequire =
      types.isIdentifier(callee) &&
      callee.name === 'require' &&
      args.length === 1 &&
      types.isStringLiteral(args[0]) &&
      !hasBinding(ancestors, 'require') &&
      !isInFalsyBranch(ancestors);

    if (isRequire) {
      let isOptional =
        ancestors.some(a => types.isTryStatement(a)) || undefined;
      invariant(asset.ast);
      let isAsync = isRequireAsync(ancestors, node, asset.ast);
      addDependency(asset, args[0], {isOptional, isAsync});
      return;
    }

    let isDynamicImport =
      callee.type === 'Import' &&
      args.length === 1 &&
      types.isStringLiteral(args[0]);

    if (isDynamicImport) {
      // Ignore dynamic imports of fully specified urls
      if (isURL(args[0].value)) {
        return;
      }

      addDependency(asset, args[0], {isAsync: true});

      node.callee = types.identifier('require');
      invariant(asset.ast);
      asset.ast.isDirty = true;
      return;
    }

    let isRegisterServiceWorker =
      types.isStringLiteral(args[0]) &&
      types.matchesPattern(callee, serviceWorkerPattern) &&
      !hasBinding(ancestors, 'navigator') &&
      !isInFalsyBranch(ancestors);

    if (isRegisterServiceWorker) {
      // Treat service workers as an entry point so filenames remain consistent across builds.
      // https://developers.google.com/web/fundamentals/primers/service-workers/lifecycle#avoid_changing_the_url_of_your_service_worker_script
      addURLDependency(asset, args[0], {
        isEntry: true,
        env: {context: 'service-worker'}
      });
      return;
    }

    let isImportScripts =
      (asset.env.context === 'web-worker' ||
        asset.env.context === 'service-worker') &&
      callee.name === 'importScripts';

    if (isImportScripts) {
      for (let arg of args) {
        if (types.isStringLiteral(arg)) {
          addURLDependency(asset, arg);
        }
      }
      return;
    }
  },

  NewExpression(node, {asset, options}, ancestors) {
    let {callee, arguments: args} = node;

    let isWebWorker =
      callee.type === 'Identifier' &&
      (callee.name === 'Worker' || callee.name === 'SharedWorker') &&
      !hasBinding(ancestors, callee.name) &&
      !isInFalsyBranch(ancestors) &&
      types.isStringLiteral(args[0]) &&
      (args.length === 1 || args.length === 2);

    if (isWebWorker) {
      let isModule = false;
      if (types.isObjectExpression(args[1])) {
        let prop = args[1].properties.find(v =>
          types.isIdentifier(v.key, {name: 'type'})
        );
        if (prop && types.isStringLiteral(prop.value))
          isModule = prop.value.value === 'module';
      }

      addURLDependency(asset, args[0], {
        env: {
          context: 'web-worker',
          outputFormat: isModule && options.scopeHoist ? 'esmodule' : undefined
        }
      });
      return;
    }
  }
}: {
  [key: string]: (
    node: any,
    {|asset: MutableAsset, options: PluginOptions|},
    ancestors: Array<any>
  ) => void,
  ...
});

function isInFalsyBranch(ancestors) {
  // Check if any ancestors are if statements
  return ancestors.some((node, index) => {
    if (types.isIfStatement(node)) {
      let res = evaluateExpression(node.test);
      if (res && res.confident) {
        // If the test is truthy, exclude the dep if it is in the alternate branch.
        // If the test if falsy, exclude the dep if it is in the consequent branch.
        let child = ancestors[index + 1];
        return res.value ? child === node.alternate : child === node.consequent;
      }
    }
  });
}

function evaluateExpression(node) {
  // Wrap the node in a standalone program so we can traverse it
  node = types.file(types.program([types.expressionStatement(node)]));

  // Find the first expression and evaluate it.
  let res = null;
  traverse(node, {
    Expression(path) {
      res = path.evaluate();
      path.stop();
    }
  });

  return res;
}

// TypeScript, Rollup, and Parcel itself generate these patterns for async imports in CommonJS
//   1. TypeScript - Promise.resolve().then(function () { return require(...) })
//   2. Rollup - new Promise(function (resolve) { resolve(require(...)) })
//   3. Parcel - Promise.resolve(require(...))
function isRequireAsync(ancestors, requireNode, ast) {
  let parent = ancestors[ancestors.length - 2];

  // Promise.resolve().then(() => require('foo'))
  // Promise.resolve().then(() => { return require('foo') })
  // Promise.resolve().then(function () { return require('foo') })
  let functionParent = getFunctionParent(ancestors);
  if (
    functionParent &&
    types.isCallExpression(functionParent) &&
    types.isMemberExpression(functionParent.callee) &&
    functionParent.callee.property.name === 'then' &&
    isPromiseResolve(functionParent.callee.object)
  ) {
    // If the `require` call is not immediately returned (e.g. wrapped in another function),
    // then transform the AST to create a promise chain so that the require is by itself.
    // This is because the require will return a promise rather than the module synchronously.
    // For example, TypeScript generates the following with the esModuleInterop flag:
    //   Promise.resolve().then(() => __importStar(require('./foo')));
    // This is transformed into:
    //   Promise.resolve().then(() => require('./foo')).then(res => __importStar(res));
    if (
      !types.isArrowFunctionExpression(parent) &&
      !types.isReturnStatement(parent)
    ) {
      // Replace the original `require` call with a reference to a variable
      let requireClone = types.clone(requireNode);
      let v = types.identifier(
        '$parcel$' + md5FromString(requireNode.arguments[0].value).slice(-4)
      );
      morph(requireNode, v);

      // Add the variable as a param to the parent function
      let fn = functionParent.arguments[0];
      fn.params[0] = v;

      // Replace original function with only the require call
      functionParent.arguments[0] = types.isArrowFunctionExpression(fn)
        ? types.arrowFunctionExpression([], requireClone)
        : types.functionExpression(
            null,
            [],
            types.blockStatement([types.returnStatement(requireClone)])
          );

      // Add the original function as an additional promise chain
      let replacement = types.callExpression(
        types.memberExpression(
          types.clone(functionParent),
          types.identifier('then')
        ),
        [fn]
      );

      morph(functionParent, replacement);
      ast.isDirty = true;
    }

    return true;
  }

  // Promise.resolve(require('foo'))
  if (isPromiseResolve(parent) && parent.arguments[0] === requireNode) {
    return true;
  }

  // new Promise(resolve => resolve(require('foo')))
  // new Promise(resolve => { resolve(require('foo')) })
  // new Promise(function (resolve) { resolve(require('foo')) })
  if (
    functionParent &&
    types.isCallExpression(parent) &&
    types.isIdentifier(parent.callee) &&
    types.isNewExpression(functionParent) &&
    types.isIdentifier(functionParent.callee) &&
    functionParent.callee.name === 'Promise' &&
    types.isFunction(functionParent.arguments[0]) &&
    types.isIdentifier(functionParent.arguments[0].params[0]) &&
    parent.callee.name === functionParent.arguments[0].params[0].name
  ) {
    return true;
  }
}

function isPromiseResolve(node) {
  return (
    types.isCallExpression(node) &&
    types.isMemberExpression(node.callee) &&
    types.isIdentifier(node.callee.object) &&
    node.callee.object.name === 'Promise' &&
    node.callee.property.name === 'resolve'
  );
}

function getFunctionParent(ancestors) {
  for (let i = ancestors.length - 1; i >= 0; i--) {
    if (types.isFunction(ancestors[i])) {
      return ancestors[i - 1];
    }
  }
}

function addDependency(
  asset,
  node,
  opts: ?{|isAsync?: boolean, isOptional?: boolean|}
) {
  asset.addDependency({
    moduleSpecifier: node.value,
    loc: node.loc && createDependencyLocation(node.loc.start, node.value, 1, 1),
    isAsync: opts ? opts.isAsync : false,
    isOptional: opts ? opts.isOptional : false
  });
}

function addURLDependency(asset, node, opts = {}) {
  node.value = asset.addURLDependency(node.value, {
    loc: node.loc && createDependencyLocation(node.loc.start, node.value, 1, 1),
    ...opts
  });
  invariant(asset.ast);
  asset.ast.isDirty = true;
}<|MERGE_RESOLUTION|>--- conflicted
+++ resolved
@@ -4,13 +4,10 @@
 
 import * as types from '@babel/types';
 import traverse from '@babel/traverse';
-<<<<<<< HEAD
-import {isURL, createDependencyLocation} from '@parcel/utils';
-import {hasBinding} from './utils';
-=======
+import {isURL, md5FromString, createDependencyLocation} from '@parcel/utils';
+import {hasBinding, morph} from './utils';
 import {isURL, md5FromString} from '@parcel/utils';
 import {hasBinding, morph} from './utils';
->>>>>>> 52fbb740
 import invariant from 'assert';
 
 const serviceWorkerPattern = ['navigator', 'serviceWorker', 'register'];
