--- conflicted
+++ resolved
@@ -1,12 +1,8 @@
 import * as types from '@babel/types';
 import traverse from '@babel/traverse';
 import nodeBuiltins from 'node-libs-browser';
-<<<<<<< HEAD
 import isURL from '@parcel/utils/lib/is-url';
-=======
-import isURL from '@parcel/utils/is-url';
 import {hasBinding} from './utils';
->>>>>>> a98f27db
 
 const serviceWorkerPattern = ['navigator', 'serviceWorker', 'register'];
 
