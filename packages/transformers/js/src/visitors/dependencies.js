--- conflicted
+++ resolved
@@ -8,11 +8,7 @@
   MutableAsset,
   PluginOptions,
 } from '@parcel/types';
-<<<<<<< HEAD
-import type {Node} from '@babel/types';
-=======
 import type {Node, ObjectExpression} from '@babel/types';
->>>>>>> 50d599db
 import type {SimpleVisitors} from '@parcel/babylon-walk';
 
 import * as types from '@babel/types';
