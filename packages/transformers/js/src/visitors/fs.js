--- conflicted
+++ resolved
@@ -61,29 +61,7 @@
           .map(arg => evaluate(arg, vars)): Array<string>);
 
         filename = Path.resolve(filename);
-<<<<<<< HEAD
         res = fs.readFileSync(filename, ...args);
-=======
-        let res = fs.readFileSync(filename, ...args);
-
-        let replacementNode;
-        if (Buffer.isBuffer(res)) {
-          replacementNode = bufferTemplate({
-            CONTENT: t.stringLiteral(res.toString('base64')),
-          });
-        } else {
-          invariant(typeof res === 'string');
-          replacementNode = t.stringLiteral(res);
-        }
-
-        asset.addIncludedFile({
-          filePath: filename,
-        });
-
-        path.replaceWith(replacementNode);
-        invariant(asset.ast);
-        asset.ast.isDirty = true;
->>>>>>> 76c5ac6c
       } catch (_err) {
         // $FlowFixMe yes it is an error
         let err: Error = _err;
@@ -112,10 +90,9 @@
         invariant(res != null);
         replacementNode = bufferTemplate({
           CONTENT: t.stringLiteral(res.toString('base64')),
-          ENC: t.stringLiteral('base64'),
         });
       } else {
-        // $FlowFixMe res is a string
+        invariant(typeof res === 'string');
         replacementNode = t.stringLiteral(res);
       }
 
