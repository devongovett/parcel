use indexmap::IndexMap;
use path_slash::PathBufExt;
use std::collections::{HashMap, HashSet};
use std::fmt;
use std::path::Path;

use serde::{Deserialize, Serialize};
use swc_core::common::{Mark, SourceMap, Span, DUMMY_SP};
use swc_core::ecma::ast::{self, Callee, Id, MemberProp};
use swc_core::ecma::atoms::{js_word, JsWord};
use swc_core::ecma::visit::{Fold, FoldWith};

use crate::fold_member_expr_skip_prop;
use crate::utils::*;
use crate::Config;

use std::collections::hash_map::DefaultHasher;
use std::hash::{Hash, Hasher};
macro_rules! hash {
  ($str:expr) => {{
    let mut hasher = DefaultHasher::new();
    $str.hash(&mut hasher);
    hasher.finish()
  }};
}

#[derive(Clone, Debug, Eq, PartialEq, Serialize, Deserialize)]
pub enum DependencyKind {
  Import,
  Export,
  DynamicImport,
  Require,
  WebWorker,
  ServiceWorker,
  Worklet,
  Url,
  File,
}

impl fmt::Display for DependencyKind {
  fn fmt(&self, f: &mut fmt::Formatter) -> fmt::Result {
    write!(f, "{:?}", self)
  }
}

#[derive(Clone, Debug, Eq, PartialEq, Serialize, Deserialize)]
pub struct DependencyDescriptor {
  pub kind: DependencyKind,
  pub loc: SourceLocation,
  /// The text specifier associated with the import/export statement.
  pub specifier: swc_core::ecma::atoms::JsWord,
  pub attributes: Option<HashMap<swc_core::ecma::atoms::JsWord, bool>>,
  pub is_optional: bool,
  pub is_helper: bool,
  pub source_type: Option<SourceType>,
  pub placeholder: Option<String>,
}

/// This pass collects dependencies in a module and compiles references as needed to work with Parcel's JSRuntime.
pub fn dependency_collector<'a>(
  source_map: &'a SourceMap,
  items: &'a mut IndexMap<u64, DependencyDescriptor>,
  decls: &'a HashSet<Id>,
  ignore_mark: swc_core::common::Mark,
  unresolved_mark: swc_core::common::Mark,
  config: &'a Config,
  diagnostics: &'a mut Vec<Diagnostic>,
) -> impl Fold + 'a {
  DependencyCollector {
    source_map,
    items,
    in_try: false,
    in_promise: false,
    require_node: None,
    decls,
    ignore_mark,
    unresolved_mark,
    config,
    diagnostics,
    import_meta: None,
  }
}

struct DependencyCollector<'a> {
  source_map: &'a SourceMap,
  items: &'a mut IndexMap<u64, DependencyDescriptor>,
  in_try: bool,
  in_promise: bool,
  require_node: Option<ast::CallExpr>,
  decls: &'a HashSet<Id>,
  ignore_mark: swc_core::common::Mark,
  unresolved_mark: swc_core::common::Mark,
  config: &'a Config,
  diagnostics: &'a mut Vec<Diagnostic>,
  import_meta: Option<ast::VarDecl>,
}

impl<'a> DependencyCollector<'a> {
  fn add_dependency(
    &mut self,
    mut specifier: JsWord,
    span: swc_core::common::Span,
    kind: DependencyKind,
    attributes: Option<HashMap<swc_core::ecma::atoms::JsWord, bool>>,
    is_optional: bool,
    source_type: SourceType,
  ) -> Option<JsWord> {
    // Rewrite SWC helpers from ESM to CJS for library output.
    let mut is_specifier_rewritten = false;
    if self.config.is_library && !self.config.is_esm_output {
      if let Some(rest) = specifier.strip_prefix("@swc/helpers/_/") {
        specifier = format!("@swc/helpers/cjs/{}.cjs", rest).into();
        is_specifier_rewritten = true;
      }
    }

    // For ESM imports, the specifier will remain unchanged.
    // For other types of dependencies, the specifier will be changed to a hash
    // that also contains the dependency kind. This way, multiple kinds of dependencies
    // to the same specifier can be used within the same file.
<<<<<<< HEAD
    // let placeholder = match kind {
    //   DependencyKind::Import | DependencyKind::Export => {
    //     if is_specifier_rewritten {
    //       Some(specifier.as_ref().to_owned())
    //     } else {
    //       None
    //     }
    //   }
    //   _ => Some(format!(
    //     "{:x}",
    //     hash!(format!(
    //       "{}:{}:{}",
    //       self.get_project_relative_filename(),
    //       specifier,
    //       kind
    //     ))
    //   )),
    // };
    let hash = hash!(format!(
      "{}:{}:{}",
      self.get_project_relative_filename(),
=======
    let placeholder = match kind {
      DependencyKind::Import | DependencyKind::Export => {
        if is_specifier_rewritten {
          Some(specifier.as_ref().to_owned())
        } else {
          None
        }
      }
      _ if !self.config.standalone => Some(format!(
        "{:x}",
        hash!(format!(
          "{}:{}:{}",
          self.get_project_relative_filename(),
          specifier,
          kind
        )),
      )),
      _ => None,
    };

    self.items.push(DependencyDescriptor {
      kind,
      loc: SourceLocation::from(self.source_map, span),
>>>>>>> 375a2e51
      specifier,
      kind
    ));
    let placeholder = Some(format!("{:x}", hash));

    self.items.insert(
      hash,
      DependencyDescriptor {
        kind,
        loc: SourceLocation::from(self.source_map, span),
        specifier,
        attributes,
        is_optional,
        is_helper: span.is_dummy(),
        source_type: Some(source_type),
        placeholder: placeholder.clone(),
      },
    );

    placeholder.map(|p| p.into())
  }

  fn add_url_dependency(
    &mut self,
    specifier: JsWord,
    span: swc_core::common::Span,
    kind: DependencyKind,
    source_type: SourceType,
  ) -> ast::Expr {
    // If not a library, replace with a require call pointing to a runtime that will resolve the url dynamically.
    if !self.config.is_library && !self.config.standalone {
      let placeholder =
        self.add_dependency(specifier.clone(), span, kind, None, false, source_type);
      let specifier = if let Some(placeholder) = placeholder {
        placeholder
      } else {
        specifier
      };
      return ast::Expr::Call(self.create_require(specifier));
    }

    // For library builds, we need to create something that can be statically analyzed by another bundler,
    // so rather than replacing with a require call that is resolved by a runtime, replace with a `new URL`
    // call with a placeholder for the relative path to be replaced during packaging.
<<<<<<< HEAD
    let hash = hash!(format!(
      "parcel_url:{}:{}:{}",
      self.config.filename, specifier, kind
    ));
    let placeholder = format!("{:x}", hash);
    self.items.insert(
      hash,
      DependencyDescriptor {
        kind,
        loc: SourceLocation::from(self.source_map, span),
        specifier,
        attributes: None,
        is_optional: false,
        is_helper: span.is_dummy(),
        source_type: Some(source_type),
        placeholder: Some(placeholder.clone()),
      },
    );
=======
    let placeholder = if self.config.standalone {
      specifier.as_ref().into()
    } else {
      format!(
        "{:x}",
        hash!(format!(
          "parcel_url:{}:{}:{}",
          self.config.filename, specifier, kind
        ))
      )
    };
    self.items.push(DependencyDescriptor {
      kind,
      loc: SourceLocation::from(self.source_map, span),
      specifier,
      attributes: None,
      is_optional: false,
      is_helper: span.is_dummy(),
      source_type: Some(source_type),
      placeholder: Some(placeholder.clone()),
    });
>>>>>>> 375a2e51

    create_url_constructor(
      ast::Expr::Lit(ast::Lit::Str(placeholder.into())),
      self.config.is_esm_output,
    )
  }

  fn create_require(&mut self, specifier: JsWord) -> ast::CallExpr {
    let mut res = create_require(specifier);

    // For scripts, we replace with __parcel__require__, which is later replaced
    // by a real parcelRequire of the resolved asset in the packager.
    if self.config.source_type == SourceType::Script {
      res.callee = ast::Callee::Expr(Box::new(ast::Expr::Ident(ast::Ident::new(
        "__parcel__require__".into(),
        DUMMY_SP,
      ))));
    }
    res
  }

  fn add_script_error(&mut self, span: Span) {
    // Only add the diagnostic for imports/exports in scripts once.
    if self.diagnostics.iter().any(|d| d.message == "SCRIPT_ERROR") {
      return;
    }

    self.diagnostics.push(Diagnostic {
      message: "SCRIPT_ERROR".to_string(),
      code_highlights: Some(vec![CodeHighlight {
        message: None,
        loc: SourceLocation::from(self.source_map, span),
      }]),
      hints: None,
      show_environment: true,
      severity: DiagnosticSeverity::Error,
      documentation_url: Some(String::from(
        "https://parceljs.org/languages/javascript/#classic-scripts",
      )),
    });
  }
}

fn rewrite_require_specifier(node: ast::CallExpr) -> ast::CallExpr {
  if let Some(arg) = node.args.get(0) {
    if let Some((value, _)) = match_str(&arg.expr) {
      if value.starts_with("node:") {
        // create_require will take care of replacing the node: prefix...
        return create_require(value);
      }
    }
  }
  node
}

impl<'a> Fold for DependencyCollector<'a> {
  fn fold_module(&mut self, node: ast::Module) -> ast::Module {
    let mut res = node.fold_children_with(self);
    if let Some(decl) = self.import_meta.take() {
      res.body.insert(
        0,
        ast::ModuleItem::Stmt(ast::Stmt::Decl(ast::Decl::Var(Box::new(decl)))),
      );
    }
    res
  }

  fn fold_module_decl(&mut self, node: ast::ModuleDecl) -> ast::ModuleDecl {
    // If an import or export is seen within a script, flag it to throw an error from JS.
    if self.config.source_type == SourceType::Script {
      match node {
        ast::ModuleDecl::Import(ast::ImportDecl { span, .. })
        | ast::ModuleDecl::ExportAll(ast::ExportAll { span, .. })
        | ast::ModuleDecl::ExportDecl(ast::ExportDecl { span, .. })
        | ast::ModuleDecl::ExportDefaultDecl(ast::ExportDefaultDecl { span, .. })
        | ast::ModuleDecl::ExportDefaultExpr(ast::ExportDefaultExpr { span, .. })
        | ast::ModuleDecl::ExportNamed(ast::NamedExport { span, .. }) => {
          self.add_script_error(span)
        }
        _ => {}
      }
      return node;
    }

    node.fold_children_with(self)
  }

  fn fold_import_decl(&mut self, mut node: ast::ImportDecl) -> ast::ImportDecl {
    if node.type_only {
      return node;
    }

    let rewritten = self.add_dependency(
      node.src.value.clone(),
      node.src.span,
      DependencyKind::Import,
      None,
      false,
      self.config.source_type,
    );

    if let Some(rewritten) = rewritten {
      node.src.value = rewritten;
    }

    node
  }

  fn fold_named_export(&mut self, mut node: ast::NamedExport) -> ast::NamedExport {
    if let Some(src) = &mut node.src {
      if node.type_only {
        return node;
      }

      let rewritten = self.add_dependency(
        src.value.clone(),
        src.span,
        DependencyKind::Export,
        None,
        false,
        self.config.source_type,
      );

      if let Some(rewritten) = rewritten {
        src.value = rewritten;
      }
    }

    node
  }

  fn fold_export_all(&mut self, mut node: ast::ExportAll) -> ast::ExportAll {
    let rewritten = self.add_dependency(
      node.src.value.clone(),
      node.src.span,
      DependencyKind::Export,
      None,
      false,
      self.config.source_type,
    );

    if let Some(rewritten) = rewritten {
      node.src.value = rewritten;
    }

    node
  }

  fn fold_try_stmt(&mut self, node: ast::TryStmt) -> ast::TryStmt {
    // Track if we're inside a try block to mark dependencies as optional.
    self.in_try = true;
    let block = node.block.fold_with(self);
    self.in_try = false;

    let handler = node.handler.map(|handler| handler.fold_with(self));
    let finalizer = node.finalizer.map(|finalizer| finalizer.fold_with(self));

    ast::TryStmt {
      span: node.span,
      block,
      handler,
      finalizer,
    }
  }

  fn fold_call_expr(&mut self, node: ast::CallExpr) -> ast::CallExpr {
    use ast::{Expr::*, Ident};

    let kind = match &node.callee {
      Callee::Import(_) => DependencyKind::DynamicImport,
      Callee::Expr(expr) => {
        match &**expr {
          Ident(ident) => {
            // Bail if defined in scope
            if self.decls.contains(&ident.to_id()) {
              return node.fold_children_with(self);
            }

            match ident.sym.to_string().as_str() {
              "require" => {
                if self.in_promise {
                  DependencyKind::DynamicImport
                } else {
                  DependencyKind::Require
                }
              }
              "importScripts" => {
                if self.config.is_worker {
                  let (msg, span) = if self.config.source_type == SourceType::Script {
                    // Ignore if argument is not a string literal.
                    let span = if let Some(ast::ExprOrSpread { expr, .. }) = node.args.get(0) {
                      match &**expr {
                        Lit(ast::Lit::Str(ast::Str { value, span, .. })) => {
                          // Ignore absolute URLs.
                          if value.starts_with("http:")
                            || value.starts_with("https:")
                            || value.starts_with("//")
                          {
                            return node.fold_children_with(self);
                          }
                          span
                        }
                        _ => {
                          return node.fold_children_with(self);
                        }
                      }
                    } else {
                      return node.fold_children_with(self);
                    };

                    (
                      "Argument to importScripts() must be a fully qualified URL.",
                      *span,
                    )
                  } else {
                    (
                      "importScripts() is not supported in module workers.",
                      node.span,
                    )
                  };
                  self.diagnostics.push(Diagnostic {
                    message: msg.to_string(),
                    code_highlights: Some(vec![CodeHighlight {
                      message: None,
                      loc: SourceLocation::from(self.source_map, span),
                    }]),
                    hints: Some(vec![String::from(
                      "Use a static `import`, or dynamic `import()` instead.",
                    )]),
                    show_environment: self.config.source_type == SourceType::Script,
                    severity: DiagnosticSeverity::Error,
                    documentation_url: Some(String::from(
                      "https://parceljs.org/languages/javascript/#classic-script-workers",
                    )),
                  });
                }

                return node.fold_children_with(self);
              }
              "__parcel__require__" => {
                let mut call = node.fold_children_with(self);
                call.callee = ast::Callee::Expr(Box::new(ast::Expr::Ident(ast::Ident::new(
                  "require".into(),
                  DUMMY_SP.apply_mark(self.ignore_mark),
                ))));
                return call;
              }
              "__parcel__import__" => {
                let mut call = node.fold_children_with(self);
                call.callee = ast::Callee::Expr(Box::new(ast::Expr::Ident(ast::Ident::new(
                  "import".into(),
                  DUMMY_SP.apply_mark(self.ignore_mark),
                ))));
                return call;
              }
              "__parcel__importScripts__" => {
                let mut call = node.fold_children_with(self);
                call.callee = ast::Callee::Expr(Box::new(ast::Expr::Ident(ast::Ident::new(
                  "importScripts".into(),
                  DUMMY_SP.apply_mark(self.ignore_mark),
                ))));
                return call;
              }
              _ => return node.fold_children_with(self),
            }
          }
          Member(member) => {
            if match_member_expr(member, vec!["module", "require"], self.decls) {
              DependencyKind::Require
            } else if self.config.is_browser
              && match_member_expr(
                member,
                vec!["navigator", "serviceWorker", "register"],
                self.decls,
              )
            {
              DependencyKind::ServiceWorker
            } else if self.config.is_browser
              && match_member_expr(member, vec!["CSS", "paintWorklet", "addModule"], self.decls)
            {
              DependencyKind::Worklet
            } else {
              let was_in_promise = self.in_promise;

              // Match compiled dynamic imports (Parcel)
              // Promise.resolve(require('foo'))
              if match_member_expr(member, vec!["Promise", "resolve"], self.decls) {
                if let Some(expr) = node.args.get(0) {
                  if match_require(&expr.expr, self.decls, Mark::fresh(Mark::root())).is_some() {
                    self.in_promise = true;
                    let node = node.fold_children_with(self);
                    self.in_promise = was_in_promise;
                    return node;
                  }
                }
              }

              // Match compiled dynamic imports (TypeScript)
              // Promise.resolve().then(() => require('foo'))
              // Promise.resolve().then(() => { return require('foo') })
              // Promise.resolve().then(function () { return require('foo') })
              //   but not
              // Promise.resolve(require('foo'))
              if let Call(call) = &*member.obj {
                if let Callee::Expr(e) = &call.callee {
                  if let Member(m) = &**e {
                    if match_member_expr(m, vec!["Promise", "resolve"], self.decls) &&
                      // Make sure the arglist is empty.
                      // I.e. do not proceed with the below unless Promise.resolve has an empty arglist
                      // because build_promise_chain() will not work in this case.
                      call.args.is_empty()
                    {
                      if let MemberProp::Ident(id) = &member.prop {
                        if id.sym.to_string().as_str() == "then" {
                          if let Some(arg) = node.args.get(0) {
                            match &*arg.expr {
                              Fn(_) | Arrow(_) => {
                                self.in_promise = true;
                                let node =
                                  swc_core::ecma::visit::fold_call_expr(self, node.clone());
                                self.in_promise = was_in_promise;

                                // Transform Promise.resolve().then(() => __importStar(require('foo')))
                                //   => Promise.resolve().then(() => require('foo')).then(res => __importStar(res))
                                if let Some(require_node) = self.require_node.clone() {
                                  self.require_node = None;
                                  return build_promise_chain(node, require_node);
                                }
                              }
                              _ => {}
                            }
                          }
                        }
                      }
                    }
                  }
                }
              }

              return node.fold_children_with(self);
            }
          }
          _ => return node.fold_children_with(self),
        }
      }
      _ => return node.fold_children_with(self),
    };

    // Convert import attributes for dynamic import
    let mut attributes = None;
    if kind == DependencyKind::DynamicImport {
      if let Some(arg) = node.args.get(1) {
        if let Object(arg) = &*arg.expr {
          let mut attrs = HashMap::new();
          for key in &arg.props {
            let prop = match key {
              ast::PropOrSpread::Prop(prop) => prop,
              _ => continue,
            };

            let kv = match &**prop {
              ast::Prop::KeyValue(kv) => kv,
              _ => continue,
            };

            let k = match &kv.key {
              ast::PropName::Ident(Ident { sym, .. })
              | ast::PropName::Str(ast::Str { value: sym, .. }) => sym.clone(),
              _ => continue,
            };

            let v = match &*kv.value {
              Lit(ast::Lit::Bool(ast::Bool { value, .. })) => *value,
              _ => continue,
            };

            attrs.insert(k, v);
          }

          attributes = Some(attrs);
        }
      }
    }

    let node = if let Some(arg) = node.args.get(0) {
      if kind == DependencyKind::ServiceWorker || kind == DependencyKind::Worklet {
        let (source_type, opts) = if kind == DependencyKind::ServiceWorker {
          match_worker_type(node.args.get(1))
        } else {
          // Worklets are always modules
          (SourceType::Module, None)
        };
        let mut node = node.clone();

        let (specifier, span) = if let Some(s) = self.match_new_url(&arg.expr, self.decls) {
          s
        } else if let Lit(ast::Lit::Str(str_)) = &*arg.expr {
          let (msg, docs) = if kind == DependencyKind::ServiceWorker {
            (
              "Registering service workers with a string literal is not supported.",
              "https://parceljs.org/languages/javascript/#service-workers",
            )
          } else {
            (
              "Registering worklets with a string literal is not supported.",
              "https://parceljs.org/languages/javascript/#worklets",
            )
          };
          self.diagnostics.push(Diagnostic {
            message: msg.to_string(),
            code_highlights: Some(vec![CodeHighlight {
              message: None,
              loc: SourceLocation::from(self.source_map, str_.span),
            }]),
            hints: Some(vec![format!(
              "Replace with: new URL('{}', import.meta.url)",
              str_.value,
            )]),
            show_environment: false,
            severity: DiagnosticSeverity::Error,
            documentation_url: Some(String::from(docs)),
          });
          return node;
        } else {
          return node;
        };

        node.args[0].expr = Box::new(self.add_url_dependency(specifier, span, kind, source_type));

        match opts {
          Some(opts) => {
            node.args[1] = opts;
          }
          None => {
            node.args.truncate(1);
          }
        }
        return node;
      }

      if let Some((specifier, span)) = match_str(&arg.expr) {
        // require() calls aren't allowed in scripts, flag as an error.
        if kind == DependencyKind::Require && self.config.source_type == SourceType::Script {
          self.add_script_error(node.span);
          return node;
        }

        let placeholder = self.add_dependency(
          specifier,
          span,
          kind.clone(),
          attributes,
          kind == DependencyKind::Require && self.in_try,
          self.config.source_type,
        );

        if let Some(placeholder) = placeholder {
          let mut node = node.clone();
          node.args[0].expr = Box::new(ast::Expr::Lit(ast::Lit::Str(ast::Str {
            value: placeholder,
            span,
            raw: None,
          })));
          node
        } else {
          node
        }
      } else {
        node
      }
    } else {
      node
    };

    // Replace import() with require()
    if kind == DependencyKind::DynamicImport {
      let mut call = node;
      if !self.config.scope_hoist && !self.config.standalone {
        let name = match &self.config.source_type {
          SourceType::Module => "require",
          SourceType::Script => "__parcel__require__",
        };
        call.callee = ast::Callee::Expr(Box::new(ast::Expr::Ident(ast::Ident::new(
          name.into(),
          DUMMY_SP,
        ))));
      }

      // Drop import attributes
      call.args.truncate(1);

      // Track the returned require call to be replaced with a promise chain.
      let rewritten_call = rewrite_require_specifier(call);
      self.require_node = Some(rewritten_call.clone());
      rewritten_call
    } else if kind == DependencyKind::Require {
      // Don't continue traversing so that the `require` isn't replaced with undefined
      rewrite_require_specifier(node)
    } else {
      node.fold_children_with(self)
    }
  }

  fn fold_unary_expr(&mut self, node: ast::UnaryExpr) -> ast::UnaryExpr {
    // Don't traverse `typeof require` further to not replace `require` with undefined
    if let ast::UnaryExpr {
      op: ast::UnaryOp::TypeOf,
      arg,
      ..
    } = &node
    {
      if let ast::Expr::Ident(ast::Ident { sym, .. }) = &**arg {
        if sym == &js_word!("require") && !self.decls.contains(&(sym.clone(), node.span.ctxt())) {
          return node;
        }
      }
    }

    node.fold_children_with(self)
  }

  fn fold_new_expr(&mut self, node: ast::NewExpr) -> ast::NewExpr {
    use ast::Expr::*;

    let matched = match &*node.callee {
      Ident(id) => {
        match &id.sym {
          &js_word!("Worker") | &js_word!("SharedWorker") => {
            // Bail if defined in scope
            self.config.is_browser && !self.decls.contains(&id.to_id())
          }
          &js_word!("Promise") => {
            // Match requires inside promises (e.g. Rollup compiled dynamic imports)
            // new Promise(resolve => resolve(require('foo')))
            // new Promise(resolve => { resolve(require('foo')) })
            // new Promise(function (resolve) { resolve(require('foo')) })
            return self.fold_new_promise(node);
          }
          sym => {
            if sym == "__parcel__URL__" {
              // new __parcel__URL__(url) -> new URL(url, import.meta.url)
              if let Some(args) = &node.args {
                if let ast::Expr::New(new) = create_url_constructor(
                  *args[0].expr.clone().fold_with(self),
                  self.config.is_esm_output,
                ) {
                  return new;
                }
              }
              unreachable!();
            }
            false
          }
        }
      }
      _ => false,
    };

    if !matched {
      return node.fold_children_with(self);
    }

    if let Some(args) = &node.args {
      if !args.is_empty() {
        let (specifier, span) = if let Some(s) = self.match_new_url(&args[0].expr, self.decls) {
          s
        } else if let Lit(ast::Lit::Str(str_)) = &*args[0].expr {
          let constructor = match &*node.callee {
            Ident(id) => id.sym.to_string(),
            _ => "Worker".to_string(),
          };
          self.diagnostics.push(Diagnostic {
            message: format!(
              "Constructing a {} with a string literal is not supported.",
              constructor
            ),
            code_highlights: Some(vec![CodeHighlight {
              message: None,
              loc: SourceLocation::from(self.source_map, str_.span),
            }]),
            hints: Some(vec![format!(
              "Replace with: new URL('{}', import.meta.url)",
              str_.value
            )]),
            show_environment: false,
            severity: DiagnosticSeverity::Error,
            documentation_url: Some(String::from(
              "https://parceljs.org/languages/javascript/#web-workers",
            )),
          });
          return node;
        } else {
          return node;
        };

        let (source_type, opts) = match_worker_type(args.get(1));
        let placeholder =
          self.add_url_dependency(specifier, span, DependencyKind::WebWorker, source_type);

        // Replace argument with a require call to resolve the URL at runtime.
        let mut node = node.clone();
        if let Some(mut args) = node.args.clone() {
          args[0].expr = Box::new(placeholder);

          // If module workers aren't supported natively, remove the `type: 'module'` option.
          // If no other options are passed, remove the argument entirely.
          if !self.config.supports_module_workers {
            match opts {
              None => {
                args.truncate(1);
              }
              Some(opts) => {
                args[1] = opts;
              }
            }
          }
          node.args = Some(args);
        }

        return node;
      }
    }

    node.fold_children_with(self)
  }

  fold_member_expr_skip_prop! {}

  fn fold_expr(&mut self, node: ast::Expr) -> ast::Expr {
    use ast::*;

    if self.is_import_meta(&node) {
      return self.get_import_meta();
    }

    if self.is_import_meta_url(&node) {
      return self.get_import_meta_url();
    }

    if let Some((specifier, span)) = self.match_new_url(&node, self.decls) {
      let url = self.add_url_dependency(
        specifier,
        span,
        DependencyKind::Url,
        self.config.source_type,
      );

      // If this is a library, we will already have a URL object. Otherwise, we need to
      // construct one from the string returned by the JSRuntime.
      if !self.config.is_library && !self.config.standalone {
        return Expr::New(NewExpr {
          span: DUMMY_SP,
          callee: Box::new(Expr::Ident(Ident::new(js_word!("URL"), DUMMY_SP))),
          args: Some(vec![ExprOrSpread {
            expr: Box::new(url),
            spread: None,
          }]),
          type_args: None,
        });
      }

      return url;
    }

    let is_require = match &node {
      Expr::Ident(Ident { sym, span, .. }) => {
        // Free `require` -> undefined
        sym == &js_word!("require") && !self.decls.contains(&(sym.clone(), span.ctxt()))
      }
      Expr::Member(MemberExpr { obj: expr, .. }) => {
        // e.g. `require.extensions` -> undefined
        if let Expr::Ident(Ident { sym, span, .. }) = &**expr {
          sym == &js_word!("require") && !self.decls.contains(&(sym.clone(), span.ctxt()))
        } else {
          false
        }
      }
      _ => false,
    };

    if is_require {
      return ast::Expr::Ident(get_undefined_ident(self.unresolved_mark));
    }

    node.fold_children_with(self)
  }
}

impl<'a> DependencyCollector<'a> {
  fn fold_new_promise(&mut self, node: ast::NewExpr) -> ast::NewExpr {
    use ast::Expr::*;

    // Match requires inside promises (e.g. Rollup compiled dynamic imports)
    // new Promise(resolve => resolve(require('foo')))
    // new Promise(resolve => { resolve(require('foo')) })
    // new Promise(function (resolve) { resolve(require('foo')) })
    // new Promise(function (resolve) { return resolve(require('foo')) })
    if let Some(args) = &node.args {
      if let Some(arg) = args.get(0) {
        let (resolve, expr) = match &*arg.expr {
          Fn(f) => {
            let param = f.function.params.get(0).map(|param| &param.pat);
            let body = if let Some(body) = &f.function.body {
              self.match_block_stmt_expr(body)
            } else {
              None
            };
            (param, body)
          }
          Arrow(f) => {
            let param = f.params.get(0);
            let body = match &*f.body {
              ast::BlockStmtOrExpr::Expr(expr) => Some(&**expr),
              ast::BlockStmtOrExpr::BlockStmt(block) => self.match_block_stmt_expr(block),
            };
            (param, body)
          }
          _ => (None, None),
        };

        let resolve_id = match resolve {
          Some(ast::Pat::Ident(id)) => id.to_id(),
          _ => return node.fold_children_with(self),
        };

        if let Some(ast::Expr::Call(call)) = expr {
          if let ast::Callee::Expr(callee) = &call.callee {
            if let ast::Expr::Ident(id) = &**callee {
              if id.to_id() == resolve_id {
                if let Some(arg) = call.args.get(0) {
                  if match_require(&arg.expr, self.decls, Mark::fresh(Mark::root())).is_some() {
                    let was_in_promise = self.in_promise;
                    self.in_promise = true;
                    let node = node.fold_children_with(self);
                    self.in_promise = was_in_promise;
                    return node;
                  }
                }
              }
            }
          }
        }
      }
    }

    node.fold_children_with(self)
  }

  fn match_block_stmt_expr<'x>(&self, block: &'x ast::BlockStmt) -> Option<&'x ast::Expr> {
    match block.stmts.last() {
      Some(ast::Stmt::Expr(ast::ExprStmt { expr, .. })) => Some(&**expr),
      Some(ast::Stmt::Return(ast::ReturnStmt { arg, .. })) => {
        if let Some(arg) = arg {
          Some(&**arg)
        } else {
          None
        }
      }
      _ => None,
    }
  }
}

// If the `require` call is not immediately returned (e.g. wrapped in another function),
// then transform the AST to create a promise chain so that the require is by itself.
// This is because the require will return a promise rather than the module synchronously.
// For example, TypeScript generates the following with the esModuleInterop flag:
//   Promise.resolve().then(() => __importStar(require('./foo')));
// This is transformed into:
//   Promise.resolve().then(() => require('./foo')).then(res => __importStar(res));
fn build_promise_chain(node: ast::CallExpr, require_node: ast::CallExpr) -> ast::CallExpr {
  let mut transformer = PromiseTransformer {
    require_node: Some(require_node),
  };

  let node = node.fold_with(&mut transformer);

  if let Some(require_node) = &transformer.require_node {
    if let Some(f) = node.args.get(0) {
      // Add `res` as an argument to the original function
      let f = match &*f.expr {
        ast::Expr::Fn(f) => {
          let mut f = f.clone();
          f.function.params.insert(
            0,
            ast::Param {
              pat: ast::Pat::Ident(ast::BindingIdent::from(ast::Ident::new(
                "res".into(),
                DUMMY_SP,
              ))),
              decorators: vec![],
              span: DUMMY_SP,
            },
          );
          ast::Expr::Fn(f)
        }
        ast::Expr::Arrow(f) => {
          let mut f = f.clone();
          f.params.insert(
            0,
            ast::Pat::Ident(ast::BindingIdent::from(ast::Ident::new(
              "res".into(),
              DUMMY_SP,
            ))),
          );
          ast::Expr::Arrow(f)
        }
        _ => return node,
      };

      return ast::CallExpr {
        callee: ast::Callee::Expr(Box::new(ast::Expr::Member(ast::MemberExpr {
          span: DUMMY_SP,
          obj: (Box::new(ast::Expr::Call(ast::CallExpr {
            callee: node.callee,
            args: vec![ast::ExprOrSpread {
              expr: Box::new(ast::Expr::Fn(ast::FnExpr {
                ident: None,
                function: Box::new(ast::Function {
                  body: Some(ast::BlockStmt {
                    span: DUMMY_SP,
                    stmts: vec![ast::Stmt::Return(ast::ReturnStmt {
                      span: DUMMY_SP,
                      arg: Some(Box::new(ast::Expr::Call(require_node.clone()))),
                    })],
                  }),
                  params: vec![],
                  decorators: vec![],
                  is_async: false,
                  is_generator: false,
                  return_type: None,
                  type_params: None,
                  span: DUMMY_SP,
                }),
              })),
              spread: None,
            }],
            span: DUMMY_SP,
            type_args: None,
          }))),
          prop: MemberProp::Ident(ast::Ident::new("then".into(), DUMMY_SP)),
        }))),
        args: vec![ast::ExprOrSpread {
          expr: Box::new(f),
          spread: None,
        }],
        span: DUMMY_SP,
        type_args: None,
      };
    }
  }

  node
}

fn create_url_constructor(url: ast::Expr, use_import_meta: bool) -> ast::Expr {
  use ast::*;

  let expr = if use_import_meta {
    Expr::Member(MemberExpr {
      span: DUMMY_SP,
      obj: Box::new(Expr::MetaProp(MetaPropExpr {
        kind: MetaPropKind::ImportMeta,
        span: DUMMY_SP,
      })),
      prop: MemberProp::Ident(Ident::new(js_word!("url"), DUMMY_SP)),
    })
  } else {
    // CJS output: "file:" + __filename
    Expr::Bin(BinExpr {
      span: DUMMY_SP,
      left: Box::new(Expr::Lit(Lit::Str("file:".into()))),
      op: BinaryOp::Add,
      right: Box::new(Expr::Ident(Ident::new("__filename".into(), DUMMY_SP))),
    })
  };

  Expr::New(NewExpr {
    span: DUMMY_SP,
    callee: Box::new(Expr::Ident(Ident::new(js_word!("URL"), DUMMY_SP))),
    args: Some(vec![
      ExprOrSpread {
        expr: Box::new(url),
        spread: None,
      },
      ExprOrSpread {
        expr: Box::new(expr),
        spread: None,
      },
    ]),
    type_args: None,
  })
}

struct PromiseTransformer {
  require_node: Option<ast::CallExpr>,
}

impl Fold for PromiseTransformer {
  fn fold_return_stmt(&mut self, node: ast::ReturnStmt) -> ast::ReturnStmt {
    // If the require node is returned, no need to do any replacement.
    if let Some(arg) = &node.arg {
      if let ast::Expr::Call(call) = &**arg {
        if let Some(require_node) = &self.require_node {
          if require_node == call {
            self.require_node = None
          }
        }
      }
    }

    swc_core::ecma::visit::fold_return_stmt(self, node)
  }

  fn fold_arrow_expr(&mut self, node: ast::ArrowExpr) -> ast::ArrowExpr {
    if let ast::BlockStmtOrExpr::Expr(expr) = &*node.body {
      if let ast::Expr::Call(call) = &**expr {
        if let Some(require_node) = &self.require_node {
          if require_node == call {
            self.require_node = None
          }
        }
      }
    }

    swc_core::ecma::visit::fold_arrow_expr(self, node)
  }

  fn fold_expr(&mut self, node: ast::Expr) -> ast::Expr {
    let node = swc_core::ecma::visit::fold_expr(self, node);

    // Replace the original require node with a reference to a variable `res`,
    // which will be added as a parameter to the parent function.
    if let ast::Expr::Call(call) = &node {
      if let Some(require_node) = &self.require_node {
        if require_node == call {
          return ast::Expr::Ident(ast::Ident::new("res".into(), DUMMY_SP));
        }
      }
    }

    node
  }
}

impl<'a> DependencyCollector<'a> {
  fn match_new_url(
    &mut self,
    expr: &ast::Expr,
    decls: &HashSet<Id>,
  ) -> Option<(JsWord, swc_core::common::Span)> {
    use ast::*;

    if let Expr::New(new) = expr {
      let is_url = match &*new.callee {
        Expr::Ident(id) => id.sym == js_word!("URL") && !decls.contains(&id.to_id()),
        _ => false,
      };

      if !is_url {
        return None;
      }

      if let Some(args) = &new.args {
        let (specifier, span) = if let Some(arg) = args.get(0) {
          match_str(&arg.expr)?
        } else {
          return None;
        };

        if let Some(arg) = args.get(1) {
          if self.is_import_meta_url(&arg.expr) {
            return Some((specifier, span));
          }
        }
      }
    }

    // self reference, e.g. new Worker(import.meta.url)
    if self.is_import_meta_url(expr) {
      let filename = Path::new(&self.config.filename).file_name().unwrap();
      let specifier = format!("./{}", filename.to_string_lossy());
      let span = match expr {
        Expr::Member(member) => member.span,
        _ => unreachable!(),
      };
      return Some((specifier.into(), span));
    }

    None
  }

  #[allow(clippy::wrong_self_convention)]
  fn is_import_meta_url(&mut self, expr: &ast::Expr) -> bool {
    use ast::*;

    match expr {
      Expr::Member(member) => {
        if !self.is_import_meta(&member.obj) {
          return false;
        }

        let name = match_property_name(member);

        if let Some((name, _)) = name {
          name == js_word!("url")
        } else {
          false
        }
      }
      Expr::Bin(BinExpr {
        op: BinaryOp::Add,
        left,
        right,
        ..
      }) => {
        // Match "file:" + __filename
        let left = match_str(left);
        match (left, &**right) {
          (Some((left, _)), Expr::Ident(Ident { sym: right, .. })) => {
            &left == "file:" && right == "__filename"
          }
          _ => false,
        }
      }
      _ => false,
    }
  }

  #[allow(clippy::wrong_self_convention)]
  fn is_import_meta(&mut self, expr: &ast::Expr) -> bool {
    use ast::*;

    match &expr {
      ast::Expr::MetaProp(MetaPropExpr {
        kind: MetaPropKind::ImportMeta,
        span,
      }) => {
        if self.config.source_type == SourceType::Script {
          self.diagnostics.push(Diagnostic {
            message: "`import.meta` is not supported outside a module.".to_string(),
            code_highlights: Some(vec![CodeHighlight {
              message: None,
              loc: SourceLocation::from(self.source_map, *span),
            }]),
            hints: None,
            show_environment: true,
            severity: DiagnosticSeverity::Error,
            documentation_url: Some(String::from(
              "https://parceljs.org/languages/javascript/#classic-scripts",
            )),
          })
        }
        true
      }
      _ => false,
    }
  }

  fn get_project_relative_filename(&self) -> String {
    if let Some(relative) = pathdiff::diff_paths(&self.config.filename, &self.config.project_root) {
      relative.to_slash_lossy()
    } else if let Some(filename) = Path::new(&self.config.filename).file_name() {
      String::from(filename.to_string_lossy())
    } else {
      String::from("unknown.js")
    }
  }

  fn get_import_meta_url(&mut self) -> ast::Expr {
    use ast::*;

    Expr::Lit(Lit::Str(
      format!("file:///{}", self.get_project_relative_filename()).into(),
    ))
  }

  fn get_import_meta(&mut self) -> ast::Expr {
    use ast::*;

    if let Some(decl) = &self.import_meta {
      if let Pat::Ident(name) = &decl.decls[0].name {
        Expr::Ident(name.id.clone())
      } else {
        unreachable!()
      }
    } else {
      // Declares a variable at the top of the module:
      // var import_meta = Object.assign(Object.create(null), {url: 'file:///src/foo.js'});
      let ident = Ident::new(
        format!("${}$import_meta", self.config.module_id).into(),
        DUMMY_SP.apply_mark(Mark::fresh(Mark::root())),
      );
      self.import_meta = Some(VarDecl {
        kind: VarDeclKind::Var,
        declare: false,
        span: DUMMY_SP,
        decls: vec![VarDeclarator {
          name: Pat::Ident(BindingIdent::from(ident.clone())),
          init: Some(Box::new(Expr::Call(CallExpr {
            callee: Callee::Expr(Box::new(Expr::Member(MemberExpr {
              obj: Box::new(Expr::Ident(Ident::new(js_word!("Object"), DUMMY_SP))),
              prop: MemberProp::Ident(Ident::new("assign".into(), DUMMY_SP)),
              span: DUMMY_SP,
            }))),
            args: vec![
              ExprOrSpread {
                expr: Box::new(Expr::Call(CallExpr {
                  callee: Callee::Expr(Box::new(Expr::Member(MemberExpr {
                    obj: (Box::new(Expr::Ident(Ident::new(js_word!("Object"), DUMMY_SP)))),
                    prop: MemberProp::Ident(Ident::new("create".into(), DUMMY_SP)),
                    span: DUMMY_SP,
                  }))),
                  args: vec![ExprOrSpread {
                    expr: Box::new(Expr::Lit(Lit::Null(Null { span: DUMMY_SP }))),
                    spread: None,
                  }],
                  span: DUMMY_SP,
                  type_args: None,
                })),
                spread: None,
              },
              ExprOrSpread {
                expr: Box::new(Expr::Object(ObjectLit {
                  props: vec![PropOrSpread::Prop(Box::new(Prop::KeyValue(KeyValueProp {
                    key: PropName::Ident(Ident::new(js_word!("url"), DUMMY_SP)),
                    value: Box::new(self.get_import_meta_url()),
                  })))],
                  span: DUMMY_SP,
                })),
                spread: None,
              },
            ],
            span: DUMMY_SP,
            type_args: None,
          }))),
          span: DUMMY_SP,
          definite: false,
        }],
      });
      Expr::Ident(ident)
    }
  }
}

// matches the `type: 'module'` option of workers
fn match_worker_type(expr: Option<&ast::ExprOrSpread>) -> (SourceType, Option<ast::ExprOrSpread>) {
  use ast::*;

  if let Some(expr_or_spread) = expr {
    if let Expr::Object(obj) = &*expr_or_spread.expr {
      let mut source_type: Option<SourceType> = None;
      let props: Vec<PropOrSpread> = obj
        .props
        .iter()
        .filter(|key| {
          let prop = match key {
            PropOrSpread::Prop(prop) => prop,
            _ => return true,
          };

          let kv = match &**prop {
            Prop::KeyValue(kv) => kv,
            _ => return true,
          };

          match &kv.key {
            PropName::Ident(Ident {
              sym: js_word!("type"),
              ..
            })
            | PropName::Str(Str {
              value: js_word!("type"),
              ..
            }) => {}
            _ => return true,
          };

          let v = if let Some((v, _)) = match_str(&kv.value) {
            v
          } else {
            return true;
          };

          source_type = Some(match v {
            js_word!("module") => SourceType::Module,
            _ => SourceType::Script,
          });

          false
        })
        .cloned()
        .collect();

      if let Some(source_type) = source_type {
        let e = if props.is_empty() {
          None
        } else {
          Some(ExprOrSpread {
            spread: None,
            expr: Box::new(Expr::Object(ObjectLit {
              props,
              span: obj.span,
            })),
          })
        };

        return (source_type, e);
      }
    }
  }

  (SourceType::Script, expr.cloned())
}<|MERGE_RESOLUTION|>--- conflicted
+++ resolved
@@ -118,7 +118,6 @@
     // For other types of dependencies, the specifier will be changed to a hash
     // that also contains the dependency kind. This way, multiple kinds of dependencies
     // to the same specifier can be used within the same file.
-<<<<<<< HEAD
     // let placeholder = match kind {
     //   DependencyKind::Import | DependencyKind::Export => {
     //     if is_specifier_rewritten {
@@ -140,35 +139,14 @@
     let hash = hash!(format!(
       "{}:{}:{}",
       self.get_project_relative_filename(),
-=======
-    let placeholder = match kind {
-      DependencyKind::Import | DependencyKind::Export => {
-        if is_specifier_rewritten {
-          Some(specifier.as_ref().to_owned())
-        } else {
-          None
-        }
-      }
-      _ if !self.config.standalone => Some(format!(
-        "{:x}",
-        hash!(format!(
-          "{}:{}:{}",
-          self.get_project_relative_filename(),
-          specifier,
-          kind
-        )),
-      )),
-      _ => None,
-    };
-
-    self.items.push(DependencyDescriptor {
-      kind,
-      loc: SourceLocation::from(self.source_map, span),
->>>>>>> 375a2e51
       specifier,
       kind
     ));
-    let placeholder = Some(format!("{:x}", hash));
+    let placeholder = if !self.config.standalone {
+      Some(format!("{:x}", hash))
+    } else {
+      None
+    };
 
     self.items.insert(
       hash,
@@ -209,12 +187,15 @@
     // For library builds, we need to create something that can be statically analyzed by another bundler,
     // so rather than replacing with a require call that is resolved by a runtime, replace with a `new URL`
     // call with a placeholder for the relative path to be replaced during packaging.
-<<<<<<< HEAD
     let hash = hash!(format!(
       "parcel_url:{}:{}:{}",
       self.config.filename, specifier, kind
     ));
-    let placeholder = format!("{:x}", hash);
+    let placeholder = if self.config.standalone {
+      specifier.as_ref().to_owned()
+    } else {
+      format!("{:x}", hash)
+    };
     self.items.insert(
       hash,
       DependencyDescriptor {
@@ -228,29 +209,6 @@
         placeholder: Some(placeholder.clone()),
       },
     );
-=======
-    let placeholder = if self.config.standalone {
-      specifier.as_ref().into()
-    } else {
-      format!(
-        "{:x}",
-        hash!(format!(
-          "parcel_url:{}:{}:{}",
-          self.config.filename, specifier, kind
-        ))
-      )
-    };
-    self.items.push(DependencyDescriptor {
-      kind,
-      loc: SourceLocation::from(self.source_map, span),
-      specifier,
-      attributes: None,
-      is_optional: false,
-      is_helper: span.is_dummy(),
-      source_type: Some(source_type),
-      placeholder: Some(placeholder.clone()),
-    });
->>>>>>> 375a2e51
 
     create_url_constructor(
       ast::Expr::Lit(ast::Lit::Str(placeholder.into())),
