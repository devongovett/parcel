use std::collections::{HashMap, HashSet};
use std::fmt;

use serde::{Deserialize, Serialize};
use swc_atoms::JsWord;
use swc_common::{Mark, SourceMap, Span, SyntaxContext, DUMMY_SP};
use swc_ecmascript::ast;
use swc_ecmascript::utils::ident::IdentLike;
use swc_ecmascript::visit::{Fold, FoldWith};

use crate::utils::*;
use crate::Config;

use std::collections::hash_map::DefaultHasher;
use std::hash::{Hash, Hasher};
macro_rules! hash {
  ($str:expr) => {{
    let mut hasher = DefaultHasher::new();
    $str.hash(&mut hasher);
    hasher.finish()
  }};
}

#[derive(Clone, Debug, Eq, PartialEq, Serialize, Deserialize)]
pub enum DependencyKind {
  Import,
  Export,
  DynamicImport,
  Require,
  WebWorker,
  ServiceWorker,
  Worklet,
  URL,
  File,
}

impl fmt::Display for DependencyKind {
  fn fmt(&self, f: &mut fmt::Formatter) -> fmt::Result {
    write!(f, "{:?}", self)
  }
}

#[derive(Clone, Debug, Eq, PartialEq, Serialize, Deserialize)]
pub struct DependencyDescriptor {
  pub kind: DependencyKind,
  pub loc: SourceLocation,
  /// The text specifier associated with the import/export statement.
  pub specifier: swc_atoms::JsWord,
  pub attributes: Option<HashMap<swc_atoms::JsWord, bool>>,
  pub is_optional: bool,
  pub is_helper: bool,
  pub source_type: Option<SourceType>,
  pub placeholder: Option<String>,
}

/// This pass collects dependencies in a module and compiles references as needed to work with Parcel's JSRuntime.
pub fn dependency_collector<'a>(
  source_map: &'a SourceMap,
  items: &'a mut Vec<DependencyDescriptor>,
  decls: &'a HashSet<(JsWord, SyntaxContext)>,
  ignore_mark: swc_common::Mark,
<<<<<<< HEAD
  config: &'a Config,
  script_error_loc: &'a mut Option<SourceLocation>,
=======
  scope_hoist: bool,
  source_type: SourceType,
  supports_module_workers: bool,
  diagnostics: &'a mut Vec<Diagnostic>,
>>>>>>> 9176b984
) -> impl Fold + 'a {
  DependencyCollector {
    source_map,
    items,
    in_try: false,
    in_promise: false,
    require_node: None,
    decls,
    ignore_mark,
<<<<<<< HEAD
    config,
    script_error_loc,
=======
    scope_hoist,
    source_type,
    supports_module_workers,
    diagnostics,
>>>>>>> 9176b984
  }
}

struct DependencyCollector<'a> {
  source_map: &'a SourceMap,
  items: &'a mut Vec<DependencyDescriptor>,
  in_try: bool,
  in_promise: bool,
  require_node: Option<ast::CallExpr>,
  decls: &'a HashSet<(JsWord, SyntaxContext)>,
  ignore_mark: swc_common::Mark,
<<<<<<< HEAD
  config: &'a Config,
  script_error_loc: &'a mut Option<SourceLocation>,
=======
  scope_hoist: bool,
  source_type: SourceType,
  supports_module_workers: bool,
  diagnostics: &'a mut Vec<Diagnostic>,
>>>>>>> 9176b984
}

impl<'a> DependencyCollector<'a> {
  fn add_dependency(
    &mut self,
    specifier: JsWord,
    span: swc_common::Span,
    kind: DependencyKind,
    attributes: Option<HashMap<swc_atoms::JsWord, bool>>,
    is_optional: bool,
    source_type: SourceType,
  ) {
    self.items.push(DependencyDescriptor {
      kind,
      loc: SourceLocation::from(self.source_map, span),
      specifier,
      attributes,
      is_optional,
      is_helper: span.is_dummy(),
      source_type: Some(source_type),
      placeholder: None,
    });
  }

  fn add_url_dependency(
    &mut self,
    specifier: JsWord,
    span: swc_common::Span,
    kind: DependencyKind,
    source_type: SourceType,
  ) -> ast::Expr {
    // If not a library, replace with a require call pointing to a runtime that will resolve the url dynamically.
    if !self.config.is_library {
      self.add_dependency(specifier.clone(), span, kind, None, false, source_type);
      return ast::Expr::Call(self.create_require(specifier));
    }

    // For library builds, we need to create something that can be statically analyzed by another bundler,
    // so rather than replacing with a require call that is resolved by a runtime, replace with a `new URL`
    // call with a placeholder for the relative path to be replaced during packaging.
    let placeholder = format!(
      "{:x}",
      hash!(format!(
        "parcel_url:{}:{}:{}",
        self.config.filename, specifier, kind
      ))
    );
    self.items.push(DependencyDescriptor {
      kind,
      loc: SourceLocation::from(self.source_map, span),
      specifier,
      attributes: None,
      is_optional: false,
      is_helper: span.is_dummy(),
      source_type: Some(source_type),
      placeholder: Some(placeholder.clone()),
    });

    create_url_constructor(
      ast::Expr::Lit(ast::Lit::Str(ast::Str {
        span,
        value: placeholder.into(),
        kind: ast::StrKind::Synthesized,
        has_escape: false,
      })),
      self.config.is_esm_output,
    )
  }

  fn create_require(&mut self, specifier: JsWord) -> ast::CallExpr {
    let mut res = create_require(specifier);

    // For scripts, we replace with __parcel__require__, which is later replaced
    // by a real parcelRequire of the resolved asset in the packager.
    if self.config.source_type == SourceType::Script {
      res.callee = ast::ExprOrSuper::Expr(Box::new(ast::Expr::Ident(ast::Ident::new(
        "__parcel__require__".into(),
        DUMMY_SP,
      ))));
    }
    res
  }

  fn add_script_error(&mut self, span: Span) {
    // Only add the diagnostic for imports/exports in scripts once.
    if self.diagnostics.iter().any(|d| d.message == "SCRIPT_ERROR") {
      return;
    }

    self.diagnostics.push(Diagnostic {
      message: "SCRIPT_ERROR".to_string(),
      code_highlights: Some(vec![CodeHighlight {
        message: None,
        loc: SourceLocation::from(self.source_map, span),
      }]),
      hints: None,
      show_environment: true,
    });
  }
}

fn rewrite_require_specifier(node: ast::CallExpr) -> ast::CallExpr {
  if let Some(arg) = node.args.get(0) {
    if let ast::Expr::Lit(lit) = &*arg.expr {
      if let ast::Lit::Str(str_) = lit {
        if str_.value.starts_with("node:") {
          // create_require will take care of replacing the node: prefix...
          return create_require(str_.value.clone());
        }
      }
    }
  }
  node
}

impl<'a> Fold for DependencyCollector<'a> {
  fn fold_module_decl(&mut self, node: ast::ModuleDecl) -> ast::ModuleDecl {
    // If an import or export is seen within a script, flag it to throw an error from JS.
<<<<<<< HEAD
    if self.config.source_type == SourceType::Script && self.script_error_loc.is_none() {
=======
    if self.source_type == SourceType::Script {
>>>>>>> 9176b984
      match node {
        ast::ModuleDecl::Import(ast::ImportDecl { span, .. })
        | ast::ModuleDecl::ExportAll(ast::ExportAll { span, .. })
        | ast::ModuleDecl::ExportDecl(ast::ExportDecl { span, .. })
        | ast::ModuleDecl::ExportDefaultDecl(ast::ExportDefaultDecl { span, .. })
        | ast::ModuleDecl::ExportDefaultExpr(ast::ExportDefaultExpr { span, .. })
        | ast::ModuleDecl::ExportNamed(ast::NamedExport { span, .. }) => {
          self.add_script_error(span)
        }
        _ => {}
      }
      return node;
    }

    node.fold_children_with(self)
  }

  fn fold_import_decl(&mut self, node: ast::ImportDecl) -> ast::ImportDecl {
    if node.type_only {
      return node;
    }

    self.add_dependency(
      node.src.value.clone(),
      node.src.span,
      DependencyKind::Import,
      None,
      false,
      self.config.source_type,
    );

    return node;
  }

  fn fold_named_export(&mut self, node: ast::NamedExport) -> ast::NamedExport {
    if let Some(src) = &node.src {
      if node.type_only {
        return node;
      }

      self.add_dependency(
        src.value.clone(),
        src.span,
        DependencyKind::Export,
        None,
        false,
        self.config.source_type,
      );
    }

    return node;
  }

  fn fold_export_all(&mut self, node: ast::ExportAll) -> ast::ExportAll {
    self.add_dependency(
      node.src.value.clone(),
      node.src.span,
      DependencyKind::Export,
      None,
      false,
      self.config.source_type,
    );

    return node;
  }

  fn fold_try_stmt(&mut self, node: ast::TryStmt) -> ast::TryStmt {
    // Track if we're inside a try block to mark dependencies as optional.
    self.in_try = true;
    let block = node.block.fold_with(self);
    self.in_try = false;

    let handler = match node.handler {
      Some(handler) => Some(handler.fold_with(self)),
      None => None,
    };

    let finalizer = match node.finalizer {
      Some(finalizer) => Some(finalizer.fold_with(self)),
      None => None,
    };

    ast::TryStmt {
      span: node.span,
      block,
      handler,
      finalizer,
    }
  }

  fn fold_call_expr(&mut self, node: ast::CallExpr) -> ast::CallExpr {
    use ast::{Expr::*, ExprOrSuper::*, Ident};

    let call_expr = match node.callee.clone() {
      Super(_) => return node,
      Expr(boxed) => boxed,
    };

    let kind = match &*call_expr {
      Ident(ident) => {
        // Bail if defined in scope
        if self.decls.contains(&ident.to_id()) {
          return node.fold_children_with(self);
        }

        match ident.sym.to_string().as_str() {
          "import" => DependencyKind::DynamicImport,
          "require" => {
            if self.in_promise {
              DependencyKind::DynamicImport
            } else {
              DependencyKind::Require
            }
          }
          "importScripts" => {
            let msg = if self.source_type == SourceType::Script {
              "importScripts() is not supported in worker scripts."
            } else {
              "importScripts() is not supported in module workers."
            };
            self.diagnostics.push(Diagnostic {
              message: msg.to_string(),
              code_highlights: Some(vec![CodeHighlight {
                message: None,
                loc: SourceLocation::from(self.source_map, node.span),
              }]),
              hints: Some(vec![String::from(
                "Use a static `import`, or dynamic `import()` instead.",
              )]),
              show_environment: self.source_type == SourceType::Script,
            });
            return node.fold_children_with(self);
          }
          "__parcel__require__" => {
            let mut call = node.clone().fold_children_with(self);
            call.callee = ast::ExprOrSuper::Expr(Box::new(ast::Expr::Ident(ast::Ident::new(
              "require".into(),
              DUMMY_SP.apply_mark(self.ignore_mark),
            ))));
            return call;
          }
          "__parcel__import__" => {
            let mut call = node.clone().fold_children_with(self);
            call.callee = ast::ExprOrSuper::Expr(Box::new(ast::Expr::Ident(ast::Ident::new(
              "import".into(),
              DUMMY_SP.apply_mark(self.ignore_mark),
            ))));
            return call;
          }
          _ => return node.fold_children_with(self),
        }
      }
      Member(member) => {
        if self.config.is_browser
          && match_member_expr(
            member,
            vec!["navigator", "serviceWorker", "register"],
            self.decls,
          )
        {
          DependencyKind::ServiceWorker
        } else if self.config.is_browser
          && match_member_expr(member, vec!["CSS", "paintWorklet", "addModule"], self.decls)
        {
          DependencyKind::Worklet
        } else {
          let was_in_promise = self.in_promise;

          // Match compiled dynamic imports (Parcel)
          // Promise.resolve(require('foo'))
          if match_member_expr(member, vec!["Promise", "resolve"], self.decls) {
            if let Some(expr) = node.args.get(0) {
              if let Some(_) = match_require(&*expr.expr, self.decls, Mark::fresh(Mark::root())) {
                self.in_promise = true;
                let node = node.fold_children_with(self);
                self.in_promise = was_in_promise;
                return node;
              }
            }
          }

          // Match compiled dynamic imports (TypeScript)
          // Promise.resolve().then(() => require('foo'))
          // Promise.resolve().then(() => { return require('foo') })
          // Promise.resolve().then(function () { return require('foo') })
          if let Expr(ref expr) = member.obj {
            if let Call(call) = &**expr {
              if let Expr(e) = &call.callee {
                if let Member(m) = &**e {
                  if match_member_expr(m, vec!["Promise", "resolve"], self.decls) {
                    if let Ident(id) = &*member.prop {
                      if id.sym.to_string().as_str() == "then" {
                        if let Some(arg) = node.args.get(0) {
                          match &*arg.expr {
                            Fn(_) | Arrow(_) => {
                              self.in_promise = true;
                              let node = swc_ecmascript::visit::fold_call_expr(self, node.clone());
                              self.in_promise = was_in_promise;

                              // Transform Promise.resolve().then(() => __importStar(require('foo')))
                              //   => Promise.resolve().then(() => require('foo')).then(res => __importStar(res))
                              if let Some(require_node) = self.require_node.clone() {
                                self.require_node = None;
                                return build_promise_chain(node.clone(), require_node);
                              }
                            }
                            _ => {}
                          }
                        }
                      }
                    }
                  }
                }
              }
            }
          }

          return node.fold_children_with(self);
        }
      }
      _ => return node.fold_children_with(self),
    };

    // Convert import attributes for dynamic import
    let mut attributes = None;
    if kind == DependencyKind::DynamicImport {
      if let Some(arg) = node.args.get(1) {
        if let Object(arg) = &*arg.expr {
          let mut attrs = HashMap::new();
          for key in &arg.props {
            let prop = match key {
              ast::PropOrSpread::Prop(prop) => prop,
              _ => continue,
            };

            let kv = match &**prop {
              ast::Prop::KeyValue(kv) => kv,
              _ => continue,
            };

            let k = match &kv.key {
              ast::PropName::Ident(Ident { sym, .. })
              | ast::PropName::Str(ast::Str { value: sym, .. }) => sym.clone(),
              _ => continue,
            };

            let v = match &*kv.value {
              Lit(ast::Lit::Bool(ast::Bool { value, .. })) => *value,
              _ => continue,
            };

            attrs.insert(k, v);
          }

          attributes = Some(attrs);
        }
      }
    }

    if let Some(arg) = node.args.get(0) {
      if kind == DependencyKind::ServiceWorker || kind == DependencyKind::Worklet {
        let (source_type, opts) = if kind == DependencyKind::ServiceWorker {
          match_worker_type(node.args.get(1))
        } else {
          // Worklets are always modules
          (SourceType::Module, None)
        };
        let mut node = node.clone();

        let (specifier, span) = if let Some(s) = self.match_import_meta_url(&*arg.expr, self.decls)
        {
          s
        } else if let Lit(lit) = &*arg.expr {
          if let ast::Lit::Str(str_) = lit {
            let msg = if kind == DependencyKind::ServiceWorker {
              "Registering service workers with a string literal is not supported."
            } else {
              "Registering worklets with a string literal is not supported."
            };
            self.diagnostics.push(Diagnostic {
              message: msg.to_string(),
              code_highlights: Some(vec![CodeHighlight {
                message: None,
                loc: SourceLocation::from(self.source_map, str_.span),
              }]),
              hints: Some(vec![format!(
                "Replace with: new URL('{}', import.meta.url)",
                str_.value,
              )]),
              show_environment: false,
            });
            return node;
          } else {
            return node;
          }
        } else {
          return node;
        };

        node.args[0].expr =
          Box::new(self.add_url_dependency(specifier.clone(), span, kind.clone(), source_type));

        match opts {
          Some(opts) => {
            node.args[1] = opts;
          }
          None => {
            node.args.truncate(1);
          }
        }
        return node;
      }

      if let Lit(lit) = &*arg.expr {
        if let ast::Lit::Str(str_) = lit {
          // require() calls aren't allowed in scripts, flag as an error.
<<<<<<< HEAD
          if kind == DependencyKind::Require
            && self.config.source_type == SourceType::Script
            && self.script_error_loc.is_none()
          {
            *self.script_error_loc = Some(SourceLocation::from(self.source_map, node.span));
=======
          if kind == DependencyKind::Require && self.source_type == SourceType::Script {
            self.add_script_error(node.span);
>>>>>>> 9176b984
            return node;
          }

          self.add_dependency(
            str_.value.clone(),
            str_.span,
            kind.clone(),
            attributes,
            kind == DependencyKind::Require && self.in_try,
            self.config.source_type,
          );
        }
      }
    }

    // Replace import() with require()
    if kind == DependencyKind::DynamicImport {
      let mut call = node.clone();
      if !self.config.scope_hoist {
        let name = match &self.config.source_type {
          SourceType::Module => "require",
          SourceType::Script => "__parcel__require__",
        };
        call.callee = ast::ExprOrSuper::Expr(Box::new(ast::Expr::Ident(ast::Ident::new(
          name.into(),
          DUMMY_SP,
        ))));
      }

      // Drop import attributes
      call.args.truncate(1);

      // Track the returned require call to be replaced with a promise chain.
      let rewritten_call = rewrite_require_specifier(call);
      self.require_node = Some(rewritten_call.clone());
      rewritten_call
    } else if kind == DependencyKind::Require {
      // Don't continue traversing so that the `require` isn't replaced with undefined
      rewrite_require_specifier(node)
    } else {
      node.fold_children_with(self)
    }
  }

  fn fold_unary_expr(&mut self, node: ast::UnaryExpr) -> ast::UnaryExpr {
    // Don't traverse `typeof require` further to not replace `require` with undefined
    if let ast::UnaryExpr {
      op: ast::UnaryOp::TypeOf,
      arg,
      ..
    } = &node
    {
      if let ast::Expr::Ident(ast::Ident { sym, .. }) = &**arg {
        if sym == &js_word!("require") && !self.decls.contains(&(sym.clone(), node.span.ctxt())) {
          return node;
        }
      }
    }

    node.fold_children_with(self)
  }

  fn fold_new_expr(&mut self, node: ast::NewExpr) -> ast::NewExpr {
    use ast::Expr::*;

    let matched = match &*node.callee {
      Ident(id) => {
        match &id.sym {
          &js_word!("Worker") | &js_word!("SharedWorker") => {
            // Bail if defined in scope
<<<<<<< HEAD
            self.config.is_browser && !self.decls.contains(&(id.sym.clone(), id.span.ctxt()))
=======
            !self.decls.contains(&id.to_id())
>>>>>>> 9176b984
          }
          &js_word!("Promise") => {
            // Match requires inside promises (e.g. Rollup compiled dynamic imports)
            // new Promise(resolve => resolve(require('foo')))
            // new Promise(resolve => { resolve(require('foo')) })
            // new Promise(function (resolve) { resolve(require('foo')) })
            return self.fold_new_promise(node);
          }
          sym => {
            if sym.to_string() == "__parcel__URL__" {
              let mut call = node.clone().fold_children_with(self);
              call.callee = Box::new(ast::Expr::Ident(ast::Ident::new(
                "URL".into(),
                DUMMY_SP.apply_mark(self.ignore_mark),
              )));
              return call;
            }
            false
          }
        }
      }
      _ => false,
    };

    if !matched {
      return node.fold_children_with(self);
    }

    if let Some(args) = &node.args {
      if args.len() > 0 {
        let (specifier, span) =
          if let Some(s) = self.match_import_meta_url(&*args[0].expr, self.decls) {
            s
          } else if let Lit(lit) = &*args[0].expr {
            if let ast::Lit::Str(str_) = lit {
              let constructor = match &*node.callee {
                Ident(id) => id.sym.to_string(),
                _ => "Worker".to_string(),
              };
              self.diagnostics.push(Diagnostic {
                message: format!(
                  "Constructing a {} with a string literal is not supported.",
                  constructor
                ),
                code_highlights: Some(vec![CodeHighlight {
                  message: None,
                  loc: SourceLocation::from(self.source_map, str_.span),
                }]),
                hints: Some(vec![format!(
                  "Replace with: new URL('{}', import.meta.url)",
                  str_.value
                )]),
                show_environment: false,
              });
              return node;
            } else {
              return node;
            }
          } else {
            return node;
          };

        let (source_type, opts) = match_worker_type(args.get(1));
        let placeholder = self.add_url_dependency(
          specifier.clone(),
          span,
          DependencyKind::WebWorker,
          source_type,
        );

        // Replace argument with a require call to resolve the URL at runtime.
        let mut node = node.clone();
        if let Some(mut args) = node.args.clone() {
          args[0].expr = Box::new(placeholder);

          // If module workers aren't supported natively, remove the `type: 'module'` option.
          // If no other options are passed, remove the argument entirely.
          if !self.config.supports_module_workers {
            match opts {
              None => {
                args.truncate(1);
              }
              Some(opts) => {
                args[1] = opts;
              }
            }
          }
          node.args = Some(args);
        }

        return node;
      }
    }

    return node.fold_children_with(self);
  }

  fn fold_member_expr(&mut self, mut node: ast::MemberExpr) -> ast::MemberExpr {
    node.obj = node.obj.fold_children_with(self);

    // To ensure that fold_expr doesn't replace `require` in non-computed member expressions
    if node.computed {
      node.prop = node.prop.fold_children_with(self);
    }

    node
  }

  fn fold_expr(&mut self, node: ast::Expr) -> ast::Expr {
<<<<<<< HEAD
    if let Some((specifier, span)) = match_import_meta_url(&node, self.decls) {
      return self.add_url_dependency(
=======
    use ast::*;

    if let Some((specifier, span)) = self.match_import_meta_url(&node, self.decls) {
      self.add_dependency(
>>>>>>> 9176b984
        specifier.clone(),
        span,
        DependencyKind::URL,
        self.config.source_type,
      );
    }

    let is_require = match &node {
      Expr::Ident(Ident { sym, span, .. }) => {
        // Free `require` -> undefined
        sym == &js_word!("require") && !self.decls.contains(&(sym.clone(), span.ctxt()))
      }
      Expr::Member(MemberExpr {
        obj: ExprOrSuper::Expr(expr),
        ..
      }) => {
        // e.g. `require.extensions` -> undefined
        if let Expr::Ident(Ident { sym, span, .. }) = &**expr {
          sym == &js_word!("require") && !self.decls.contains(&(sym.clone(), span.ctxt()))
        } else {
          false
        }
      }
      _ => false,
    };

    if is_require {
      return ast::Expr::Ident(ast::Ident::new("undefined".into(), DUMMY_SP));
    }

    node.fold_children_with(self)
  }
}

impl<'a> DependencyCollector<'a> {
  fn fold_new_promise(&mut self, node: ast::NewExpr) -> ast::NewExpr {
    use ast::Expr::*;

    // Match requires inside promises (e.g. Rollup compiled dynamic imports)
    // new Promise(resolve => resolve(require('foo')))
    // new Promise(resolve => { resolve(require('foo')) })
    // new Promise(function (resolve) { resolve(require('foo')) })
    // new Promise(function (resolve) { return resolve(require('foo')) })
    if let Some(args) = &node.args {
      if let Some(arg) = args.get(0) {
        let (resolve, expr) = match &*arg.expr {
          Fn(f) => {
            let param = if let Some(param) = f.function.params.get(0) {
              Some(&param.pat)
            } else {
              None
            };
            let body = if let Some(body) = &f.function.body {
              self.match_block_stmt_expr(body)
            } else {
              None
            };
            (param, body)
          }
          Arrow(f) => {
            let param = f.params.get(0);
            let body = match &f.body {
              ast::BlockStmtOrExpr::Expr(expr) => Some(&**expr),
              ast::BlockStmtOrExpr::BlockStmt(block) => self.match_block_stmt_expr(block),
            };
            (param, body)
          }
          _ => (None, None),
        };

        let resolve_id = match resolve {
          Some(ast::Pat::Ident(id)) => id.to_id(),
          _ => return node.fold_children_with(self),
        };

        match expr {
          Some(ast::Expr::Call(call)) => {
            if let ast::ExprOrSuper::Expr(callee) = &call.callee {
              if let ast::Expr::Ident(id) = &**callee {
                if id.to_id() == resolve_id {
                  if let Some(arg) = call.args.get(0) {
                    if let Some(_) =
                      match_require(&*arg.expr, self.decls, Mark::fresh(Mark::root()))
                    {
                      let was_in_promise = self.in_promise;
                      self.in_promise = true;
                      let node = node.fold_children_with(self);
                      self.in_promise = was_in_promise;
                      return node;
                    }
                  }
                }
              }
            }
          }
          _ => {}
        }
      }
    }

    return node.fold_children_with(self);
  }

  fn match_block_stmt_expr<'x>(&self, block: &'x ast::BlockStmt) -> Option<&'x ast::Expr> {
    match block.stmts.last() {
      Some(ast::Stmt::Expr(ast::ExprStmt { expr, .. })) => Some(&**expr),
      Some(ast::Stmt::Return(ast::ReturnStmt { arg, .. })) => {
        if let Some(arg) = arg {
          Some(&**arg)
        } else {
          None
        }
      }
      _ => None,
    }
  }
}

// If the `require` call is not immediately returned (e.g. wrapped in another function),
// then transform the AST to create a promise chain so that the require is by itself.
// This is because the require will return a promise rather than the module synchronously.
// For example, TypeScript generates the following with the esModuleInterop flag:
//   Promise.resolve().then(() => __importStar(require('./foo')));
// This is transformed into:
//   Promise.resolve().then(() => require('./foo')).then(res => __importStar(res));
fn build_promise_chain(node: ast::CallExpr, require_node: ast::CallExpr) -> ast::CallExpr {
  let mut transformer = PromiseTransformer {
    require_node: Some(require_node),
  };

  let node = node.fold_with(&mut transformer);

  if let Some(require_node) = &transformer.require_node {
    if let Some(f) = node.args.get(0) {
      // Add `res` as an argument to the original function
      let f = match &*f.expr {
        ast::Expr::Fn(f) => {
          let mut f = f.clone();
          f.function.params.insert(
            0,
            ast::Param {
              pat: ast::Pat::Ident(ast::BindingIdent::from(ast::Ident::new(
                "res".into(),
                DUMMY_SP,
              ))),
              decorators: vec![],
              span: DUMMY_SP,
            },
          );
          ast::Expr::Fn(f)
        }
        ast::Expr::Arrow(f) => {
          let mut f = f.clone();
          f.params.insert(
            0,
            ast::Pat::Ident(ast::BindingIdent::from(ast::Ident::new(
              "res".into(),
              DUMMY_SP,
            ))),
          );
          ast::Expr::Arrow(f)
        }
        _ => return node,
      };

      return ast::CallExpr {
        callee: ast::ExprOrSuper::Expr(Box::new(ast::Expr::Member(ast::MemberExpr {
          span: DUMMY_SP,
          computed: false,
          obj: ast::ExprOrSuper::Expr(Box::new(ast::Expr::Call(ast::CallExpr {
            callee: node.callee,
            args: vec![ast::ExprOrSpread {
              expr: Box::new(ast::Expr::Fn(ast::FnExpr {
                ident: None,
                function: ast::Function {
                  body: Some(ast::BlockStmt {
                    span: DUMMY_SP,
                    stmts: vec![ast::Stmt::Return(ast::ReturnStmt {
                      span: DUMMY_SP,
                      arg: Some(Box::new(ast::Expr::Call(require_node.clone()))),
                    })],
                  }),
                  params: vec![],
                  decorators: vec![],
                  is_async: false,
                  is_generator: false,
                  return_type: None,
                  type_params: None,
                  span: DUMMY_SP,
                },
              })),
              spread: None,
            }],
            span: DUMMY_SP,
            type_args: None,
          }))),
          prop: Box::new(ast::Expr::Ident(ast::Ident::new("then".into(), DUMMY_SP))),
        }))),
        args: vec![ast::ExprOrSpread {
          expr: Box::new(f),
          spread: None,
        }],
        span: DUMMY_SP,
        type_args: None,
      };
    }
  }

  return node;
}

fn create_url_constructor(url: ast::Expr, use_import_meta: bool) -> ast::Expr {
  use ast::*;

  let expr = if use_import_meta {
    Expr::Member(MemberExpr {
      span: DUMMY_SP,
      obj: ExprOrSuper::Expr(Box::new(Expr::MetaProp(MetaPropExpr {
        meta: Ident::new(js_word!("import"), DUMMY_SP),
        prop: Ident::new(js_word!("meta"), DUMMY_SP),
      }))),
      prop: Box::new(Expr::Ident(Ident::new(js_word!("url"), DUMMY_SP))),
      computed: false,
    })
  } else {
    // CJS output: "file:" + __filename
    Expr::Bin(BinExpr {
      span: DUMMY_SP,
      left: Box::new(Expr::Lit(Lit::Str(Str {
        value: "file:".into(),
        kind: StrKind::Synthesized,
        span: DUMMY_SP,
        has_escape: false,
      }))),
      op: BinaryOp::Add,
      right: Box::new(Expr::Ident(Ident::new("__filename".into(), DUMMY_SP))),
    })
  };

  Expr::New(NewExpr {
    span: DUMMY_SP,
    callee: Box::new(Expr::Ident(Ident::new(js_word!("URL"), DUMMY_SP))),
    args: Some(vec![
      ExprOrSpread {
        expr: Box::new(url),
        spread: None,
      },
      ExprOrSpread {
        expr: Box::new(expr),
        spread: None,
      },
    ]),
    type_args: None,
  })
}

struct PromiseTransformer {
  require_node: Option<ast::CallExpr>,
}

impl Fold for PromiseTransformer {
  fn fold_return_stmt(&mut self, node: ast::ReturnStmt) -> ast::ReturnStmt {
    // If the require node is returned, no need to do any replacement.
    if let Some(arg) = &node.arg {
      if let ast::Expr::Call(call) = &**arg {
        if let Some(require_node) = &self.require_node {
          if require_node == call {
            self.require_node = None
          }
        }
      }
    }

    return swc_ecmascript::visit::fold_return_stmt(self, node);
  }

  fn fold_arrow_expr(&mut self, node: ast::ArrowExpr) -> ast::ArrowExpr {
    if let ast::BlockStmtOrExpr::Expr(expr) = &node.body {
      if let ast::Expr::Call(call) = &**expr {
        if let Some(require_node) = &self.require_node {
          if require_node == call {
            self.require_node = None
          }
        }
      }
    }

    return swc_ecmascript::visit::fold_arrow_expr(self, node);
  }

  fn fold_expr(&mut self, node: ast::Expr) -> ast::Expr {
    let node = swc_ecmascript::visit::fold_expr(self, node);

    // Replace the original require node with a reference to a variable `res`,
    // which will be added as a parameter to the parent function.
    if let ast::Expr::Call(call) = &node {
      if let Some(require_node) = &self.require_node {
        if require_node == call {
          return ast::Expr::Ident(ast::Ident::new("res".into(), DUMMY_SP));
        }
      }
    }

    return node;
  }
}

<<<<<<< HEAD
fn match_import_meta_url(
  expr: &ast::Expr,
  decls: &HashSet<(JsWord, SyntaxContext)>,
) -> Option<(JsWord, swc_common::Span)> {
  use ast::*;

  match expr {
    Expr::New(new) => {
      let is_url = match &*new.callee {
        Expr::Ident(id) => {
          id.sym == js_word!("URL") && !decls.contains(&(id.sym.clone(), id.span.ctxt()))
        }
        _ => false,
      };

      if !is_url {
        return None;
      }

      if let Some(args) = &new.args {
        let specifier = if let Some(arg) = args.get(0) {
          match &*arg.expr {
            Expr::Lit(Lit::Str(s)) => s,
            _ => return None,
=======
impl<'a> DependencyCollector<'a> {
  fn match_import_meta_url(
    &mut self,
    expr: &ast::Expr,
    decls: &HashSet<(JsWord, SyntaxContext)>,
  ) -> Option<(JsWord, swc_common::Span)> {
    match expr {
      ast::Expr::New(new) => {
        let is_url = match &*new.callee {
          ast::Expr::Ident(id) => {
            id.sym == js_word!("URL") && !decls.contains(&(id.sym.clone(), id.span.ctxt()))
>>>>>>> 9176b984
          }
          _ => false,
        };

<<<<<<< HEAD
        if let Some(arg) = args.get(1) {
          match &*arg.expr {
            Expr::Member(member) => {
              match &member.obj {
                ExprOrSuper::Expr(expr) => match &**expr {
                  Expr::MetaProp(MetaPropExpr {
                    meta:
                      Ident {
                        sym: js_word!("import"),
                        ..
                      },
                    prop:
                      Ident {
                        sym: js_word!("meta"),
                        ..
                      },
                  }) => {}
=======
        if !is_url {
          return None;
        }

        if let Some(args) = &new.args {
          let specifier = if let Some(arg) = args.get(0) {
            match &*arg.expr {
              ast::Expr::Lit(ast::Lit::Str(s)) => s,
              _ => return None,
            }
          } else {
            return None;
          };

          if let Some(arg) = args.get(1) {
            match &*arg.expr {
              ast::Expr::Member(member) => {
                match &member.obj {
                  ast::ExprOrSuper::Expr(expr) => match &**expr {
                    ast::Expr::MetaProp(ast::MetaPropExpr {
                      meta:
                        ast::Ident {
                          sym: js_word!("import"),
                          ..
                        },
                      prop:
                        ast::Ident {
                          sym: js_word!("meta"),
                          ..
                        },
                    }) => {}
                    _ => return None,
                  },
>>>>>>> 9176b984
                  _ => return None,
                }

<<<<<<< HEAD
              let is_url = match &*member.prop {
                Expr::Ident(id) => id.sym == js_word!("url") && !member.computed,
                Expr::Lit(Lit::Str(str)) => str.value == js_word!("url"),
                _ => false,
              };
=======
                let is_url = match &*member.prop {
                  ast::Expr::Ident(id) => id.sym == js_word!("url") && !member.computed,
                  ast::Expr::Lit(ast::Lit::Str(str)) => str.value == js_word!("url"),
                  _ => false,
                };
>>>>>>> 9176b984

                if !is_url {
                  return None;
                }

                if self.source_type == SourceType::Script {
                  self.diagnostics.push(Diagnostic {
                    message: "`import.meta` is not supported outside a module.".to_string(),
                    code_highlights: Some(vec![CodeHighlight {
                      message: None,
                      loc: SourceLocation::from(self.source_map, member.span),
                    }]),
                    hints: None,
                    show_environment: true,
                  })
                }

                return Some((specifier.value.clone(), specifier.span));
              }
              _ => return None,
            }
<<<<<<< HEAD
            Expr::Bin(BinExpr {
              op: BinaryOp::Add,
              left,
              right,
              ..
            }) => {
              // Match "file:" + __filename
              match (&**left, &**right) {
                (
                  Expr::Lit(Lit::Str(Str { value: left, .. })),
                  Expr::Ident(Ident { sym: right, .. }),
                ) if left == "file:" && right == "__filename" => {
                  return Some((specifier.value.clone(), specifier.span));
                }
                _ => return None,
              }
            }
            _ => return None,
=======
>>>>>>> 9176b984
          }
        }
      }
      _ => {}
    }

    None
  }
}

// matches the `type: 'module'` option of workers
fn match_worker_type(expr: Option<&ast::ExprOrSpread>) -> (SourceType, Option<ast::ExprOrSpread>) {
  use ast::*;

  if let Some(expr_or_spread) = expr {
    if let Expr::Object(obj) = &*expr_or_spread.expr {
      let mut source_type: Option<SourceType> = None;
      let props: Vec<PropOrSpread> = obj
        .props
        .iter()
        .filter(|key| {
          let prop = match key {
            PropOrSpread::Prop(prop) => prop,
            _ => return true,
          };

          let kv = match &**prop {
            Prop::KeyValue(kv) => kv,
            _ => return true,
          };

          match &kv.key {
            PropName::Ident(Ident {
              sym: js_word!("type"),
              ..
            })
            | PropName::Str(Str {
              value: js_word!("type"),
              ..
            }) => {}
            _ => return true,
          };

          let v = match &*kv.value {
            Expr::Lit(Lit::Str(Str { value, .. })) => value,
            _ => return true,
          };

          source_type = Some(match *v {
            js_word!("module") => SourceType::Module,
            _ => SourceType::Script,
          });

          return false;
        })
        .cloned()
        .collect();

      if let Some(source_type) = source_type {
        let e = if props.len() == 0 {
          None
        } else {
          Some(ExprOrSpread {
            spread: None,
            expr: Box::new(Expr::Object(ObjectLit {
              props,
              span: obj.span,
            })),
          })
        };

        return (source_type, e);
      }
    }
  }

  let expr = match expr {
    None => None,
    Some(e) => Some(e.clone()),
  };

  (SourceType::Script, expr)
}<|MERGE_RESOLUTION|>--- conflicted
+++ resolved
@@ -59,15 +59,8 @@
   items: &'a mut Vec<DependencyDescriptor>,
   decls: &'a HashSet<(JsWord, SyntaxContext)>,
   ignore_mark: swc_common::Mark,
-<<<<<<< HEAD
   config: &'a Config,
-  script_error_loc: &'a mut Option<SourceLocation>,
-=======
-  scope_hoist: bool,
-  source_type: SourceType,
-  supports_module_workers: bool,
   diagnostics: &'a mut Vec<Diagnostic>,
->>>>>>> 9176b984
 ) -> impl Fold + 'a {
   DependencyCollector {
     source_map,
@@ -77,15 +70,8 @@
     require_node: None,
     decls,
     ignore_mark,
-<<<<<<< HEAD
     config,
-    script_error_loc,
-=======
-    scope_hoist,
-    source_type,
-    supports_module_workers,
     diagnostics,
->>>>>>> 9176b984
   }
 }
 
@@ -97,15 +83,8 @@
   require_node: Option<ast::CallExpr>,
   decls: &'a HashSet<(JsWord, SyntaxContext)>,
   ignore_mark: swc_common::Mark,
-<<<<<<< HEAD
   config: &'a Config,
-  script_error_loc: &'a mut Option<SourceLocation>,
-=======
-  scope_hoist: bool,
-  source_type: SourceType,
-  supports_module_workers: bool,
   diagnostics: &'a mut Vec<Diagnostic>,
->>>>>>> 9176b984
 }
 
 impl<'a> DependencyCollector<'a> {
@@ -224,11 +203,7 @@
 impl<'a> Fold for DependencyCollector<'a> {
   fn fold_module_decl(&mut self, node: ast::ModuleDecl) -> ast::ModuleDecl {
     // If an import or export is seen within a script, flag it to throw an error from JS.
-<<<<<<< HEAD
-    if self.config.source_type == SourceType::Script && self.script_error_loc.is_none() {
-=======
-    if self.source_type == SourceType::Script {
->>>>>>> 9176b984
+    if self.config.source_type == SourceType::Script {
       match node {
         ast::ModuleDecl::Import(ast::ImportDecl { span, .. })
         | ast::ModuleDecl::ExportAll(ast::ExportAll { span, .. })
@@ -344,7 +319,7 @@
             }
           }
           "importScripts" => {
-            let msg = if self.source_type == SourceType::Script {
+            let msg = if self.config.source_type == SourceType::Script {
               "importScripts() is not supported in worker scripts."
             } else {
               "importScripts() is not supported in module workers."
@@ -358,7 +333,7 @@
               hints: Some(vec![String::from(
                 "Use a static `import`, or dynamic `import()` instead.",
               )]),
-              show_environment: self.source_type == SourceType::Script,
+              show_environment: self.config.source_type == SourceType::Script,
             });
             return node.fold_children_with(self);
           }
@@ -545,16 +520,8 @@
       if let Lit(lit) = &*arg.expr {
         if let ast::Lit::Str(str_) = lit {
           // require() calls aren't allowed in scripts, flag as an error.
-<<<<<<< HEAD
-          if kind == DependencyKind::Require
-            && self.config.source_type == SourceType::Script
-            && self.script_error_loc.is_none()
-          {
-            *self.script_error_loc = Some(SourceLocation::from(self.source_map, node.span));
-=======
-          if kind == DependencyKind::Require && self.source_type == SourceType::Script {
+          if kind == DependencyKind::Require && self.config.source_type == SourceType::Script {
             self.add_script_error(node.span);
->>>>>>> 9176b984
             return node;
           }
 
@@ -625,11 +592,7 @@
         match &id.sym {
           &js_word!("Worker") | &js_word!("SharedWorker") => {
             // Bail if defined in scope
-<<<<<<< HEAD
-            self.config.is_browser && !self.decls.contains(&(id.sym.clone(), id.span.ctxt()))
-=======
-            !self.decls.contains(&id.to_id())
->>>>>>> 9176b984
+            self.config.is_browser && !self.decls.contains(&id.to_id())
           }
           &js_word!("Promise") => {
             // Match requires inside promises (e.g. Rollup compiled dynamic imports)
@@ -739,15 +702,10 @@
   }
 
   fn fold_expr(&mut self, node: ast::Expr) -> ast::Expr {
-<<<<<<< HEAD
-    if let Some((specifier, span)) = match_import_meta_url(&node, self.decls) {
+    use ast::*;
+
+    if let Some((specifier, span)) = self.match_import_meta_url(&node, self.decls) {
       return self.add_url_dependency(
-=======
-    use ast::*;
-
-    if let Some((specifier, span)) = self.match_import_meta_url(&node, self.decls) {
-      self.add_dependency(
->>>>>>> 9176b984
         specifier.clone(),
         span,
         DependencyKind::URL,
@@ -1055,67 +1013,21 @@
   }
 }
 
-<<<<<<< HEAD
-fn match_import_meta_url(
-  expr: &ast::Expr,
-  decls: &HashSet<(JsWord, SyntaxContext)>,
-) -> Option<(JsWord, swc_common::Span)> {
-  use ast::*;
-
-  match expr {
-    Expr::New(new) => {
-      let is_url = match &*new.callee {
-        Expr::Ident(id) => {
-          id.sym == js_word!("URL") && !decls.contains(&(id.sym.clone(), id.span.ctxt()))
-        }
-        _ => false,
-      };
-
-      if !is_url {
-        return None;
-      }
-
-      if let Some(args) = &new.args {
-        let specifier = if let Some(arg) = args.get(0) {
-          match &*arg.expr {
-            Expr::Lit(Lit::Str(s)) => s,
-            _ => return None,
-=======
 impl<'a> DependencyCollector<'a> {
   fn match_import_meta_url(
     &mut self,
     expr: &ast::Expr,
     decls: &HashSet<(JsWord, SyntaxContext)>,
   ) -> Option<(JsWord, swc_common::Span)> {
+    use ast::*;
+
     match expr {
-      ast::Expr::New(new) => {
+      Expr::New(new) => {
         let is_url = match &*new.callee {
-          ast::Expr::Ident(id) => {
-            id.sym == js_word!("URL") && !decls.contains(&(id.sym.clone(), id.span.ctxt()))
->>>>>>> 9176b984
-          }
+          Expr::Ident(id) => id.sym == js_word!("URL") && !decls.contains(&id.to_id()),
           _ => false,
         };
 
-<<<<<<< HEAD
-        if let Some(arg) = args.get(1) {
-          match &*arg.expr {
-            Expr::Member(member) => {
-              match &member.obj {
-                ExprOrSuper::Expr(expr) => match &**expr {
-                  Expr::MetaProp(MetaPropExpr {
-                    meta:
-                      Ident {
-                        sym: js_word!("import"),
-                        ..
-                      },
-                    prop:
-                      Ident {
-                        sym: js_word!("meta"),
-                        ..
-                      },
-                  }) => {}
-=======
         if !is_url {
           return None;
         }
@@ -1123,7 +1035,7 @@
         if let Some(args) = &new.args {
           let specifier = if let Some(arg) = args.get(0) {
             match &*arg.expr {
-              ast::Expr::Lit(ast::Lit::Str(s)) => s,
+              Expr::Lit(Lit::Str(s)) => s,
               _ => return None,
             }
           } else {
@@ -1132,46 +1044,37 @@
 
           if let Some(arg) = args.get(1) {
             match &*arg.expr {
-              ast::Expr::Member(member) => {
+              Expr::Member(member) => {
                 match &member.obj {
-                  ast::ExprOrSuper::Expr(expr) => match &**expr {
-                    ast::Expr::MetaProp(ast::MetaPropExpr {
+                  ExprOrSuper::Expr(expr) => match &**expr {
+                    ast::Expr::MetaProp(MetaPropExpr {
                       meta:
-                        ast::Ident {
+                        Ident {
                           sym: js_word!("import"),
                           ..
                         },
                       prop:
-                        ast::Ident {
+                        Ident {
                           sym: js_word!("meta"),
                           ..
                         },
                     }) => {}
                     _ => return None,
                   },
->>>>>>> 9176b984
                   _ => return None,
                 }
 
-<<<<<<< HEAD
-              let is_url = match &*member.prop {
-                Expr::Ident(id) => id.sym == js_word!("url") && !member.computed,
-                Expr::Lit(Lit::Str(str)) => str.value == js_word!("url"),
-                _ => false,
-              };
-=======
                 let is_url = match &*member.prop {
-                  ast::Expr::Ident(id) => id.sym == js_word!("url") && !member.computed,
-                  ast::Expr::Lit(ast::Lit::Str(str)) => str.value == js_word!("url"),
+                  Expr::Ident(id) => id.sym == js_word!("url") && !member.computed,
+                  Expr::Lit(Lit::Str(str)) => str.value == js_word!("url"),
                   _ => false,
                 };
->>>>>>> 9176b984
 
                 if !is_url {
                   return None;
                 }
 
-                if self.source_type == SourceType::Script {
+                if self.config.source_type == SourceType::Script {
                   self.diagnostics.push(Diagnostic {
                     message: "`import.meta` is not supported outside a module.".to_string(),
                     code_highlights: Some(vec![CodeHighlight {
@@ -1185,29 +1088,25 @@
 
                 return Some((specifier.value.clone(), specifier.span));
               }
+              Expr::Bin(BinExpr {
+                op: BinaryOp::Add,
+                left,
+                right,
+                ..
+              }) => {
+                // Match "file:" + __filename
+                match (&**left, &**right) {
+                  (
+                    Expr::Lit(Lit::Str(Str { value: left, .. })),
+                    Expr::Ident(Ident { sym: right, .. }),
+                  ) if left == "file:" && right == "__filename" => {
+                    return Some((specifier.value.clone(), specifier.span));
+                  }
+                  _ => return None,
+                }
+              }
               _ => return None,
             }
-<<<<<<< HEAD
-            Expr::Bin(BinExpr {
-              op: BinaryOp::Add,
-              left,
-              right,
-              ..
-            }) => {
-              // Match "file:" + __filename
-              match (&**left, &**right) {
-                (
-                  Expr::Lit(Lit::Str(Str { value: left, .. })),
-                  Expr::Ident(Ident { sym: right, .. }),
-                ) if left == "file:" && right == "__filename" => {
-                  return Some((specifier.value.clone(), specifier.span));
-                }
-                _ => return None,
-              }
-            }
-            _ => return None,
-=======
->>>>>>> 9176b984
           }
         }
       }
