--- conflicted
+++ resolved
@@ -484,7 +484,6 @@
             result.is_constant_module = constant_module.is_constant_module;
           }
 
-<<<<<<< HEAD
           module.visit_mut_with(&mut (
             Optional::new(
               TypeofReplacer::new(unresolved_mark, config.is_node()),
@@ -530,10 +529,11 @@
                 source_map: source_map.clone(),
                 items: &mut global_deps,
                 global_mark,
-                globals: HashMap::new(),
+                globals: IndexMap::new(),
                 filename: Path::new(&config.filename),
                 unresolved_mark,
                 has_node_replacements: &mut result.has_node_replacements,
+                is_esm: config.is_esm_output,
               },
               config.node_replacer(),
             ),
@@ -555,107 +555,6 @@
               config.insert_node_globals(),
             ),
           );
-=======
-              module.visit_mut_with(&mut (
-                Optional::new(
-                  TypeofReplacer::new(unresolved_mark, config.is_node()),
-                  config.source_type != SourceType::Script,
-                ),
-                // Inline process.env and process.browser,
-                Optional::new(
-                  EnvReplacer {
-                    replace_env: config.replace_env(),
-                    env: &config.env,
-                    is_browser: config.is_browser(),
-                    used_env: &mut result.used_env,
-                    source_map: source_map.clone(),
-                    diagnostics: &mut diagnostics,
-                    unresolved_mark,
-                  },
-                  config.source_type != SourceType::Script,
-                ),
-                paren_remover(Some(&comments)),
-                // Simplify expressions and remove dead branches so that we
-                // don't include dependencies inside conditionals that are always false.
-                expr_simplifier(unresolved_mark, Default::default()),
-                dead_branch_remover(unresolved_mark),
-              ));
-
-              let mut module = module.fold_with(&mut Optional::new(
-                inline_fs(
-                  config.filename.as_str(),
-                  source_map.clone(),
-                  unresolved_mark,
-                  global_mark,
-                  &config.project_root,
-                  &mut fs_deps,
-                  is_module,
-                ),
-                should_inline_fs,
-              ));
-
-              module.visit_mut_with(
-                // Replace __dirname and __filename with placeholders in Node env
-                &mut Optional::new(
-                  NodeReplacer {
-                    source_map: source_map.clone(),
-                    items: &mut global_deps,
-                    global_mark,
-                    globals: IndexMap::new(),
-                    filename: Path::new(&config.filename),
-                    unresolved_mark,
-                    has_node_replacements: &mut result.has_node_replacements,
-                    is_esm: config.is_esm_output,
-                  },
-                  config.node_replacer(),
-                ),
-              );
-
-              module.visit_mut_with(
-                // Insert dependencies for node globals
-                &mut Optional::new(
-                  GlobalReplacer {
-                    source_map: source_map.clone(),
-                    items: &mut global_deps,
-                    global_mark,
-                    globals: IndexMap::new(),
-                    project_root: Path::new(&config.project_root),
-                    filename: Path::new(&config.filename),
-                    unresolved_mark,
-                    scope_hoist: config.scope_hoist,
-                  },
-                  config.insert_node_globals(),
-                ),
-              );
-
-              let mut program = Program::Module(module);
-              program.mutate(&mut (
-                // Transpile new syntax to older syntax if needed
-                Optional::new(
-                  preset_env(
-                    unresolved_mark,
-                    Some(&comments),
-                    preset_env_config,
-                    assumptions,
-                    &mut Default::default(),
-                  ),
-                  should_run_preset_env,
-                ),
-                // Inject SWC helpers if needed.
-                helpers::inject_helpers(global_mark),
-              ));
-              let mut module = program.expect_module();
-
-              // Flush Id=(JsWord, SyntaxContexts) into unique names and reresolve to
-              // set global_mark for all nodes, even generated ones.
-              // - This will also remove any other other marks (like ignore_mark)
-              // This only needs to be done if preset_env ran because all other transforms
-              // insert declarations with global_mark (even though they are generated).
-              if config.scope_hoist && should_run_preset_env {
-                module
-                  .visit_mut_with(&mut (hygiene(), resolver(unresolved_mark, global_mark, false)))
-              }
->>>>>>> 4f3bcaae
 
           let mut program = Program::Module(module);
           program.mutate(&mut (
