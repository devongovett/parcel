use crate::utils::{
  get_undefined_ident, match_export_name, match_export_name_ident, match_property_name,
};
use serde::{Deserialize, Serialize};
use std::collections::hash_map::DefaultHasher;
use std::collections::{HashMap, HashSet};
use std::hash::Hasher;
use swc_atoms::{js_word, JsWord};
use swc_common::{sync::Lrc, Mark, Span, SyntaxContext, DUMMY_SP};
use swc_ecmascript::ast::*;
use swc_ecmascript::visit::{Fold, FoldWith, Visit, VisitWith};

use crate::id;
use crate::utils::{
  match_import, match_member_expr, match_require, Bailout, BailoutReason, CodeHighlight,
  Diagnostic, DiagnosticSeverity, SourceLocation,
};

macro_rules! hash {
  ($str:expr) => {{
    let mut hasher = DefaultHasher::new();
    hasher.write($str.as_bytes());
    hasher.finish()
  }};
}

pub fn hoist(
  module: Module,
  module_id: &str,
  unresolved_mark: Mark,
  collect: &Collect,
) -> Result<(Module, HoistResult, Vec<Diagnostic>), Vec<Diagnostic>> {
  let mut hoist = Hoist::new(module_id, unresolved_mark, collect);
  let module = module.fold_with(&mut hoist);

  if !hoist.diagnostics.is_empty() {
    return Err(hoist.diagnostics);
  }

  let diagnostics = std::mem::take(&mut hoist.diagnostics);
  Ok((module, hoist.get_result(), diagnostics))
}

#[derive(Debug, Serialize, Deserialize)]
struct ExportedSymbol {
  local: JsWord,
  exported: JsWord,
  loc: SourceLocation,
  is_esm: bool,
}

#[derive(Debug, Serialize, Deserialize)]
struct ImportedSymbol {
  source: JsWord,
  local: JsWord,
  imported: JsWord,
  loc: SourceLocation,
  kind: ImportKind,
}

struct Hoist<'a> {
  module_id: &'a str,
  collect: &'a Collect,
  module_items: Vec<ModuleItem>,
  export_decls: HashSet<JsWord>,
  hoisted_imports: Vec<ModuleItem>,
  imported_symbols: Vec<ImportedSymbol>,
  exported_symbols: Vec<ExportedSymbol>,
  re_exports: Vec<ImportedSymbol>,
  self_references: HashSet<JsWord>,
  dynamic_imports: HashMap<JsWord, JsWord>,
  in_function_scope: bool,
  diagnostics: Vec<Diagnostic>,
  unresolved_mark: Mark,
}

#[derive(Debug, Default, Serialize, Deserialize)]
pub struct HoistResult {
  imported_symbols: Vec<ImportedSymbol>,
  exported_symbols: Vec<ExportedSymbol>,
  re_exports: Vec<ImportedSymbol>,
  self_references: HashSet<JsWord>,
  wrapped_requires: HashSet<String>,
  dynamic_imports: HashMap<JsWord, JsWord>,
  static_cjs_exports: bool,
  has_cjs_exports: bool,
  is_esm: bool,
  should_wrap: bool,
}

impl<'a> Hoist<'a> {
  fn new(module_id: &'a str, unresolved_mark: Mark, collect: &'a Collect) -> Self {
    Hoist {
      module_id,
      collect,
      module_items: vec![],
      export_decls: HashSet::new(),
      hoisted_imports: vec![],
      imported_symbols: vec![],
      exported_symbols: vec![],
      re_exports: vec![],
      self_references: HashSet::new(),
      dynamic_imports: HashMap::new(),
      in_function_scope: false,
      diagnostics: vec![],
      unresolved_mark,
    }
  }

  fn get_result(self) -> HoistResult {
    HoistResult {
      imported_symbols: self.imported_symbols,
      exported_symbols: self.exported_symbols,
      re_exports: self.re_exports,
      self_references: self.self_references,
      dynamic_imports: self.dynamic_imports,
      wrapped_requires: self.collect.wrapped_requires.clone(),
      static_cjs_exports: self.collect.static_cjs_exports,
      has_cjs_exports: self.collect.has_cjs_exports,
      is_esm: self.collect.is_esm,
      should_wrap: self.collect.should_wrap,
    }
  }
}

macro_rules! hoist_visit_fn {
  ($name:ident, $type:ident) => {
    fn $name(&mut self, node: $type) -> $type {
      let in_function_scope = self.in_function_scope;
      self.in_function_scope = true;
      let res = node.fold_children_with(self);
      self.in_function_scope = in_function_scope;
      res
    }
  };
}

impl<'a> Fold for Hoist<'a> {
  fn fold_module(&mut self, node: Module) -> Module {
    let mut node = node;
    for item in node.body {
      match item {
        ModuleItem::ModuleDecl(decl) => {
          match decl {
            ModuleDecl::Import(import) => {
              self
                .hoisted_imports
                .push(ModuleItem::ModuleDecl(ModuleDecl::Import(ImportDecl {
                  specifiers: vec![],
                  asserts: None,
                  span: DUMMY_SP,
                  src: Box::new(
                    format!("{}:{}:{}", self.module_id, import.src.value, "esm").into(),
                  ),
                  type_only: false,
                })));
              // Ensure that all import specifiers are constant.
              for specifier in &import.specifiers {
                let local = match specifier {
                  ImportSpecifier::Named(named) => &named.local,
                  ImportSpecifier::Default(default) => &default.local,
                  ImportSpecifier::Namespace(ns) => &ns.local,
                };

                if let Some(spans) = self.collect.non_const_bindings.get(&id!(local)) {
                  let mut highlights: Vec<CodeHighlight> = spans
                    .iter()
                    .map(|span| CodeHighlight {
                      loc: SourceLocation::from(&self.collect.source_map, *span),
                      message: None,
                    })
                    .collect();

                  highlights.push(CodeHighlight {
                    loc: SourceLocation::from(&self.collect.source_map, local.span),
                    message: Some("Originally imported here".into()),
                  });

                  self.diagnostics.push(Diagnostic {
                    message: "Assignment to an import specifier is not allowed".into(),
                    code_highlights: Some(highlights),
                    hints: None,
                    show_environment: false,
                    severity: DiagnosticSeverity::Error,
                    documentation_url: None,
                  })
                }
              }
            }
            ModuleDecl::ExportNamed(export) => {
              if let Some(src) = export.src {
                // TODO: skip if already imported.
                self
                  .hoisted_imports
                  .push(ModuleItem::ModuleDecl(ModuleDecl::Import(ImportDecl {
                    specifiers: vec![],
                    asserts: None,
                    span: DUMMY_SP,
                    src: Box::new(Str {
                      value: format!("{}:{}:{}", self.module_id, src.value, "esm").into(),
                      span: DUMMY_SP,
                      raw: None,
                    }),
                    type_only: false,
                  })));

                for specifier in export.specifiers {
                  match specifier {
                    ExportSpecifier::Named(named) => {
                      let exported = match named.exported {
                        Some(exported) => match_export_name(&exported).0,
                        None => match_export_name(&named.orig).0.clone(),
                      };
                      self.re_exports.push(ImportedSymbol {
                        source: src.value.clone(),
                        local: exported,
                        imported: match_export_name(&named.orig).0,
                        loc: SourceLocation::from(&self.collect.source_map, named.span),
                        kind: ImportKind::Import,
                      });
                    }
                    ExportSpecifier::Default(default) => {
                      self.re_exports.push(ImportedSymbol {
                        source: src.value.clone(),
                        local: default.exported.sym,
                        imported: js_word!("default"),
                        loc: SourceLocation::from(&self.collect.source_map, default.exported.span),
                        kind: ImportKind::Import,
                      });
                    }
                    ExportSpecifier::Namespace(namespace) => {
                      self.re_exports.push(ImportedSymbol {
                        source: src.value.clone(),
                        local: match_export_name(&namespace.name).0,
                        imported: "*".into(),
                        loc: SourceLocation::from(&self.collect.source_map, namespace.span),
                        kind: ImportKind::Import,
                      });
                    }
                  }
                }
              } else {
                for specifier in export.specifiers {
                  if let ExportSpecifier::Named(named) = specifier {
                    let id = id!(match_export_name_ident(&named.orig));
                    let exported = match named.exported {
                      Some(exported) => match_export_name(&exported).0,
                      None => match_export_name(&named.orig).0,
                    };
                    if let Some(Import {
                      source,
                      specifier,
                      kind,
                      ..
                    }) = self.collect.imports.get(&id)
                    {
                      self.re_exports.push(ImportedSymbol {
                        source: source.clone(),
                        local: exported,
                        imported: specifier.clone(),
                        loc: SourceLocation::from(&self.collect.source_map, named.span),
                        kind: *kind,
                      });
                    } else {
                      // A variable will appear only once in the `exports` mapping but
                      // could be exported multiple times with different names.
                      // Find the original exported name, and remap.
                      let id = if self.collect.should_wrap {
                        id.0
                      } else {
                        self
                          .get_export_ident(DUMMY_SP, self.collect.exports_locals.get(&id).unwrap())
                          .sym
                      };
                      self.exported_symbols.push(ExportedSymbol {
                        local: id,
                        exported,
                        loc: SourceLocation::from(&self.collect.source_map, named.span),
                        is_esm: true,
                      });
                    }
                  }
                }
              }
            }
            ModuleDecl::ExportAll(export) => {
              self
                .hoisted_imports
                .push(ModuleItem::ModuleDecl(ModuleDecl::Import(ImportDecl {
                  specifiers: vec![],
                  asserts: None,
                  span: DUMMY_SP,
                  src: Box::new(
                    format!("{}:{}:{}", self.module_id, export.src.value, "esm").into(),
                  ),
                  type_only: false,
                })));
              self.re_exports.push(ImportedSymbol {
                source: export.src.value,
                local: "*".into(),
                imported: "*".into(),
                loc: SourceLocation::from(&self.collect.source_map, export.span),
                kind: ImportKind::Import,
              });
            }
            ModuleDecl::ExportDefaultExpr(export) => {
              let ident = self.get_export_ident(export.span, &"default".into());
              let init = export.expr.fold_with(self);
              self
                .module_items
                .push(ModuleItem::Stmt(Stmt::Decl(Decl::Var(Box::new(VarDecl {
                  declare: false,
                  kind: VarDeclKind::Var,
                  span: DUMMY_SP,
                  decls: vec![VarDeclarator {
                    definite: false,
                    span: DUMMY_SP,
                    name: Pat::Ident(BindingIdent::from(ident)),
                    init: Some(init),
                  }],
                })))));
            }
            ModuleDecl::ExportDefaultDecl(export) => {
              let decl = match export.decl {
                DefaultDecl::Class(class) => Decl::Class(ClassDecl {
                  ident: if self.collect.should_wrap && class.ident.is_some() {
                    class.ident.unwrap()
                  } else {
                    self.get_export_ident(DUMMY_SP, &"default".into())
                  },
                  declare: false,
                  class: class.class.fold_with(self),
                }),
                DefaultDecl::Fn(func) => Decl::Fn(FnDecl {
                  ident: if self.collect.should_wrap && func.ident.is_some() {
                    func.ident.unwrap()
                  } else {
                    self.get_export_ident(DUMMY_SP, &"default".into())
                  },
                  declare: false,
                  function: func.function.fold_with(self),
                }),
                _ => {
                  unreachable!("unsupported export default declaration");
                }
              };

              self.module_items.push(ModuleItem::Stmt(Stmt::Decl(decl)));
            }
            ModuleDecl::ExportDecl(export) => {
              let d = export.decl.fold_with(self);
              self.module_items.push(ModuleItem::Stmt(Stmt::Decl(d)));
            }
            item => {
              let d = item.fold_with(self);
              self.module_items.push(ModuleItem::ModuleDecl(d))
            }
          }
        }
        ModuleItem::Stmt(stmt) => {
          match stmt {
            Stmt::Decl(decl) => {
              match decl {
                Decl::Var(var) => {
                  let mut decls = vec![];
                  for v in &var.decls {
                    if let Some(init) = &v.init {
                      // Match var x = require('foo');
                      if let Some(source) =
                        match_require(init, &self.collect.decls, self.collect.ignore_mark)
                      {
                        // If the require is accessed in a way we cannot analyze, do not replace.
                        // e.g. const {x: {y: z}} = require('x');
                        // The require will be handled in the expression handler, below.
                        if !self.collect.non_static_requires.contains(&source) {
                          // If this is not the first declarator in the variable declaration, we need to
                          // split the declaration into multiple to preserve side effect ordering.
                          // var x = sideEffect(), y = require('foo'), z = 2;
                          //   -> var x = sideEffect(); import 'foo'; var y = $id$import$foo, z = 2;
                          if !decls.is_empty() {
                            let var = VarDecl {
                              span: var.span,
                              kind: var.kind,
                              declare: var.declare,
                              decls: std::mem::take(&mut decls),
                            };
                            self
                              .module_items
                              .push(ModuleItem::Stmt(Stmt::Decl(Decl::Var(Box::new(var)))));
                          }

                          self
                            .module_items
                            .push(ModuleItem::ModuleDecl(ModuleDecl::Import(ImportDecl {
                              specifiers: vec![],
                              asserts: None,
                              span: DUMMY_SP,
                              src: Box::new(Str {
                                value: format!("{}:{}", self.module_id, source).into(),
                                span: DUMMY_SP,
                                raw: None,
                              }),
                              type_only: false,
                            })));

                          // Create variable assignments for any declarations that are not constant.
                          self.handle_non_const_require(v, &source);
                          continue;
                        }
                      }

                      if let Expr::Member(member) = &**init {
                        // Match var x = require('foo').bar;
                        if let Some(source) =
                          match_require(&member.obj, &self.collect.decls, self.collect.ignore_mark)
                        {
                          if !self.collect.non_static_requires.contains(&source) {
                            // If this is not the first declarator in the variable declaration, we need to
                            // split the declaration into multiple to preserve side effect ordering.
                            // var x = sideEffect(), y = require('foo').bar, z = 2;
                            //   -> var x = sideEffect(); import 'foo'; var y = $id$import$foo$bar, z = 2;
                            if !decls.is_empty() {
                              let var = VarDecl {
                                span: var.span,
                                kind: var.kind,
                                declare: var.declare,
                                decls: std::mem::take(&mut decls),
                              };
                              self
                                .module_items
                                .push(ModuleItem::Stmt(Stmt::Decl(Decl::Var(Box::new(var)))));
                            }
                            self
                              .module_items
                              .push(ModuleItem::ModuleDecl(ModuleDecl::Import(ImportDecl {
                                specifiers: vec![],
                                asserts: None,
                                span: DUMMY_SP,
                                src: Box::new(Str {
                                  value: format!("{}:{}", self.module_id, source,).into(),
                                  span: DUMMY_SP,
                                  raw: None,
                                }),
                                type_only: false,
                              })));

                            self.handle_non_const_require(v, &source);
                            continue;
                          }
                        }
                      }
                    }

                    // Otherwise, fold the variable initializer. If requires were found
                    // in the expression, they will be hoisted into module_items. If the
                    // length increases, then we need to split the variable declaration
                    // into multiple to preserve side effect ordering.
                    // var x = 2, y = doSomething(require('foo')), z = 3;
                    //   -> var x = 2; import 'foo'; var y = doSomething($id$import$foo), z = 3;
                    let items_len = self.module_items.len();
                    let d = v.clone().fold_with(self);
                    if self.module_items.len() > items_len && !decls.is_empty() {
                      let var = VarDecl {
                        span: var.span,
                        kind: var.kind,
                        declare: var.declare,
                        decls: std::mem::take(&mut decls),
                      };
                      self.module_items.insert(
                        items_len,
                        ModuleItem::Stmt(Stmt::Decl(Decl::Var(Box::new(var)))),
                      );
                    }
                    decls.push(d);
                  }

                  // Push whatever declarators are left.
                  if !decls.is_empty() {
                    let var = VarDecl {
                      span: var.span,
                      kind: var.kind,
                      declare: var.declare,
                      decls,
                    };
                    self
                      .module_items
                      .push(ModuleItem::Stmt(Stmt::Decl(Decl::Var(Box::new(var)))))
                  }
                }
                item => {
                  let d = item.fold_with(self);
                  self.module_items.push(ModuleItem::Stmt(Stmt::Decl(d)))
                }
              }
            }
            Stmt::Expr(ExprStmt { expr, span }) => {
              if let Some(source) =
                match_require(&expr, &self.collect.decls, self.collect.ignore_mark)
              {
                // Require in statement position (`require('other');`) should behave just
                // like `import 'other';` in that it doesn't add any symbols (not even '*').
                self.add_require(&source, ImportKind::Require);
              } else {
                let d = expr.fold_with(self);
                self
                  .module_items
                  .push(ModuleItem::Stmt(Stmt::Expr(ExprStmt { expr: d, span })))
              }
            }
            item => {
              let d = item.fold_with(self);
              self.module_items.push(ModuleItem::Stmt(d))
            }
          }
        }
      }
    }

    self
      .module_items
      .splice(0..0, self.hoisted_imports.drain(0..));
    node.body = std::mem::take(&mut self.module_items);
    node
  }

  hoist_visit_fn!(fold_function, Function);
  hoist_visit_fn!(fold_class, Class);
  hoist_visit_fn!(fold_getter_prop, GetterProp);
  hoist_visit_fn!(fold_setter_prop, SetterProp);

  fn fold_expr(&mut self, node: Expr) -> Expr {
    match node {
      Expr::OptChain(opt) => {
        return Expr::OptChain(OptChainExpr {
          span: opt.span,
          question_dot_token: opt.question_dot_token,
          base: Box::new(match *opt.base {
            OptChainBase::Call(call) => OptChainBase::Call(call.fold_with(self)),
            OptChainBase::Member(member) => {
              if match_property_name(&member).is_some() {
                OptChainBase::Member(MemberExpr {
                  span: member.span,
                  obj: member.obj.fold_with(self),
                  // Don't visit member.prop so we avoid the ident visitor.
                  prop: member.prop,
                })
              } else {
                OptChainBase::Member(member.fold_children_with(self))
              }
            }
          }),
        });
      }
      Expr::Member(member) => {
        if !self.collect.should_wrap {
          if match_member_expr(&member, vec!["module", "exports"], &self.collect.decls) {
            self.self_references.insert("*".into());
            return Expr::Ident(self.get_export_ident(member.span, &"*".into()));
          }

          if match_member_expr(&member, vec!["module", "hot"], &self.collect.decls) {
            return Expr::Lit(Lit::Null(Null { span: member.span }));
          }
        }

        let key = match match_property_name(&member) {
          Some(v) => v.0,
          _ => return Expr::Member(member.fold_children_with(self)),
        };

        match &*member.obj {
          Expr::Ident(ident) => {
            // import * as y from 'x'; OR const y = require('x'); OR const y = await import('x');
            // y.foo -> $id$import$d141bba7fdc215a3$y
            if let Some(Import {
              source,
              specifier,
              kind,
              ..
            }) = self.collect.imports.get(&id!(ident))
            {
              // If there are any non-static accesses of the namespace, don't perform any replacement.
              // This will be handled in the Ident visitor below, which replaces y -> $id$import$d141bba7fdc215a3.
              if specifier == "*"
                && !self.collect.non_static_access.contains_key(&id!(ident))
                && !self.collect.non_const_bindings.contains_key(&id!(ident))
                && !self.collect.non_static_requires.contains(source)
              {
                if *kind == ImportKind::DynamicImport {
                  let name: JsWord = format!(
                    "${}$importAsync${:x}${:x}",
                    self.module_id,
                    hash!(source),
                    hash!(key)
                  )
                  .into();
                  self.imported_symbols.push(ImportedSymbol {
                    source: source.clone(),
                    local: name,
                    imported: key.clone(),
                    loc: SourceLocation::from(&self.collect.source_map, member.span),
                    kind: *kind,
                  });
                } else {
                  return Expr::Ident(self.get_import_ident(
                    member.span,
                    source,
                    &key,
                    SourceLocation::from(&self.collect.source_map, member.span),
                    *kind,
                  ));
                }
              }
            }

            // exports.foo -> $id$export$foo
            if &*ident.sym == "exports"
              && !self.collect.decls.contains(&id!(ident))
              && self.collect.static_cjs_exports
              && !self.collect.should_wrap
            {
              self.self_references.insert(key.clone());
              return Expr::Ident(self.get_export_ident(member.span, &key));
            }
          }
          Expr::Call(_) => {
            // require('foo').bar -> $id$import$foo$bar
            if let Some(source) =
              match_require(&member.obj, &self.collect.decls, self.collect.ignore_mark)
            {
              self.add_require(&source, ImportKind::Require);
              return Expr::Ident(self.get_import_ident(
                member.span,
                &source,
                &key,
                SourceLocation::from(&self.collect.source_map, member.span),
                ImportKind::Require,
              ));
            }
          }
          Expr::Member(mem) => {
            // module.exports.foo -> $id$export$foo
            if self.collect.static_cjs_exports
              && !self.collect.should_wrap
              && match_member_expr(mem, vec!["module", "exports"], &self.collect.decls)
            {
              self.self_references.insert(key.clone());
              return Expr::Ident(self.get_export_ident(member.span, &key));
            }
          }
          Expr::This(_) => {
            // this.foo -> $id$export$foo
            if self.collect.static_cjs_exports
              && !self.collect.should_wrap
              && !self.in_function_scope
              && !self.collect.is_esm
            {
              self.self_references.insert(key.clone());
              return Expr::Ident(self.get_export_ident(member.span, &key));
            }
          }
          _ => {}
        }

        // Don't visit member.prop so we avoid the ident visitor.
        return Expr::Member(MemberExpr {
          span: member.span,
          obj: member.obj.fold_with(self),
          prop: member.prop,
        });
      }
      Expr::Call(ref call) => {
        // require('foo') -> $id$import$foo
        if let Some(source) = match_require(&node, &self.collect.decls, self.collect.ignore_mark) {
          self.add_require(&source, ImportKind::Require);
          return Expr::Ident(self.get_import_ident(
            call.span,
            &source,
            &("*".into()),
            SourceLocation::from(&self.collect.source_map, call.span),
            ImportKind::Require,
          ));
        }

        if let Some(source) = match_import(&node, self.collect.ignore_mark) {
          self.add_require(&source, ImportKind::DynamicImport);
          let name: JsWord = format!("${}$importAsync${:x}", self.module_id, hash!(source)).into();
          self.dynamic_imports.insert(name.clone(), source.clone());
          if self.collect.non_static_requires.contains(&source) || self.collect.should_wrap {
            self.imported_symbols.push(ImportedSymbol {
              source,
              local: name.clone(),
              imported: "*".into(),
              loc: SourceLocation::from(&self.collect.source_map, call.span),
              kind: ImportKind::DynamicImport,
            });
          }
          return Expr::Ident(Ident::new(name, call.span));
        }
      }
      Expr::This(this) => {
        if !self.in_function_scope {
          // If ESM, replace `this` with `undefined`, otherwise with the CJS exports object.
          if self.collect.is_esm {
            return Expr::Ident(get_undefined_ident(self.unresolved_mark));
          } else if !self.collect.should_wrap {
            self.self_references.insert("*".into());
            return Expr::Ident(self.get_export_ident(this.span, &"*".into()));
          }
        }
      }
      Expr::Ident(ident) => {
        // import { foo } from "..."; foo();
        // ->
        // import { foo } from "..."; (0, foo)();
        if let Some(Import {
          specifier, kind, ..
        }) = self.collect.imports.get(&id!(ident))
        {
          if kind == &ImportKind::Import && specifier != "*" {
            return Expr::Seq(SeqExpr {
              span: ident.span,
              exprs: vec![0.into(), Box::new(Expr::Ident(ident.fold_with(self)))],
            });
          }
        }
        return Expr::Ident(ident.fold_with(self));
      }
      _ => {}
    }

    node.fold_children_with(self)
  }

  fn fold_seq_expr(&mut self, node: SeqExpr) -> SeqExpr {
    // This is a hack to work around the SWC fixer pass removing identifiers in sequence expressions
    // that aren't at the end. In general this makes sense, but we need to preserve these so that they
    // can be replaced with a parcelRequire call in the linker. We just wrap with a unary expression to
    // get around this for now.
    let len = node.exprs.len();
    let exprs = node
      .exprs
      .into_iter()
      .enumerate()
      .map(|(i, expr)| {
        if i != len - 1
          && match_require(&expr, &self.collect.decls, self.collect.ignore_mark).is_some()
        {
          return Box::new(Expr::Unary(UnaryExpr {
            op: UnaryOp::Bang,
            arg: expr.fold_with(self),
            span: DUMMY_SP,
          }));
        }

        expr.fold_with(self)
      })
      .collect();

    SeqExpr { exprs, ..node }
  }

  fn fold_ident(&mut self, node: Ident) -> Ident {
    // import {x} from 'y'; OR const {x} = require('y');
    // x -> $id$import$y$x
    //
    // import * as x from 'y'; OR const x = require('y');
    // x -> $id$import$y
    if let Some(Import {
      source,
      specifier,
      kind,
      loc,
      ..
    }) = self.collect.imports.get(&id!(node))
    {
      // If the require is accessed in a way we cannot analyze, do not replace.
      // e.g. const {x: {y: z}} = require('x');
      if !self.collect.non_static_requires.contains(source) {
        if *kind == ImportKind::DynamicImport {
          if specifier != "*" {
            let name: JsWord = format!(
              "${}$importAsync${:x}${:x}",
              self.module_id,
              hash!(source),
              hash!(specifier)
            )
            .into();
            self.imported_symbols.push(ImportedSymbol {
              source: source.clone(),
              local: name,
              imported: specifier.clone(),
              loc: loc.clone(),
              kind: *kind,
            });
          } else if self.collect.non_static_access.contains_key(&id!(node)) {
            let name: JsWord =
              format!("${}$importAsync${:x}", self.module_id, hash!(source)).into();
            self.imported_symbols.push(ImportedSymbol {
              source: source.clone(),
              local: name,
              imported: "*".into(),
              loc: loc.clone(),
              kind: *kind,
            });
          }
        } else {
          // If this identifier is not constant, we cannot directly reference the imported
          // value. Instead, a new local variable is created that originally points to the
          // required value, and we reference that instead. This allows the local variable
          // to be re-assigned without affecting the original exported variable.
          // See handle_non_const_require, below.
          if self.collect.non_const_bindings.contains_key(&id!(node)) {
            return self.get_require_ident(&node.sym);
          }

          return self.get_import_ident(node.span, source, specifier, loc.clone(), *kind);
        }
      }
    }

    if let Some(exported) = self.collect.exports_locals.get(&id!(node)) {
      // If wrapped, mark the original symbol as exported.
      // Otherwise replace with an export identifier.
      if self.collect.should_wrap {
        self.exported_symbols.push(ExportedSymbol {
          local: node.sym.clone(),
          exported: exported.clone(),
          loc: SourceLocation::from(&self.collect.source_map, node.span),
          is_esm: false,
        });
        return node;
      } else {
        return self.get_export_ident(node.span, exported);
      }
    }

    if &*node.sym == "exports"
      && !self.collect.decls.contains(&id!(node))
      && !self.collect.should_wrap
    {
      self.self_references.insert("*".into());
      return self.get_export_ident(node.span, &"*".into());
    }

    if node.sym == js_word!("global") && !self.collect.decls.contains(&id!(node)) {
      return Ident::new("$parcel$global".into(), node.span);
    }

    if node.span.has_mark(self.collect.global_mark)
      && self.collect.decls.contains(&id!(node))
      && !self.collect.should_wrap
    {
      let new_name: JsWord = format!("${}$var${}", self.module_id, node.sym).into();
      return Ident::new(new_name, node.span);
    }

    node
  }

  fn fold_assign_expr(&mut self, node: AssignExpr) -> AssignExpr {
    if self.collect.should_wrap {
      return node.fold_children_with(self);
    }

    let expr = match &node.left {
      PatOrExpr::Expr(expr) => expr,
      PatOrExpr::Pat(pat) => match &**pat {
        Pat::Expr(expr) => expr,
        _ => return node.fold_children_with(self),
      },
    };

    if let Expr::Member(member) = &**expr {
      if match_member_expr(member, vec!["module", "exports"], &self.collect.decls) {
        let ident = BindingIdent::from(self.get_export_ident(member.span, &"*".into()));
        return AssignExpr {
          span: node.span,
          op: node.op,
          left: PatOrExpr::Pat(Box::new(Pat::Ident(ident))),
          right: node.right.fold_with(self),
        };
      }

      let is_cjs_exports = match &*member.obj {
        Expr::Member(member) => {
          match_member_expr(member, vec!["module", "exports"], &self.collect.decls)
        }
        Expr::Ident(ident) => &*ident.sym == "exports" && !self.collect.decls.contains(&id!(ident)),
        Expr::This(_) if !self.in_function_scope => true,
        _ => false,
      };

      if is_cjs_exports {
        let key: JsWord = if self.collect.static_cjs_exports {
          if let Some((name, _)) = match_property_name(member) {
            name
          } else {
            unreachable!("Unexpected non-static CJS export");
          }
        } else {
          "*".into()
        };

        let ident = BindingIdent::from(self.get_export_ident(member.span, &key));
        if self.collect.static_cjs_exports && self.export_decls.insert(ident.id.sym.clone()) {
          self
            .hoisted_imports
            .push(ModuleItem::Stmt(Stmt::Decl(Decl::Var(Box::new(VarDecl {
              declare: false,
              kind: VarDeclKind::Var,
              span: node.span,
              decls: vec![VarDeclarator {
                definite: false,
                span: node.span,
                name: Pat::Ident(BindingIdent::from(Ident::new(
                  ident.id.sym.clone(),
                  DUMMY_SP,
                ))),
                init: None,
              }],
            })))));
        }

        return AssignExpr {
          span: node.span,
          op: node.op,
          left: if self.collect.static_cjs_exports {
            PatOrExpr::Pat(Box::new(Pat::Ident(ident)))
          } else {
            PatOrExpr::Pat(Box::new(Pat::Expr(Box::new(Expr::Member(MemberExpr {
              span: member.span,
              obj: Box::new(Expr::Ident(ident.id)),
              prop: member.prop.clone().fold_with(self),
            })))))
          },
          right: node.right.fold_with(self),
        };
      }
    }

    node.fold_children_with(self)
  }

  fn fold_prop(&mut self, node: Prop) -> Prop {
    match node {
      Prop::Shorthand(ident) => Prop::KeyValue(KeyValueProp {
        key: PropName::Ident(Ident::new(ident.sym.clone(), DUMMY_SP)),
        value: Box::new(Expr::Ident(ident.fold_with(self))),
      }),
      _ => node.fold_children_with(self),
    }
  }

  fn fold_prop_name(&mut self, node: PropName) -> PropName {
    match node {
      PropName::Computed(k) => PropName::Computed(k.fold_with(self)),
      k => k,
    }
  }

  fn fold_object_pat_prop(&mut self, node: ObjectPatProp) -> ObjectPatProp {
    if self.collect.should_wrap {
      return node.fold_children_with(self);
    }

    // var {a, b} = foo; -> var {a: $id$var$a, b: $id$var$b} = foo;
    match node {
      ObjectPatProp::Assign(assign) => ObjectPatProp::KeyValue(KeyValuePatProp {
        key: PropName::Ident(Ident::new(assign.key.sym.clone(), DUMMY_SP)),
        value: Box::new(match assign.value {
          Some(value) => Pat::Assign(AssignPat {
            left: Box::new(Pat::Ident(BindingIdent::from(assign.key.fold_with(self)))),
            right: value.fold_with(self),
            span: DUMMY_SP,
            type_ann: None,
          }),
          None => Pat::Ident(BindingIdent::from(assign.key.fold_with(self))),
        }),
      }),
      _ => node.fold_children_with(self),
    }
  }
}

impl<'a> Hoist<'a> {
  fn add_require(&mut self, source: &JsWord, import_kind: ImportKind) {
    let src = match import_kind {
      ImportKind::Import => format!("{}:{}:{}", self.module_id, source, "esm"),
      ImportKind::DynamicImport | ImportKind::Require => format!("{}:{}", self.module_id, source),
    };
    self
      .module_items
      .push(ModuleItem::ModuleDecl(ModuleDecl::Import(ImportDecl {
        specifiers: vec![],
        asserts: None,
        span: DUMMY_SP,
        src: Box::new(src.into()),
        type_only: false,
      })));
  }

  fn get_import_name(&self, source: &JsWord, local: &JsWord) -> JsWord {
    if local == "*" {
      format!("${}$import${:x}", self.module_id, hash!(source)).into()
    } else {
      format!(
        "${}$import${:x}${:x}",
        self.module_id,
        hash!(source),
        hash!(local)
      )
      .into()
    }
  }

  fn get_import_ident(
    &mut self,
    span: Span,
    source: &JsWord,
    imported: &JsWord,
    loc: SourceLocation,
    kind: ImportKind,
  ) -> Ident {
    let new_name = self.get_import_name(source, imported);
    self.imported_symbols.push(ImportedSymbol {
      source: source.clone(),
      local: new_name.clone(),
      imported: imported.clone(),
      loc,
      kind,
    });
    Ident::new(new_name, span)
  }

  fn get_require_ident(&self, local: &JsWord) -> Ident {
    Ident::new(
      format!("${}$require${}", self.module_id, local).into(),
      DUMMY_SP,
    )
  }

  fn get_export_ident(&mut self, span: Span, exported: &JsWord) -> Ident {
    let new_name: JsWord = if exported == "*" {
      format!("${}$exports", self.module_id).into()
    } else {
      format!("${}$export${:x}", self.module_id, hash!(exported)).into()
    };

    let is_esm = match self.collect.exports.get(exported) {
      Some(Export { is_esm: true, .. }) => true,
      _ => false,
    };

    self.exported_symbols.push(ExportedSymbol {
      local: new_name.clone(),
      exported: exported.clone(),
      loc: SourceLocation::from(&self.collect.source_map, span),
      is_esm,
    });

    let mut span = span;
    span.ctxt = SyntaxContext::empty();
    Ident::new(new_name, span)
  }

  fn handle_non_const_require(&mut self, v: &VarDeclarator, source: &JsWord) {
    // If any of the bindings in this declarator are not constant, we need to create
    // a local variable referencing them so that we can safely re-assign the local variable
    // without affecting the original export. This is only possible in CommonJS since ESM
    // imports are constant (this is ensured by the diagnostic in fold_module above).
    let mut non_const_bindings = vec![];
    self
      .collect
      .get_non_const_binding_idents(&v.name, &mut non_const_bindings);

    for ident in non_const_bindings {
      if let Some(Import {
        specifier, kind, ..
      }) = self.collect.imports.get(&id!(ident))
      {
        let require_id = self.get_require_ident(&ident.sym);
        let import_id = self.get_import_ident(
          v.span,
          source,
          specifier,
          SourceLocation::from(&self.collect.source_map, v.span),
          *kind,
        );
        self
          .module_items
          .push(ModuleItem::Stmt(Stmt::Decl(Decl::Var(Box::new(VarDecl {
            declare: false,
            kind: VarDeclKind::Var,
            span: DUMMY_SP,
            decls: vec![VarDeclarator {
              definite: false,
              span: DUMMY_SP,
              name: Pat::Ident(BindingIdent::from(require_id)),
              init: Some(Box::new(Expr::Ident(import_id))),
            }],
          })))));
      }
    }
  }
}

macro_rules! collect_visit_fn {
  ($name:ident, $type:ident) => {
    fn $name(&mut self, node: &$type) {
      let in_module_this = self.in_module_this;
      let in_function = self.in_function;
      self.in_module_this = false;
      self.in_function = true;
      node.visit_children_with(self);
      self.in_module_this = in_module_this;
      self.in_function = in_function;
    }
  };
}

#[derive(Debug, Deserialize, PartialEq, Eq, Clone, Copy, Serialize)]
pub enum ImportKind {
  Require,
  Import,
  DynamicImport,
}

#[derive(Debug)]
pub struct Import {
  pub source: JsWord,
  pub specifier: JsWord,
  pub kind: ImportKind,
  pub loc: SourceLocation,
}

#[derive(Debug, PartialEq, Eq)]
pub struct Export {
  pub source: Option<JsWord>,
  pub specifier: JsWord,
  pub loc: SourceLocation,
  pub is_esm: bool,
}

pub struct Collect {
  pub source_map: Lrc<swc_common::SourceMap>,
  pub decls: HashSet<Id>,
  pub ignore_mark: Mark,
  pub global_mark: Mark,
  pub static_cjs_exports: bool,
  pub has_cjs_exports: bool,
  pub is_esm: bool,
  pub should_wrap: bool,
  /// local variable binding -> descriptor
  pub imports: HashMap<Id, Import>,
  /// exported name -> descriptor
  pub exports: HashMap<JsWord, Export>,
  /// local variable binding -> exported name
  pub exports_locals: HashMap<Id, JsWord>,
  /// source of the export-all --> location
  pub exports_all: HashMap<JsWord, SourceLocation>,
  /// the keys in `imports` that are actually used (referenced)
  pub used_imports: HashSet<Id>,
  pub non_static_access: HashMap<Id, Vec<Span>>,
  pub non_const_bindings: HashMap<Id, Vec<Span>>,
  pub non_static_requires: HashSet<JsWord>,
  pub wrapped_requires: HashSet<String>,
  pub bailouts: Option<Vec<Bailout>>,
  in_module_this: bool,
  in_top_level: bool,
  in_export_decl: bool,
  in_function: bool,
  in_assign: bool,
}

#[derive(Debug, Serialize)]
struct CollectImportedSymbol {
  source: JsWord,
  local: JsWord,
  imported: JsWord,
  loc: SourceLocation,
  kind: ImportKind,
}

#[derive(Debug, Serialize)]
struct CollectExportedSymbol {
  source: Option<JsWord>,
  local: JsWord,
  exported: JsWord,
  loc: SourceLocation,
}

#[derive(Debug, Serialize)]
struct CollectExportedAll {
  source: JsWord,
  loc: SourceLocation,
}

#[derive(Serialize, Debug)]
pub struct CollectResult {
  imports: Vec<CollectImportedSymbol>,
  exports: Vec<CollectExportedSymbol>,
  exports_all: Vec<CollectExportedAll>,
  should_wrap: bool,
  has_cjs_exports: bool,
  is_esm: bool,
}

impl Collect {
  pub fn new(
    source_map: Lrc<swc_common::SourceMap>,
    decls: HashSet<Id>,
    ignore_mark: Mark,
    global_mark: Mark,
    trace_bailouts: bool,
  ) -> Self {
    Collect {
      source_map,
      decls,
      ignore_mark,
      global_mark,
      static_cjs_exports: true,
      has_cjs_exports: false,
      is_esm: false,
      should_wrap: false,
      imports: HashMap::new(),
      exports: HashMap::new(),
      exports_locals: HashMap::new(),
      exports_all: HashMap::new(),
      used_imports: HashSet::new(),
      non_static_access: HashMap::new(),
      non_const_bindings: HashMap::new(),
      non_static_requires: HashSet::new(),
      wrapped_requires: HashSet::new(),
      in_module_this: true,
      in_top_level: true,
      in_export_decl: false,
      in_function: false,
      in_assign: false,
      bailouts: if trace_bailouts { Some(vec![]) } else { None },
    }
  }
}

impl From<Collect> for CollectResult {
  fn from(collect: Collect) -> CollectResult {
    let imports = collect
      .imports
      .into_iter()
      .filter(|(local, _)| {
        collect.used_imports.contains(local) || collect.exports_locals.contains_key(local)
      })
      .map(
        |(
          local,
          Import {
            source,
            specifier,
            loc,
            kind,
          },
        )| CollectImportedSymbol {
          source,
          local: local.0,
          imported: specifier,
          loc,
          kind,
        },
      )
      .collect();

    let mut exports: Vec<CollectExportedSymbol> = collect
      .exports
      .into_iter()
      .map(
        |(
          exported,
          Export {
            source,
            specifier,
            loc,
            ..
          },
        )| CollectExportedSymbol {
          source,
          local: specifier,
          exported,
          loc,
        },
      )
      .collect();

    // Add * symbol if there are any CJS exports so that unknown symbols don't cause errors (e.g. default interop).
    if collect.has_cjs_exports {
      exports.push(CollectExportedSymbol {
        source: None,
        exported: "*".into(),
        local: "_".into(),
        loc: SourceLocation {
          start_line: 1,
          start_col: 1,
          end_line: 1,
          end_col: 1,
        },
      })
    }

    CollectResult {
      imports,
      exports,
      exports_all: collect
        .exports_all
        .into_iter()
        .map(|(source, loc)| CollectExportedAll { source, loc })
        .collect(),
      should_wrap: collect.should_wrap,
      has_cjs_exports: collect.has_cjs_exports,
      is_esm: collect.is_esm,
    }
  }
}

impl Visit for Collect {
  fn visit_module(&mut self, node: &Module) {
    self.in_module_this = true;
    self.in_top_level = true;
    self.in_function = false;
    // Visit all imports first so that all imports are known when collecting used_imports
    for n in &node.body {
      if n.is_module_decl() {
        n.visit_with(self);
      }
    }
    for n in &node.body {
      if !n.is_module_decl() {
        n.visit_with(self);
      }
    }
    self.in_module_this = false;

    if let Some(bailouts) = &mut self.bailouts {
      for (key, Import { specifier, .. }) in &self.imports {
        if specifier == "*" {
          if let Some(spans) = self.non_static_access.get(key) {
            for span in spans {
              bailouts.push(Bailout {
                loc: SourceLocation::from(&self.source_map, *span),
                reason: BailoutReason::NonStaticAccess,
              })
            }
          }
        }
      }

      bailouts.sort_by(|a, b| a.loc.partial_cmp(&b.loc).unwrap());
    }
  }

  collect_visit_fn!(visit_function, Function);
  collect_visit_fn!(visit_class, Class);
  collect_visit_fn!(visit_getter_prop, GetterProp);
  collect_visit_fn!(visit_setter_prop, SetterProp);

  fn visit_arrow_expr(&mut self, node: &ArrowExpr) {
    let in_function = self.in_function;
    self.in_function = true;
    node.visit_children_with(self);
    self.in_function = in_function;
  }

  fn visit_module_item(&mut self, node: &ModuleItem) {
    match node {
      ModuleItem::ModuleDecl(_decl) => {
        self.is_esm = true;
      }
      ModuleItem::Stmt(stmt) => {
        match stmt {
          Stmt::Decl(decl) => {
            if let Decl::Var(_var) = decl {
              decl.visit_children_with(self);
              return;
            }
          }
          Stmt::Expr(expr) => {
            // Top-level require(). Do not traverse further so it is not marked as wrapped.
            if let Some(_source) = self.match_require(&expr.expr) {
              return;
            }

            // TODO: optimize `require('foo').bar` / `require('foo').bar()` as well
          }
          _ => {}
        }
      }
    }

    self.in_top_level = false;
    node.visit_children_with(self);
    self.in_top_level = true;
  }

  fn visit_import_decl(&mut self, node: &ImportDecl) {
    for specifier in &node.specifiers {
      match specifier {
        ImportSpecifier::Named(named) => {
          let imported = match &named.imported {
            Some(imported) => match_export_name(imported).0.clone(),
            None => named.local.sym.clone(),
          };
          self.imports.insert(
            id!(named.local),
            Import {
              source: node.src.value.clone(),
              specifier: imported,
              kind: ImportKind::Import,
              loc: SourceLocation::from(&self.source_map, named.span),
            },
          );
        }
        ImportSpecifier::Default(default) => {
          self.imports.insert(
            id!(default.local),
            Import {
              source: node.src.value.clone(),
              specifier: js_word!("default"),
              kind: ImportKind::Import,
              loc: SourceLocation::from(&self.source_map, default.span),
            },
          );
        }
        ImportSpecifier::Namespace(namespace) => {
          self.imports.insert(
            id!(namespace.local),
            Import {
              source: node.src.value.clone(),
              specifier: "*".into(),
              kind: ImportKind::Import,
              loc: SourceLocation::from(&self.source_map, namespace.span),
            },
          );
        }
      }
    }
  }

  fn visit_named_export(&mut self, node: &NamedExport) {
    for specifier in &node.specifiers {
      let source = node.src.as_ref().map(|s| s.value.clone());
      match specifier {
        ExportSpecifier::Named(named) => {
          let exported = match &named.exported {
            Some(exported) => match_export_name(exported),
            None => match_export_name(&named.orig),
          };
          self.exports.insert(
            exported.0.clone(),
            Export {
              specifier: match_export_name_ident(&named.orig).sym.clone(),
              loc: SourceLocation::from(&self.source_map, exported.1),
              source,
              is_esm: true,
            },
          );
          if node.src.is_none() {
            self
              .exports_locals
              .entry(id!(match_export_name_ident(&named.orig)))
              .or_insert_with(|| exported.0.clone());
          }
        }
        ExportSpecifier::Default(default) => {
          self.exports.insert(
            js_word!("default"),
            Export {
              specifier: default.exported.sym.clone(),
              loc: SourceLocation::from(&self.source_map, default.exported.span),
              source,
              is_esm: true,
            },
          );
          if node.src.is_none() {
            self
              .exports_locals
              .entry(id!(default.exported))
              .or_insert_with(|| js_word!("default"));
          }
        }
        ExportSpecifier::Namespace(namespace) => {
          self.exports.insert(
            match_export_name(&namespace.name).0,
            Export {
              specifier: "*".into(),
              loc: SourceLocation::from(&self.source_map, namespace.span),
              source,
              is_esm: true,
            },
          );
          // Populating exports_locals with * doesn't make any sense at all
          // and hoist doesn't use this anyway.
        }
      }
    }
  }

  fn visit_export_decl(&mut self, node: &ExportDecl) {
    match &node.decl {
      Decl::Class(class) => {
        self.exports.insert(
          class.ident.sym.clone(),
          Export {
            specifier: class.ident.sym.clone(),
            loc: SourceLocation::from(&self.source_map, class.ident.span),
            source: None,
            is_esm: true,
          },
        );
        self
          .exports_locals
          .entry(id!(class.ident))
          .or_insert_with(|| class.ident.sym.clone());
      }
      Decl::Fn(func) => {
        self.exports.insert(
          func.ident.sym.clone(),
          Export {
            specifier: func.ident.sym.clone(),
            loc: SourceLocation::from(&self.source_map, func.ident.span),
            source: None,
            is_esm: true,
          },
        );
        self
          .exports_locals
          .entry(id!(func.ident))
          .or_insert_with(|| func.ident.sym.clone());
      }
      Decl::Var(var) => {
        for decl in &var.decls {
          self.in_export_decl = true;
          decl.name.visit_with(self);
          self.in_export_decl = false;

          decl.init.visit_with(self);
        }
      }
      _ => {}
    }

    node.visit_children_with(self);
  }

  fn visit_export_default_decl(&mut self, node: &ExportDefaultDecl) {
    match &node.decl {
      DefaultDecl::Class(class) => {
        if let Some(ident) = &class.ident {
          self.exports.insert(
            js_word!("default"),
            Export {
              specifier: ident.sym.clone(),
              loc: SourceLocation::from(&self.source_map, node.span),
              source: None,
              is_esm: true,
            },
          );
          self
            .exports_locals
            .entry(id!(ident))
            .or_insert_with(|| js_word!("default"));
        } else {
          self.exports.insert(
            js_word!("default"),
            Export {
              specifier: js_word!("default"),
              loc: SourceLocation::from(&self.source_map, node.span),
              source: None,
              is_esm: true,
            },
          );
        }
      }
      DefaultDecl::Fn(func) => {
        if let Some(ident) = &func.ident {
          self.exports.insert(
            js_word!("default"),
            Export {
              specifier: ident.sym.clone(),
              loc: SourceLocation::from(&self.source_map, node.span),
              source: None,
              is_esm: true,
            },
          );
          self
            .exports_locals
            .entry(id!(ident))
            .or_insert_with(|| js_word!("default"));
        } else {
          self.exports.insert(
            js_word!("default"),
            Export {
              specifier: js_word!("default"),
              loc: SourceLocation::from(&self.source_map, node.span),
              source: None,
              is_esm: true,
            },
          );
        }
      }
      _ => {
        unreachable!("unsupported export default declaration");
      }
    };

    node.visit_children_with(self);
  }

  fn visit_export_default_expr(&mut self, node: &ExportDefaultExpr) {
    self.exports.insert(
      js_word!("default"),
      Export {
        specifier: js_word!("default"),
        loc: SourceLocation::from(&self.source_map, node.span),
        source: None,
        is_esm: true,
      },
    );

    node.visit_children_with(self);
  }

  fn visit_export_all(&mut self, node: &ExportAll) {
    self.exports_all.insert(
      node.src.value.clone(),
      SourceLocation::from(&self.source_map, node.span),
    );
  }

  fn visit_return_stmt(&mut self, node: &ReturnStmt) {
    if !self.in_function {
      self.should_wrap = true;
      self.add_bailout(node.span, BailoutReason::TopLevelReturn);
    }

    node.visit_children_with(self)
  }

  fn visit_binding_ident(&mut self, node: &BindingIdent) {
    if self.in_export_decl {
      self.exports.insert(
        node.id.sym.clone(),
        Export {
          specifier: node.id.sym.clone(),
          loc: SourceLocation::from(&self.source_map, node.id.span),
          source: None,
          is_esm: true,
        },
      );
      self
        .exports_locals
        .entry(id!(node.id))
        .or_insert_with(|| node.id.sym.clone());
    }

    if self.in_assign && node.id.span.has_mark(self.global_mark) {
      self
        .non_const_bindings
        .entry(id!(node.id))
        .or_default()
        .push(node.id.span);
    }
  }

  fn visit_assign_pat_prop(&mut self, node: &AssignPatProp) {
    if self.in_export_decl {
      self.exports.insert(
        node.key.sym.clone(),
        Export {
          specifier: node.key.sym.clone(),
          loc: SourceLocation::from(&self.source_map, node.key.span),
          source: None,
          is_esm: true,
        },
      );
      self
        .exports_locals
        .entry(id!(node.key))
        .or_insert_with(|| node.key.sym.clone());
    }

    if self.in_assign && node.key.span.has_mark(self.global_mark) {
      self
        .non_const_bindings
        .entry(id!(node.key))
        .or_default()
        .push(node.key.span);
    }
  }

  fn visit_member_expr(&mut self, node: &MemberExpr) {
    // if module.exports, ensure only assignment or static member expression
    // if exports, ensure only static member expression
    // if require, could be static access (handle in fold)

    if match_member_expr(node, vec!["module", "exports"], &self.decls) {
      self.static_cjs_exports = false;
      self.has_cjs_exports = true;
      return;
    }

    if match_member_expr(node, vec!["module", "hot"], &self.decls) {
      return;
    }

    if match_member_expr(node, vec!["module", "require"], &self.decls) {
      return;
    }

    macro_rules! handle_export {
      () => {
        self.has_cjs_exports = true;
        if let Some((name, span)) = match_property_name(&node) {
          self.exports.insert(
            name.clone(),
            Export {
              specifier: name,
              source: None,
              loc: SourceLocation::from(&self.source_map, span),
              is_esm: false,
            },
          );
        } else {
          self.static_cjs_exports = false;
          self.add_bailout(node.span, BailoutReason::NonStaticExports);
        }
      };
    }

    match &*node.obj {
      Expr::Member(member) => {
        if match_member_expr(member, vec!["module", "exports"], &self.decls) {
          handle_export!();
        }
        return;
      }
      Expr::Ident(ident) => {
        if &*ident.sym == "exports" && !self.decls.contains(&id!(ident)) {
          handle_export!();
        }

        if ident.sym == js_word!("module") && !self.decls.contains(&id!(ident)) {
          self.has_cjs_exports = true;
          self.static_cjs_exports = false;
          self.should_wrap = true;
          self.add_bailout(node.span, BailoutReason::FreeModule);
        }

        if match_property_name(node).is_none() {
          self
            .non_static_access
            .entry(id!(ident))
            .or_default()
            .push(node.span);
        }
        return;
      }
      Expr::This(_this) => {
        if self.in_module_this {
          handle_export!();
        }
        return;
      }
      _ => {}
    }

    node.visit_children_with(self);
  }

  fn visit_unary_expr(&mut self, node: &UnaryExpr) {
    if node.op == UnaryOp::TypeOf {
      match &*node.arg {
        Expr::Ident(ident)
          if ident.sym == js_word!("module") && !self.decls.contains(&id!(ident)) =>
        {
          // Do nothing to avoid the ident visitor from marking the module as non-static.
        }
        _ => node.visit_children_with(self),
      }
    } else {
      node.visit_children_with(self);
    }
  }

  fn visit_expr(&mut self, node: &Expr) {
    // If we reached this visitor, this is a non-top-level require that isn't in a variable
    // declaration. We need to wrap the referenced module to preserve side effect ordering.
    if let Some(source) = self.match_require(node) {
      self.wrapped_requires.insert(source.to_string());
      let span = match node {
        Expr::Call(c) => c.span,
        _ => unreachable!(),
      };
      self.add_bailout(span, BailoutReason::NonTopLevelRequire);
    }

    if let Some(source) = match_import(node, self.ignore_mark) {
      self.non_static_requires.insert(source.clone());
      self.wrapped_requires.insert(source.to_string());
      let span = match node {
        Expr::Call(c) => c.span,
        _ => unreachable!(),
      };
      self.add_bailout(span, BailoutReason::NonStaticDynamicImport);
    }

    match node {
      Expr::Ident(ident) => {
        // Bail if `module` or `exports` are accessed non-statically.
        let is_module = ident.sym == js_word!("module");
        let is_exports = &*ident.sym == "exports";
        if (is_module || is_exports) && !self.decls.contains(&id!(ident)) {
          self.has_cjs_exports = true;
          self.static_cjs_exports = false;
          if is_module {
            self.should_wrap = true;
            self.add_bailout(ident.span, BailoutReason::FreeModule);
          } else {
            self.add_bailout(ident.span, BailoutReason::FreeExports);
          }
        }

        self
          .non_static_access
          .entry(id!(ident))
          .or_default()
          .push(ident.span);

        if self.imports.contains_key(&id!(ident)) {
          self.used_imports.insert(id!(ident));
        }
      }
      _ => {
        node.visit_children_with(self);
      }
    }
  }

  fn visit_this_expr(&mut self, node: &ThisExpr) {
    if self.in_module_this {
      self.has_cjs_exports = true;
      self.static_cjs_exports = false;
      self.add_bailout(node.span, BailoutReason::FreeExports);
    }
  }

  fn visit_assign_expr(&mut self, node: &AssignExpr) {
    // if rhs is a require, record static accesses
    // if lhs is `exports`, mark as CJS exports re-assigned
    // if lhs is `module.exports`
    // if lhs is `module.exports.XXX` or `exports.XXX`, record static export

    self.in_assign = true;
    node.left.visit_with(self);
    self.in_assign = false;
    node.right.visit_with(self);

    if let PatOrExpr::Pat(pat) = &node.left {
      if has_binding_identifier(pat, &"exports".into(), &self.decls) {
        // Must wrap for cases like
        // ```
        // function logExports() {
        //   console.log(exports);
        // }
        // exports.test = 2;
        // logExports();
        // exports = {test: 4};
        // logExports();
        // ```
        self.static_cjs_exports = false;
        self.has_cjs_exports = true;
        self.should_wrap = true;
        self.add_bailout(node.span, BailoutReason::ExportsReassignment);
      } else if has_binding_identifier(pat, &"module".into(), &self.decls) {
        // Same for `module`. If it is reassigned we can't correctly statically analyze.
        self.static_cjs_exports = false;
        self.has_cjs_exports = true;
        self.should_wrap = true;
        self.add_bailout(node.span, BailoutReason::ModuleReassignment);
      }
    }
  }

  fn visit_var_declarator(&mut self, node: &VarDeclarator) {
    // if init is a require call, record static accesses
    if let Some(init) = &node.init {
      if let Some(source) = self.match_require(init) {
        self.add_pat_imports(&node.name, &source, ImportKind::Require);
        return;
      }

      match &**init {
        Expr::Member(member) => {
          if let Some(source) = self.match_require(&member.obj) {
            // Convert member expression on require to a destructuring assignment.
            // const yx = require('y').x; -> const {x: yx} = require('x');
            let key = match &member.prop {
              MemberProp::Computed(_) => PropName::Computed(ComputedPropName {
                span: DUMMY_SP,
                expr: Box::new(*member.obj.clone()),
              }),
              MemberProp::Ident(ident) => PropName::Ident(ident.clone()),
              _ => unreachable!(),
            };

            self.add_pat_imports(
              &Pat::Object(ObjectPat {
                optional: false,
                span: DUMMY_SP,
                type_ann: None,
                props: vec![ObjectPatProp::KeyValue(KeyValuePatProp {
                  key,
                  value: Box::new(node.name.clone()),
                })],
              }),
              &source,
              ImportKind::Require,
            );
            return;
          }
        }
        Expr::Await(await_exp) => {
          // let x = await import('foo');
          // let {x} = await import('foo');
          if let Some(source) = match_import(&await_exp.arg, self.ignore_mark) {
            self.add_pat_imports(&node.name, &source, ImportKind::DynamicImport);
            return;
          }
        }
        _ => {}
      }
    }

    // This is visited via visit_module_item with is_top_level == true, it needs to be
    // set to false for called visitors (and restored again).
    let in_top_level = self.in_top_level;
    self.in_top_level = false;
    node.visit_children_with(self);
    self.in_top_level = in_top_level;
  }

  fn visit_call_expr(&mut self, node: &CallExpr) {
    if let Callee::Expr(expr) = &node.callee {
      match &**expr {
        Expr::Ident(ident) => {
          if ident.sym == js_word!("eval") && !self.decls.contains(&id!(ident)) {
            self.should_wrap = true;
            self.add_bailout(node.span, BailoutReason::Eval);
          }
        }
        Expr::Member(member) => {
          // import('foo').then(foo => ...);
          if let Some(source) = match_import(&member.obj, self.ignore_mark) {
            if match_property_name(member).map_or(false, |f| &*f.0 == "then") {
              if let Some(ExprOrSpread { expr, .. }) = node.args.get(0) {
                let param = match &**expr {
                  Expr::Fn(func) => func.function.params.get(0).map(|param| &param.pat),
                  Expr::Arrow(arrow) => arrow.params.get(0),
                  _ => None,
                };

                if let Some(param) = param {
                  self.add_pat_imports(param, &source, ImportKind::DynamicImport);
                } else {
                  self.non_static_requires.insert(source.clone());
                  self.wrapped_requires.insert(source.to_string());
                  self.add_bailout(node.span, BailoutReason::NonStaticDynamicImport);
                }

                expr.visit_with(self);
                return;
              }
            }
          }
        }
        _ => {}
      }
    }

    node.visit_children_with(self);
  }
}

impl Collect {
  pub fn match_require(&self, node: &Expr) -> Option<JsWord> {
    match_require(node, &self.decls, self.ignore_mark)
  }

  fn add_pat_imports(&mut self, node: &Pat, src: &JsWord, kind: ImportKind) {
    if !self.in_top_level {
      match kind {
        ImportKind::Import => self
          .wrapped_requires
          .insert(format!("{}{}", src.clone(), "esm")),
        ImportKind::DynamicImport | ImportKind::Require => {
          self.wrapped_requires.insert(src.to_string())
        }
      };
      if kind != ImportKind::DynamicImport {
        self.non_static_requires.insert(src.clone());
        let span = match node {
          Pat::Ident(id) => id.id.span,
          Pat::Array(arr) => arr.span,
          Pat::Object(obj) => obj.span,
          Pat::Rest(rest) => rest.span,
          Pat::Assign(assign) => assign.span,
          Pat::Invalid(i) => i.span,
          Pat::Expr(_) => DUMMY_SP,
        };
        self.add_bailout(span, BailoutReason::NonTopLevelRequire);
      }
    }

    match node {
      Pat::Ident(ident) => {
        // let x = require('y');
        // Need to track member accesses of `x`.
        self.imports.insert(
          id!(ident.id),
          Import {
            source: src.clone(),
            specifier: "*".into(),
            kind,
            loc: SourceLocation::from(&self.source_map, ident.id.span),
          },
        );
      }
      Pat::Object(object) => {
        for prop in &object.props {
          match prop {
            ObjectPatProp::KeyValue(kv) => {
              let imported = match &kv.key {
                PropName::Ident(ident) => ident.sym.clone(),
                PropName::Str(str) => str.value.clone(),
                _ => {
                  // Non-static. E.g. computed property.
                  self.non_static_requires.insert(src.clone());
                  self.add_bailout(object.span, BailoutReason::NonStaticDestructuring);
                  continue;
                }
              };

              match &*kv.value {
                Pat::Ident(ident) => {
                  // let {x: y} = require('y');
                  // Need to track `x` as a used symbol.
                  self.imports.insert(
                    id!(ident.id),
                    Import {
                      source: src.clone(),
                      specifier: imported,
                      kind,
                      loc: SourceLocation::from(&self.source_map, ident.id.span),
                    },
                  );

                  // Mark as non-constant. CJS exports can be mutated by other modules,
                  // so it's not safe to reference them directly.
                  self
                    .non_const_bindings
                    .entry(id!(ident.id))
                    .or_default()
                    .push(ident.id.span);
                }
                _ => {
                  // Non-static.
                  self.non_static_requires.insert(src.clone());
                  self.add_bailout(object.span, BailoutReason::NonStaticDestructuring);
                }
              }
            }
            ObjectPatProp::Assign(assign) => {
              // let {x} = require('y');
              // let {x = 2} = require('y');
              // Need to track `x` as a used symbol.
              self.imports.insert(
                id!(assign.key),
                Import {
                  source: src.clone(),
                  specifier: assign.key.sym.clone(),
                  kind,
                  loc: SourceLocation::from(&self.source_map, assign.key.span),
                },
              );
              self
                .non_const_bindings
                .entry(id!(assign.key))
                .or_default()
                .push(assign.key.span);
            }
            ObjectPatProp::Rest(_rest) => {
              // let {x, ...y} = require('y');
              // Non-static. We don't know what keys are used.
              self.non_static_requires.insert(src.clone());
              self.add_bailout(object.span, BailoutReason::NonStaticDestructuring);
            }
          }
        }
      }
      _ => {
        // Non-static.
        self.non_static_requires.insert(src.clone());
        let span = match node {
          Pat::Ident(id) => id.id.span,
          Pat::Array(arr) => arr.span,
          Pat::Object(obj) => obj.span,
          Pat::Rest(rest) => rest.span,
          Pat::Assign(assign) => assign.span,
          Pat::Invalid(i) => i.span,
          Pat::Expr(_) => DUMMY_SP,
        };
        self.add_bailout(span, BailoutReason::NonStaticDestructuring);
      }
    }
  }

  fn get_non_const_binding_idents(&self, node: &Pat, idents: &mut Vec<Ident>) {
    match node {
      Pat::Ident(ident) => {
        if self.non_const_bindings.contains_key(&id!(ident.id)) {
          idents.push(ident.id.clone());
        }
      }
      Pat::Object(object) => {
        for prop in &object.props {
          match prop {
            ObjectPatProp::KeyValue(kv) => {
              self.get_non_const_binding_idents(&kv.value, idents);
            }
            ObjectPatProp::Assign(assign) => {
              if self.non_const_bindings.contains_key(&id!(assign.key)) {
                idents.push(assign.key.clone());
              }
            }
            ObjectPatProp::Rest(rest) => {
              self.get_non_const_binding_idents(&rest.arg, idents);
            }
          }
        }
      }
      Pat::Array(array) => {
        for el in array.elems.iter().flatten() {
          self.get_non_const_binding_idents(el, idents);
        }
      }
      _ => {}
    }
  }

  fn add_bailout(&mut self, span: Span, reason: BailoutReason) {
    if let Some(bailouts) = &mut self.bailouts {
      bailouts.push(Bailout {
        loc: SourceLocation::from(&self.source_map, span),
        reason,
      })
    }
  }
}

fn has_binding_identifier(node: &Pat, sym: &JsWord, decls: &HashSet<Id>) -> bool {
  match node {
    Pat::Ident(ident) => {
      if ident.id.sym == *sym && !decls.contains(&id!(ident.id)) {
        return true;
      }
    }
    Pat::Object(object) => {
      for prop in &object.props {
        match prop {
          ObjectPatProp::KeyValue(kv) => {
            if has_binding_identifier(&kv.value, sym, decls) {
              return true;
            }
          }
          ObjectPatProp::Assign(assign) => {
            if assign.key.sym == *sym && !decls.contains(&id!(assign.key)) {
              return true;
            }
          }
          ObjectPatProp::Rest(rest) => {
            if has_binding_identifier(&rest.arg, sym, decls) {
              return true;
            }
          }
        }
      }
    }
    Pat::Array(array) => {
      for el in array.elems.iter().flatten() {
        if has_binding_identifier(el, sym, decls) {
          return true;
        }
      }
    }
    _ => {}
  }

  false
}

#[cfg(test)]
mod tests {
  use super::*;
  use crate::collect_decls;
  use std::iter::FromIterator;
  use swc_common::chain;
  use swc_common::comments::SingleThreadedComments;
  use swc_common::{sync::Lrc, FileName, Globals, Mark, SourceMap};
  use swc_ecmascript::codegen::text_writer::JsWriter;
  use swc_ecmascript::parser::lexer::Lexer;
  use swc_ecmascript::parser::{Parser, StringInput};
  use swc_ecmascript::transforms::{fixer, hygiene, resolver};
  extern crate indoc;
  use self::indoc::indoc;

  fn parse(code: &str) -> (Collect, String, HoistResult) {
    let source_map = Lrc::new(SourceMap::default());
    let source_file = source_map.new_source_file(FileName::Anon, code.into());

    let comments = SingleThreadedComments::default();
    let lexer = Lexer::new(
      Default::default(),
      Default::default(),
      StringInput::from(&*source_file),
      Some(&comments),
    );

    let mut parser = Parser::new_from(lexer);
    match parser.parse_module() {
      Ok(module) => swc_common::GLOBALS.set(&Globals::new(), || {
        swc_ecmascript::transforms::helpers::HELPERS.set(
          &swc_ecmascript::transforms::helpers::Helpers::new(false),
          || {
            let unresolved_mark = Mark::fresh(Mark::root());
            let global_mark = Mark::fresh(Mark::root());
            let module = module.fold_with(&mut resolver(unresolved_mark, global_mark, false));

            let mut collect = Collect::new(
              source_map.clone(),
              collect_decls(&module),
              Mark::fresh(Mark::root()),
              global_mark,
              true,
            );
            module.visit_with(&mut collect);

            let (module, res) = {
              let mut hoist = Hoist::new("abc", unresolved_mark, &collect);
              let module = module.fold_with(&mut hoist);
              (module, hoist.get_result())
            };

            let module = module.fold_with(&mut chain!(hygiene(), fixer(Some(&comments))));

            let code = emit(source_map, comments, &module);
            (collect, code, res)
          },
        )
      }),
      Err(err) => {
        panic!("{:?}", err);
      }
    }
  }

  fn emit(source_map: Lrc<SourceMap>, comments: SingleThreadedComments, module: &Module) -> String {
    let mut src_map_buf = vec![];
    let mut buf = vec![];
    {
      let writer = Box::new(JsWriter::new(
        source_map.clone(),
        "\n",
        &mut buf,
        Some(&mut src_map_buf),
      ));
      let config = swc_ecmascript::codegen::Config {
        minify: false,
        ascii_only: false,
        target: swc_ecmascript::ast::EsVersion::Es5,
        omit_last_semi: false,
      };
      let mut emitter = swc_ecmascript::codegen::Emitter {
        cfg: config,
        comments: Some(&comments),
        cm: source_map,
        wr: writer,
      };

      emitter.emit_module(module).unwrap();
    }

    String::from_utf8(buf).unwrap()
  }

  macro_rules! map(
    { $($key:expr => $value:expr),* } => {
      {
        #[allow(unused_mut)]
        let mut m = HashMap::new();
        $(
          m.insert($key, $value);
        )*
        m
      }
    };
  );

  macro_rules! set(
    { $($key:expr),* } => {
      {
        #[allow(unused_mut)]
        let mut m = HashSet::new();
        $(
          m.insert($key);
        )*
        m
      }
    };
  );

  macro_rules! w {
    ($s: expr) => {{
      let w: JsWord = $s.into();
      w
    }};
  }

  macro_rules! assert_eq_imports {
    ($m: expr, $match: expr) => {{
      let mut map = HashMap::new();
      for (key, val) in $m {
        map.insert(
          key.0,
          (
            val.source,
            val.specifier,
            val.kind == ImportKind::DynamicImport,
          ),
        );
      }
      assert_eq!(map, $match);
    }};
  }

  macro_rules! assert_eq_imported_symbols {
    ($m: expr, $match: expr) => {{
      let mut map = HashMap::new();
      for sym in $m {
        map.insert(sym.local, (sym.source, sym.imported));
      }
      assert_eq!(map, $match);
    }};
  }

  macro_rules! assert_eq_exported_symbols {
    ($m: expr, $match: expr) => {{
      let mut map = HashMap::new();
      for sym in $m {
        map.insert(sym.exported, (sym.local, sym.is_esm));
      }
      assert_eq!(map, $match);
    }};
  }

  macro_rules! assert_eq_set {
    ($m: expr, $match: expr) => {{
      let mut map = HashSet::new();
      for item in $m {
        map.insert(item.0);
      }
      assert_eq!(map, $match);
    }};
  }

  #[test]
  fn esm() {
    let (collect, _code, _hoist) = parse(
      r#"
    import {foo as bar} from 'other';
    export {bar as test};
    "#,
    );
    assert_eq_imports!(
      collect.imports,
      map! { w!("bar") => (w!("other"), w!("foo"), false) }
    );
  }

  #[test]
  fn cjs_namespace() {
    let (collect, _code, _hoist) = parse(
      r#"
    const x = require('other');
    console.log(x.foo);
    "#,
    );
    assert_eq_imports!(
      collect.imports,
      map! { w!("x") => (w!("other"), w!("*"), false) }
    );
    assert_eq!(collect.non_static_access, map! {});

    let (_collect, _code, hoist) = parse(
      r#"
      require('other');
    "#,
    );
    assert_eq_imported_symbols!(hoist.imported_symbols, map! {});
  }

  #[test]
  fn cjs_namespace_non_static() {
    let (collect, _code, _hoist) = parse(
      r#"
    const x = require('other');
    console.log(x[foo]);
    "#,
    );
    assert_eq_imports!(
      collect.imports,
      map! { w!("x") => (w!("other"), w!("*"), false) }
    );
    assert_eq_set!(collect.non_static_access.into_keys(), set! { w!("x") });

    let (collect, _code, _hoist) = parse(
      r#"
    const x = require('other');
    console.log(x);
    "#,
    );
    assert_eq_imports!(
      collect.imports,
      map! { w!("x") => (w!("other"), w!("*"), false) }
    );
    assert_eq_set!(collect.non_static_access.into_keys(), set! { w!("x") });
  }

  #[test]
  fn cjs_destructure() {
    let (collect, _code, _hoist) = parse(
      r#"
    const {foo: bar} = require('other');
    exports.test = bar;
    "#,
    );
    assert_eq_imports!(
      collect.imports,
      map! { w!("bar") => (w!("other"), w!("foo"), false) }
    );
    assert!(collect.static_cjs_exports);
  }

  #[test]
  fn cjs_reassign() {
    let (collect, _code, _hoist) = parse(
      r#"
    exports = 2;
    "#,
    );
    assert!(collect.should_wrap);

    let (collect, _code, _hoist) = parse(
      r#"
    module = 2;
    "#,
    );
    assert!(collect.should_wrap);
  }

  #[test]
  fn should_wrap() {
    let (collect, _code, _hoist) = parse(
      r#"
    eval('');
    "#,
    );
    assert!(collect.should_wrap);

    let (collect, _code, _hoist) = parse(
      r#"
    doSomething(module);
    "#,
    );
    assert!(collect.should_wrap);

    let (collect, _code, _hoist) = parse(
      r#"
    console.log(module.id);
    "#,
    );
    assert!(collect.should_wrap);

    let (collect, _code, _hoist) = parse(
      r#"
    console.log(typeof module);
    console.log(module.hot);
    "#,
    );
    assert!(!collect.should_wrap);

    let (collect, _code, _hoist) = parse(
      r#"
    exports.foo = 2;
    return;
    exports.bar = 3;
    "#,
    );
    assert!(collect.should_wrap);

    let (collect, _code, _hoist) = parse(
      r#"
    const foo = {
      get a() {
        return 1;
      },
      set b(v) {
        return;
      },
      run() {
        return 3;
      },
    };
    console.log(foo.a);
    "#,
    );
    assert!(!collect.should_wrap);
  }

  #[test]
  fn cjs_non_static_exports() {
    let (collect, _code, _hoist) = parse(
      r#"
    exports[test] = 2;
    "#,
    );
    assert!(!collect.static_cjs_exports);

    let (collect, _code, _hoist) = parse(
      r#"
    module.exports[test] = 2;
    "#,
    );
    assert!(!collect.static_cjs_exports);

    let (collect, _code, _hoist) = parse(
      r#"
    this[test] = 2;
    "#,
    );
    assert!(!collect.static_cjs_exports);

    let (collect, _code, _hoist) = parse(
      r#"
    module.exports[test] = 2;
    "#,
    );
    assert!(!collect.static_cjs_exports);

    let (collect, _code, _hoist) = parse(
      r#"
    alert(exports)
    "#,
    );
    assert!(!collect.static_cjs_exports);

    let (collect, _code, _hoist) = parse(
      r#"
    alert(module.exports)
    "#,
    );
    assert!(!collect.static_cjs_exports);

    let (collect, _code, _hoist) = parse(
      r#"
    alert(this)
    "#,
    );
    assert!(!collect.static_cjs_exports);

    let (collect, _code, _hoist) = parse(
      r#"
    exports.foo = 2;
    "#,
    );
    assert!(collect.static_cjs_exports);

    let (collect, _code, _hoist) = parse(
      r#"
    module.exports.foo = 2;
    "#,
    );
    assert!(collect.static_cjs_exports);

    let (collect, _code, _hoist) = parse(
      r#"
    this.foo = 2;
    "#,
    );
    assert!(collect.static_cjs_exports);

    let (collect, _code, _hoist) = parse(
      r#"
    var exports = {};
    exports[foo] = 2;
    "#,
    );
    assert!(collect.static_cjs_exports);

    let (collect, _code, _hoist) = parse(
      r#"
    var module = {exports: {}};
    module.exports[foo] = 2;
    "#,
    );
    assert!(collect.static_cjs_exports);

    let (collect, _code, _hoist) = parse(
      r#"
    test(function(exports) { return Object.keys(exports) })
    "#,
    );
    assert!(collect.static_cjs_exports);

    let (collect, _code, _hoist) = parse(
      r#"
    test(exports => Object.keys(exports))
    "#,
    );
    assert!(collect.static_cjs_exports);
  }

  #[test]
  fn dynamic_import() {
    let (collect, _code, _hoist) = parse(
      r#"
    async function test() {
      const x = await import('other');
      x.foo;
    }
    "#,
    );
    assert_eq_imports!(
      collect.imports,
      map! { w!("x") => (w!("other"), w!("*"), true) }
    );
    assert_eq_set!(collect.non_static_access.into_keys(), set! {});
    assert_eq!(collect.non_static_requires, set! {});
    assert_eq!(collect.wrapped_requires, set! {String::from("other")});

    let (collect, _code, _hoist) = parse(
      r#"
    async function test() {
      const x = await import('other');
      x[foo];
    }
    "#,
    );
    assert_eq_imports!(
      collect.imports,
      map! { w!("x") => (w!("other"), w!("*"), true) }
    );
    assert_eq_set!(collect.non_static_access.into_keys(), set! { w!("x") });
    assert_eq!(collect.non_static_requires, set! {});
    assert_eq!(collect.wrapped_requires, set! {String::from("other")});

    let (collect, _code, _hoist) = parse(
      r#"
    async function test() {
      const {foo} = await import('other');
    }
    "#,
    );
    assert_eq_imports!(
      collect.imports,
      map! { w!("foo") => (w!("other"), w!("foo"), true) }
    );
    assert_eq!(collect.non_static_requires, set! {});
    assert_eq!(collect.wrapped_requires, set! {String::from("other")});

    let (collect, _code, _hoist) = parse(
      r#"
    async function test() {
      const {foo: bar} = await import('other');
    }
    "#,
    );
    assert_eq_imports!(
      collect.imports,
      map! { w!("bar") => (w!("other"), w!("foo"), true) }
    );
    assert_eq!(collect.non_static_requires, set! {});
    assert_eq!(collect.wrapped_requires, set! {String::from("other")});

    let (collect, _code, _hoist) = parse(
      r#"
    import('other').then(x => x.foo);
    "#,
    );
    assert_eq_imports!(
      collect.imports,
      map! { w!("x") => (w!("other"), w!("*"), true) }
    );
    assert_eq_set!(collect.non_static_access.into_keys(), set! {});
    assert_eq!(collect.non_static_requires, set! {});
    assert_eq!(collect.wrapped_requires, set! {String::from("other")});

    let (collect, _code, _hoist) = parse(
      r#"
    import('other').then(x => x);
    "#,
    );
    assert_eq_imports!(
      collect.imports,
      map! { w!("x") => (w!("other"), w!("*"), true) }
    );
    assert_eq_set!(collect.non_static_access.into_keys(), set! { w!("x") });
    assert_eq!(collect.non_static_requires, set! {});
    assert_eq!(collect.wrapped_requires, set! {String::from("other")});

    let (collect, _code, _hoist) = parse(
      r#"
    import('other').then(({foo}) => foo);
    "#,
    );
    assert_eq_imports!(
      collect.imports,
      map! { w!("foo") => (w!("other"), w!("foo"), true) }
    );
    assert_eq!(collect.non_static_requires, set! {});
    assert_eq!(collect.wrapped_requires, set! {String::from("other")});

    let (collect, _code, _hoist) = parse(
      r#"
    import('other').then(({foo: bar}) => bar);
    "#,
    );
    assert_eq_imports!(
      collect.imports,
      map! { w!("bar") => (w!("other"), w!("foo"), true) }
    );
    assert_eq!(collect.non_static_requires, set! {});
    assert_eq!(collect.wrapped_requires, set! {String::from("other")});

    let (collect, _code, _hoist) = parse(
      r#"
    import('other').then(function (x) { return x.foo });
    "#,
    );
    assert_eq_imports!(
      collect.imports,
      map! { w!("x") => (w!("other"), w!("*"), true) }
    );
    assert_eq_set!(collect.non_static_access.into_keys(), set! {});
    assert_eq!(collect.non_static_requires, set! {});
    assert_eq!(collect.wrapped_requires, set! {String::from("other")});

    let (collect, _code, _hoist) = parse(
      r#"
    import('other').then(function (x) { return x });
    "#,
    );
    assert_eq_imports!(
      collect.imports,
      map! { w!("x") => (w!("other"), w!("*"), true) }
    );
    assert_eq_set!(collect.non_static_access.into_keys(), set! { w!("x") });
    assert_eq!(collect.non_static_requires, set! {});
    assert_eq!(collect.wrapped_requires, set! {String::from("other")});

    let (collect, _code, _hoist) = parse(
      r#"
    import('other').then(function ({foo}) {});
    "#,
    );
    assert_eq_imports!(
      collect.imports,
      map! { w!("foo") => (w!("other"), w!("foo"), true) }
    );
    assert_eq!(collect.non_static_requires, set! {});
    assert_eq!(collect.wrapped_requires, set! {String::from("other")});

    let (collect, _code, _hoist) = parse(
      r#"
    import('other').then(function ({foo: bar}) {});
    "#,
    );
    assert_eq_imports!(
      collect.imports,
      map! { w!("bar") => (w!("other"), w!("foo"), true) }
    );
    assert_eq!(collect.non_static_requires, set! {});
    assert_eq!(collect.wrapped_requires, set! {String::from("other")});

    let (collect, _code, _hoist) = parse(
      r#"
    import('other');
    "#,
    );
    assert_eq_imports!(collect.imports, map! {});
    assert_eq!(collect.non_static_requires, set! {w!("other")});
    assert_eq!(collect.wrapped_requires, set! {String::from("other")});

    let (collect, _code, _hoist) = parse(
      r#"
    let other = import('other');
    "#,
    );
    assert_eq_imports!(collect.imports, map! {});
    assert_eq!(collect.non_static_requires, set! {w!("other")});
    assert_eq!(collect.wrapped_requires, set! {String::from("other")});

    let (collect, _code, _hoist) = parse(
      r#"
    async function test() {
      let {...other} = await import('other');
    }
    "#,
    );
    assert_eq_imports!(collect.imports, map! {});
    assert_eq!(collect.non_static_requires, set! {w!("other")});
    assert_eq!(collect.wrapped_requires, set! {String::from("other")});
  }

  #[test]
  fn fold_import() {
    let (collect, code, _hoist) = parse(
      r#"
    import {foo as bar} from 'other';
    let test = {bar: 3};
    console.log(bar, test.bar);
    bar();
    "#,
    );

    assert!(collect.bailouts.unwrap().is_empty());

    assert_eq!(
      code,
      indoc! {r#"
    import "abc:other:esm";
    let $abc$var$test = {
        bar: 3
    };
    console.log((0, $abc$import$70a00e0a8474f72a$6a5cdcad01c973fa), $abc$var$test.bar);
    (0, $abc$import$70a00e0a8474f72a$6a5cdcad01c973fa)();
    "#}
    );

    let (collect, code, _hoist) = parse(
      r#"
    import * as foo from 'other';
    console.log(foo.bar);
    foo.bar();
    "#,
    );
    assert!(collect.bailouts.unwrap().is_empty());

    assert_eq!(
      code,
      indoc! {r#"
    import "abc:other:esm";
    console.log($abc$import$70a00e0a8474f72a$d927737047eb3867);
    $abc$import$70a00e0a8474f72a$d927737047eb3867();
    "#}
    );

    let (collect, code, _hoist) = parse(
      r#"
    import * as foo from 'other';
    foo.bar();
    let y = "bar";
    foo[y]();
    "#,
    );
    assert_eq!(
      collect
        .bailouts
        .unwrap()
        .iter()
        .map(|b| &b.reason)
        .collect::<Vec<_>>(),
      vec![&BailoutReason::NonStaticAccess]
    );

    assert_eq!(
      code,
      indoc! {r#"
    import "abc:other:esm";
    $abc$import$70a00e0a8474f72a.bar();
    let $abc$var$y = "bar";
    $abc$import$70a00e0a8474f72a[$abc$var$y]();
    "#}
    );

    let (collect, code, _hoist) = parse(
      r#"
    import other from 'other';
    console.log(other, other.bar);
    other();
    "#,
    );

    assert!(collect.bailouts.unwrap().is_empty());

    assert_eq!(
      code,
      indoc! {r#"
    import "abc:other:esm";
    console.log((0, $abc$import$70a00e0a8474f72a$2e2bcd8739ae039), (0, $abc$import$70a00e0a8474f72a$2e2bcd8739ae039).bar);
    (0, $abc$import$70a00e0a8474f72a$2e2bcd8739ae039)();
    "#}
    );
  }

  #[test]
  fn fold_import_hoist() {
    let (_collect, code, _hoist) = parse(
      r#"
    import foo from 'other';
    console.log(foo);
    import bar from 'bar';
    console.log(bar);
    "#,
    );

    assert_eq!(
      code,
      indoc! {r#"
    import "abc:other:esm";
    import "abc:bar:esm";
    console.log((0, $abc$import$70a00e0a8474f72a$2e2bcd8739ae039));
    console.log((0, $abc$import$d927737047eb3867$2e2bcd8739ae039));
    "#}
    );

    let (_collect, code, _hoist) = parse(
      r#"
    import foo from 'other';
    console.log(foo);
    const x = require('x');
    console.log(x);
    import bar from 'bar';
    console.log(bar);
    "#,
    );

    assert_eq!(
      code,
      indoc! {r#"
    import "abc:other:esm";
    import "abc:bar:esm";
    console.log((0, $abc$import$70a00e0a8474f72a$2e2bcd8739ae039));
    import "abc:x";
    console.log($abc$import$d141bba7fdc215a3);
    console.log((0, $abc$import$d927737047eb3867$2e2bcd8739ae039));
    "#}
    );
  }

  #[test]
  fn fold_static_require() {
    let (_collect, code, _hoist) = parse(
      r#"
    const x = 4, {bar} = require('other'), baz = 3;
    console.log(bar);
    "#,
    );

    assert_eq!(
      code,
      indoc! {r#"
    const $abc$var$x = 4;
    import "abc:other";
    var $abc$require$bar = $abc$import$70a00e0a8474f72a$d927737047eb3867;
    const $abc$var$baz = 3;
    console.log($abc$require$bar);
    "#}
    );

    let (_collect, code, _hoist) = parse(
      r#"
    const x = 3, foo = require('other'), bar = 2;
    console.log(foo.bar);
    "#,
    );

    assert_eq!(
      code,
      indoc! {r#"
    const $abc$var$x = 3;
    import "abc:other";
    const $abc$var$bar = 2;
    console.log($abc$import$70a00e0a8474f72a$d927737047eb3867);
    "#}
    );
  }

  #[test]
  fn fold_non_static_require() {
    let (_collect, code, _hoist) = parse(
      r#"
    const {foo, ...bar} = require('other');
    console.log(foo, bar);
    "#,
    );

    assert_eq!(
      code,
      indoc! {r#"
    import "abc:other";
    const { foo: $abc$var$foo , ...$abc$var$bar } = $abc$import$70a00e0a8474f72a;
    console.log($abc$var$foo, $abc$var$bar);
    "#}
    );

    let (_collect, code, _hoist) = parse(
      r#"
    const {x: {y: z}} = require('x');
    console.log(z);
    "#,
    );

    assert_eq!(
      code,
      indoc! {r#"
    import "abc:x";
    const { x: { y: $abc$var$z  }  } = $abc$import$d141bba7fdc215a3;
    console.log($abc$var$z);
    "#}
    );

    let (_collect, code, _hoist) = parse(
      r#"
    const foo = require('other');
    console.log(foo[bar]);
    "#,
    );

    assert_eq!(
      code,
      indoc! {r#"
    import "abc:other";
    console.log($abc$import$70a00e0a8474f72a[bar]);
    "#}
    );

    let (_collect, code, _hoist) = parse(
      r#"
    const foo = require('other');
    console.log(foo[bar], foo.baz);
    "#,
    );

    assert_eq!(
      code,
      indoc! {r#"
    import "abc:other";
    console.log($abc$import$70a00e0a8474f72a[bar], $abc$import$70a00e0a8474f72a.baz);
    "#}
    );
  }

  #[test]
  fn fold_require_member() {
    // let (_collect, code, _hoist) = parse(r#"
    // let foo;
    // ({foo} = require('other'));
    // console.log(foo);
    // "#);

    // println!("{}", code);

    let (_collect, code, _hoist) = parse(
      r#"
    const foo = require('other').foo;
    console.log(foo);
    "#,
    );

    assert_eq!(
      code,
      indoc! {r#"
    import "abc:other";
    var $abc$require$foo = $abc$import$70a00e0a8474f72a$6a5cdcad01c973fa;
    console.log($abc$require$foo);
    "#}
    );

    let (_collect, code, _hoist) = parse(
      r#"
    const foo = require('other')[bar];
    console.log(foo);
    "#,
    );

    assert_eq!(
      code,
      indoc! {r#"
    import "abc:other";
    const $abc$var$foo = $abc$import$70a00e0a8474f72a[bar];
    console.log($abc$var$foo);
    "#}
    );

    let (_collect, code, _hoist) = parse(
      r#"
    const {foo} = require('other').foo;
    console.log(foo);
    "#,
    );

    assert_eq!(
      code,
      indoc! {r#"
    import "abc:other";
    const { foo: $abc$var$foo  } = $abc$import$70a00e0a8474f72a$6a5cdcad01c973fa;
    console.log($abc$var$foo);
    "#}
    );
  }

  #[test]
  fn fold_require_wrapped() {
    let (_collect, code, hoist) = parse(
      r#"
    function x() {
      const foo = require('other');
      console.log(foo.bar);
    }
    require('bar');
    "#,
    );

    assert_eq!(
      code,
      indoc! {r#"
    import "abc:other";
    function $abc$var$x() {
        const foo = $abc$import$70a00e0a8474f72a;
        console.log(foo.bar);
    }
    import "abc:bar";
    "#}
    );
    assert_eq!(
      hoist.wrapped_requires,
      HashSet::<String>::from_iter(vec![String::from("other")])
    );

    let (_collect, code, hoist) = parse(
      r#"
    var foo = function () {
      if (Date.now() < 0) {
        var bar = require("other");
      }
    }();
    "#,
    );

    assert_eq!(
      code,
      indoc! {r#"
    import "abc:other";
    var $abc$var$foo = function() {
        if (Date.now() < 0) {
            var bar = $abc$import$70a00e0a8474f72a;
        }
    }();
    "#}
    );
    assert_eq!(
      hoist.wrapped_requires,
      HashSet::<String>::from_iter(vec![String::from("other")])
    );

    let (_collect, code, _hoist) = parse(
      r#"
    function x() {
      const foo = require('other').foo;
      console.log(foo);
    }
    "#,
    );

    assert_eq!(
      code,
      indoc! {r#"
    import "abc:other";
    function $abc$var$x() {
        const foo = $abc$import$70a00e0a8474f72a$6a5cdcad01c973fa;
        console.log(foo);
    }
    "#}
    );

    let (_collect, code, _hoist) = parse(
      r#"
    function x() {
      console.log(require('other').foo);
    }
    "#,
    );

    assert_eq!(
      code,
      indoc! {r#"
    import "abc:other";
    function $abc$var$x() {
        console.log($abc$import$70a00e0a8474f72a$6a5cdcad01c973fa);
    }
    "#}
    );

    let (_collect, code, _hoist) = parse(
      r#"
    function x() {
      const foo = require('other')[test];
      console.log(foo);
    }
    "#,
    );

    assert_eq!(
      code,
      indoc! {r#"
    import "abc:other";
    function $abc$var$x() {
        const foo = $abc$import$70a00e0a8474f72a[test];
        console.log(foo);
    }
    "#}
    );

    let (_collect, code, _hoist) = parse(
      r#"
    function x() {
      const {foo} = require('other');
      console.log(foo);
    }
    "#,
    );

    assert_eq!(
      code,
      indoc! {r#"
    import "abc:other";
    function $abc$var$x() {
        const { foo: foo  } = $abc$import$70a00e0a8474f72a;
        console.log(foo);
    }
    "#}
    );

    let (_collect, code, _hoist) = parse(
      r#"
    let x = require('a') + require('b');
    "#,
    );

    assert_eq!(
      code,
      indoc! {r#"
    import "abc:a";
    import "abc:b";
    let $abc$var$x = $abc$import$407448d2b89b1813 + $abc$import$8b22cf2602fb60ce;
    "#}
    );

    let (_collect, code, _hoist) = parse(
      r#"
    let x = (require('a'), require('b'));
    "#,
    );

    assert_eq!(
      code,
      indoc! {r#"
    import "abc:a";
    import "abc:b";
    let $abc$var$x = (!$abc$import$407448d2b89b1813, $abc$import$8b22cf2602fb60ce);
    "#}
    );

    let (_collect, code, _hoist) = parse(
      r#"
    let x = require('a') || require('b');
    "#,
    );

    assert_eq!(
      code,
      indoc! {r#"
    import "abc:a";
    import "abc:b";
    let $abc$var$x = $abc$import$407448d2b89b1813 || $abc$import$8b22cf2602fb60ce;
    "#}
    );

    let (_collect, code, _hoist) = parse(
      r#"
    let x = condition ? require('a') : require('b');
    "#,
    );

    assert_eq!(
      code,
      indoc! {r#"
    import "abc:a";
    import "abc:b";
    let $abc$var$x = condition ? $abc$import$407448d2b89b1813 : $abc$import$8b22cf2602fb60ce;
    "#}
    );

    let (_collect, code, _hoist) = parse(
      r#"
    if (condition) require('a');
    "#,
    );

    assert_eq!(
      code,
      indoc! {r#"
    import "abc:a";
    if (condition) $abc$import$407448d2b89b1813;
    "#}
    );

    let (_collect, code, _hoist) = parse(
      r#"
    for (let x = require('y'); x < 5; x++) {}
    "#,
    );

    assert_eq!(
      code,
      indoc! {r#"
    import "abc:y";
    for(let x = $abc$import$4a5767248b18ef41; x < 5; x++){}
    "#}
    );
  }

  #[test]
  fn fold_export() {
    let (_collect, code, hoist) = parse(
      r#"
    let x = 3;
    let y = 4;
    let z = 6;
    export {x, y};
    "#,
    );

    assert_eq!(
      code,
      indoc! {r#"
    let $abc$export$d141bba7fdc215a3 = 3;
    let $abc$export$4a5767248b18ef41 = 4;
    let $abc$var$z = 6;
    "#}
    );

    assert_eq_exported_symbols!(
      hoist.exported_symbols,
      map! {
        w!("x") => (w!("$abc$export$d141bba7fdc215a3"), true),
        w!("y") => (w!("$abc$export$4a5767248b18ef41"), true)
      }
    );

    let (_collect, code, hoist) = parse(
      r#"
    export default 3;
    "#,
    );

    assert_eq!(
      code,
      indoc! {r#"
    var $abc$export$2e2bcd8739ae039 = 3;
    "#}
    );

    assert_eq_exported_symbols!(
      hoist.exported_symbols,
      map! {
        w!("default") => (w!("$abc$export$2e2bcd8739ae039"), true)
      }
    );

    let (_collect, code, hoist) = parse(
      r#"
    let x = 3;
    export default x;
    "#,
    );

    assert_eq!(
      code,
      indoc! {r#"
    let $abc$var$x = 3;
    var $abc$export$2e2bcd8739ae039 = $abc$var$x;
    "#}
    );

    assert_eq_exported_symbols!(
      hoist.exported_symbols,
      map! {
        w!("default") => (w!("$abc$export$2e2bcd8739ae039"), true)
      }
    );

    let (_collect, code, hoist) = parse(
      r#"
    export default function () {}
    "#,
    );

    assert_eq!(
      code,
      indoc! {r#"
    function $abc$export$2e2bcd8739ae039() {}
    "#}
    );

    assert_eq_exported_symbols!(
      hoist.exported_symbols,
      map! {
        w!("default") => (w!("$abc$export$2e2bcd8739ae039"), true)
      }
    );

    let (_collect, code, hoist) = parse(
      r#"
    export default class {}
    "#,
    );

    assert_eq!(
      code,
      indoc! {r#"
    class $abc$export$2e2bcd8739ae039 {
    }
    "#}
    );

    assert_eq_exported_symbols!(
      hoist.exported_symbols,
      map! {
        w!("default") => (w!("$abc$export$2e2bcd8739ae039"), true)
      }
    );

    let (_collect, code, hoist) = parse(
      r#"
    console.log(module);
    export default class X {}
    "#,
    );

    assert!(hoist.should_wrap);
    assert_eq!(
      code,
      indoc! {r#"
    console.log(module);
    class X {
    }
    "#}
    );

    assert_eq_exported_symbols!(hoist.exported_symbols, map! {});

    let (_collect, code, hoist) = parse(
      r#"
    export var x = 2, y = 3;
    "#,
    );

    assert_eq!(
      code,
      indoc! {r#"
      var $abc$export$d141bba7fdc215a3 = 2, $abc$export$4a5767248b18ef41 = 3;
      "#}
    );

    assert_eq_exported_symbols!(
      hoist.exported_symbols,
      map! {
        w!("x") => (w!("$abc$export$d141bba7fdc215a3"), true),
        w!("y") => (w!("$abc$export$4a5767248b18ef41"), true)
      }
    );

    let (_collect, code, hoist) = parse(
      r#"
    export var {x, ...y} = something;
    export var [p, ...q] = something;
    export var {x = 3} = something;
    "#,
    );

    assert_eq!(
      code,
      indoc! {r#"
    var { x: $abc$export$d141bba7fdc215a3 , ...$abc$export$4a5767248b18ef41 } = something;
    var [$abc$export$ffb5f4729a158638, ...$abc$export$9e5f44173e64f162] = something;
    var { x: $abc$export$d141bba7fdc215a3 = 3  } = something;
    "#}
    );

    assert_eq_exported_symbols!(
      hoist.exported_symbols,
      map! {
        w!("x") => (w!("$abc$export$d141bba7fdc215a3"), true),
        w!("y") => (w!("$abc$export$4a5767248b18ef41"), true),
        w!("p") => (w!("$abc$export$ffb5f4729a158638"), true),
        w!("q") => (w!("$abc$export$9e5f44173e64f162"), true),
        w!("x") => (w!("$abc$export$d141bba7fdc215a3"), true)
      }
    );

    let (_collect, code, hoist) = parse(
      r#"
    export function test() {}
    "#,
    );

    assert_eq!(
      code,
      indoc! {r#"
    function $abc$export$e0969da9b8fb378d() {}
    "#}
    );

    assert_eq_exported_symbols!(
      hoist.exported_symbols,
      map! {
        w!("test") => (w!("$abc$export$e0969da9b8fb378d"), true)
      }
    );

    let (_collect, code, hoist) = parse(
      r#"
    export class Test {}
    "#,
    );

    assert_eq!(
      code,
      indoc! {r#"
    class $abc$export$1b16fc9eb974a84d {
    }
    "#}
    );

    assert_eq_exported_symbols!(
      hoist.exported_symbols,
      map! {
        w!("Test") => (w!("$abc$export$1b16fc9eb974a84d"), true)
      }
    );

    let (_collect, code, hoist) = parse(
      r#"
    export {foo} from 'bar';
    "#,
    );

    assert_eq_exported_symbols!(hoist.exported_symbols, map! {});

    assert_eq!(
      code,
      indoc! {r#"
    import "abc:bar:esm";
    "#}
    );

    let (_collect, code, _hoist) = parse(
      r#"
    export * from 'bar';
    "#,
    );

    assert_eq!(
      code,
      indoc! {r#"
    import "abc:bar:esm";
    "#}
    );

    let (_collect, code, hoist) = parse(
      r#"
    export { settings as siteSettings } from "./settings";
    export const settings = "hi";
    "#,
    );

    assert_eq!(
      code,
      indoc! {r#"
    import "abc:./settings:esm";
    const $abc$export$a5a6e0b888b2c992 = "hi";
    "#}
    );

    assert_eq_exported_symbols!(
      hoist.exported_symbols,
      map! {
        w!("settings") => (w!("$abc$export$a5a6e0b888b2c992"), true)
      }
    );
    assert_eq_imported_symbols!(
      hoist.re_exports,
      map! {
        w!("siteSettings") => (w!("./settings"), w!("settings"))
      }
    );
  }

  #[test]
  fn fold_cjs_export() {
    let (_collect, code, hoist) = parse(
      r#"
    exports.foo = 2;
    "#,
    );

    assert_eq!(
      code,
      indoc! {r#"
    var $abc$export$6a5cdcad01c973fa;
    $abc$export$6a5cdcad01c973fa = 2;
    "#}
    );

    assert_eq_exported_symbols!(
      hoist.exported_symbols,
      map! {
        w!("foo") => (w!("$abc$export$6a5cdcad01c973fa"), false)
      }
    );

    let (_collect, code, hoist) = parse(
      r#"
    exports['foo'] = 2;
    "#,
    );

    assert_eq!(
      code,
      indoc! {r#"
    var $abc$export$6a5cdcad01c973fa;
    $abc$export$6a5cdcad01c973fa = 2;
    "#}
    );

    assert_eq_exported_symbols!(
      hoist.exported_symbols,
      map! {
        w!("foo") => (w!("$abc$export$6a5cdcad01c973fa"), false)
      }
    );

    let (_collect, code, hoist) = parse(
      r#"
    function init() {
      exports.foo = 2;
    }
    "#,
    );

    assert_eq!(
      code,
      indoc! {r#"
    var $abc$export$6a5cdcad01c973fa;
    function $abc$var$init() {
        $abc$export$6a5cdcad01c973fa = 2;
    }
    "#}
    );

    assert_eq_exported_symbols!(
      hoist.exported_symbols,
      map! {
        w!("foo") => (w!("$abc$export$6a5cdcad01c973fa"), false)
      }
    );

    let (_collect, code, hoist) = parse(
      r#"
    module.exports.foo = 2;
    "#,
    );

    assert_eq!(
      code,
      indoc! {r#"
    var $abc$export$6a5cdcad01c973fa;
    $abc$export$6a5cdcad01c973fa = 2;
    "#}
    );

    assert_eq_exported_symbols!(
      hoist.exported_symbols,
      map! {
        w!("foo") => (w!("$abc$export$6a5cdcad01c973fa"), false)
      }
    );

    let (_collect, code, hoist) = parse(
      r#"
    module.exports['foo'] = 2;
    "#,
    );

    assert_eq!(
      code,
      indoc! {r#"
    var $abc$export$6a5cdcad01c973fa;
    $abc$export$6a5cdcad01c973fa = 2;
    "#}
    );

    assert_eq_exported_symbols!(
      hoist.exported_symbols,
      map! {
        w!("foo") => (w!("$abc$export$6a5cdcad01c973fa"), false)
      }
    );

    let (_collect, code, _hoist) = parse(
      r#"
    exports.foo = 2;
    console.log(exports.foo)
    "#,
    );

    assert_eq!(
      code,
      indoc! {r#"
    var $abc$export$6a5cdcad01c973fa;
    $abc$export$6a5cdcad01c973fa = 2;
    console.log($abc$export$6a5cdcad01c973fa);
    "#}
    );

    let (_collect, code, _hoist) = parse(
      r#"
    module.exports.foo = 2;
    console.log(module.exports.foo)
    "#,
    );

    assert_eq!(
      code,
      indoc! {r#"
    var $abc$export$6a5cdcad01c973fa;
    $abc$export$6a5cdcad01c973fa = 2;
    console.log($abc$export$6a5cdcad01c973fa);
    "#}
    );
  }

  #[test]
  fn fold_cjs_export_non_static() {
    let (_collect, code, hoist) = parse(
      r#"
    exports[foo] = 2;
    exports.bar = 3;
    "#,
    );

    assert_eq!(
      code,
      indoc! {r#"
    $abc$exports[foo] = 2;
    $abc$exports.bar = 3;
    "#}
    );

    let (_collect, code, _hoist) = parse(
      r#"
    module.exports[foo] = 2;
    module.exports.bar = 3;
    "#,
    );

    assert_eq!(
      code,
      indoc! {r#"
    $abc$exports[foo] = 2;
    $abc$exports.bar = 3;
    "#}
    );

    let (_collect, code, _hoist) = parse(
      r#"
    exports.foo = 2;
    sideEffects(exports);
    "#,
    );

    assert_eq!(
      code,
      indoc! {r#"
    $abc$exports.foo = 2;
    sideEffects($abc$exports);
    "#}
    );

    let (_collect, code, _hoist) = parse(
      r#"
    exports.foo = 2;
    sideEffects(module.exports);
    "#,
    );

    assert_eq!(
      code,
      indoc! {r#"
    $abc$exports.foo = 2;
    sideEffects($abc$exports);
    "#}
    );

    let (_collect, code, _hoist) = parse(
      r#"
    exports[foo] = 2;
    console.log(exports[foo]);
    "#,
    );

    assert_eq!(
      code,
      indoc! {r#"
    $abc$exports[foo] = 2;
    console.log($abc$exports[foo]);
    "#}
    );

    let (_collect, code, _hoist) = parse(
      r#"
    exports[foo] = 2;
    console.log(exports.foo);
    "#,
    );

    assert_eq!(
      code,
      indoc! {r#"
    $abc$exports[foo] = 2;
    console.log($abc$exports.foo);
    "#}
    );

    let (_collect, code, _hoist) = parse(
      r#"
    module.exports[foo] = 2;
    console.log(module.exports[foo]);
    "#,
    );

    assert_eq!(
      code,
      indoc! {r#"
    $abc$exports[foo] = 2;
    console.log($abc$exports[foo]);
    "#}
    );

    let (_collect, code, _hoist) = parse(
      r#"
    module.exports[foo] = 2;
    console.log(module.exports.foo);
    "#,
    );

    assert_eq!(
      code,
      indoc! {r#"
    $abc$exports[foo] = 2;
    console.log($abc$exports.foo);
    "#}
    );

    let (_collect, code, _hoist) = parse(
      r#"
    var module = {exports: {}};
    module.exports.foo = 2;
    console.log(module.exports.foo);
    "#,
    );

    assert_eq!(
      code,
      indoc! {r#"
    var $abc$var$module = {
        exports: {}
    };
    $abc$var$module.exports.foo = 2;
    console.log($abc$var$module.exports.foo);
    "#}
    );
  }

  #[test]
  fn fold_dynamic_import() {
    let (_collect, code, hoist) = parse(
      r#"
    async function test() {
      const x = await import('other');
      console.log(x.foo);
    }
    "#,
    );
    assert_eq_imported_symbols!(
      hoist.imported_symbols,
      map! {
        w!("$abc$importAsync$70a00e0a8474f72a$6a5cdcad01c973fa") => (w!("other"), w!("foo"))
      }
    );
    assert_eq!(
      hoist.dynamic_imports,
      map! {
        w!("$abc$importAsync$70a00e0a8474f72a") => w!("other")
      }
    );
    assert_eq!(
      code,
      indoc! {r#"
    import "abc:other";
    async function $abc$var$test() {
        const x = await $abc$importAsync$70a00e0a8474f72a;
        console.log(x.foo);
    }
    "#}
    );

    let (_collect, code, hoist) = parse(
      r#"
    async function test() {
      const x = await import('other');
      console.log(x[foo]);
    }
    "#,
    );
    assert_eq_imported_symbols!(
      hoist.imported_symbols,
      map! {
        w!("$abc$importAsync$70a00e0a8474f72a") => (w!("other"), w!("*"))
      }
    );
    assert_eq!(
      hoist.dynamic_imports,
      map! {
        w!("$abc$importAsync$70a00e0a8474f72a") => w!("other")
      }
    );
    assert_eq!(
      code,
      indoc! {r#"
    import "abc:other";
    async function $abc$var$test() {
        const x = await $abc$importAsync$70a00e0a8474f72a;
        console.log(x[foo]);
    }
    "#}
    );

    let (_collect, code, hoist) = parse(
      r#"
    async function test() {
      const {foo} = await import('other');
      console.log(foo);
    }
    "#,
    );
    assert_eq_imported_symbols!(
      hoist.imported_symbols,
      map! {
        w!("$abc$importAsync$70a00e0a8474f72a$6a5cdcad01c973fa") => (w!("other"), w!("foo"))
      }
    );
    assert_eq!(
      hoist.dynamic_imports,
      map! {
        w!("$abc$importAsync$70a00e0a8474f72a") => w!("other")
      }
    );
    assert_eq!(
      code,
      indoc! {r#"
    import "abc:other";
    async function $abc$var$test() {
        const { foo: foo  } = await $abc$importAsync$70a00e0a8474f72a;
        console.log(foo);
    }
    "#}
    );

    let (_collect, code, hoist) = parse(
      r#"
    async function test() {
      const {foo: bar} = await import('other');
      console.log(bar);
    }
    "#,
    );
    assert_eq_imported_symbols!(
      hoist.imported_symbols,
      map! {
        w!("$abc$importAsync$70a00e0a8474f72a$6a5cdcad01c973fa") => (w!("other"), w!("foo"))
      }
    );
    assert_eq!(
      hoist.dynamic_imports,
      map! {
        w!("$abc$importAsync$70a00e0a8474f72a") => w!("other")
      }
    );
    assert_eq!(
      code,
      indoc! {r#"
    import "abc:other";
    async function $abc$var$test() {
        const { foo: bar  } = await $abc$importAsync$70a00e0a8474f72a;
        console.log(bar);
    }
    "#}
    );

    let (_collect, code, hoist) = parse(
      r#"
    import('other').then(x => x.foo);
    "#,
    );
    assert_eq_imported_symbols!(
      hoist.imported_symbols,
      map! {
        w!("$abc$importAsync$70a00e0a8474f72a$6a5cdcad01c973fa") => (w!("other"), w!("foo"))
      }
    );
    assert_eq!(
      hoist.dynamic_imports,
      map! {
        w!("$abc$importAsync$70a00e0a8474f72a") => w!("other")
      }
    );
    assert_eq!(
      code,
      indoc! {r#"
    import "abc:other";
    $abc$importAsync$70a00e0a8474f72a.then((x)=>x.foo);
    "#}
    );

    let (_collect, code, hoist) = parse(
      r#"
    import('other').then(x => x);
    "#,
    );
    assert_eq_imported_symbols!(
      hoist.imported_symbols,
      map! {
        w!("$abc$importAsync$70a00e0a8474f72a") => (w!("other"), w!("*"))
      }
    );
    assert_eq!(
      hoist.dynamic_imports,
      map! {
        w!("$abc$importAsync$70a00e0a8474f72a") => w!("other")
      }
    );
    assert_eq!(
      code,
      indoc! {r#"
    import "abc:other";
    $abc$importAsync$70a00e0a8474f72a.then((x)=>x);
    "#}
    );

    let (_collect, code, hoist) = parse(
      r#"
    import('other').then(({foo}) => foo);
    "#,
    );
    assert_eq_imported_symbols!(
      hoist.imported_symbols,
      map! {
        w!("$abc$importAsync$70a00e0a8474f72a$6a5cdcad01c973fa") => (w!("other"), w!("foo"))
      }
    );
    assert_eq!(
      hoist.dynamic_imports,
      map! {
        w!("$abc$importAsync$70a00e0a8474f72a") => w!("other")
      }
    );
    assert_eq!(
      code,
      indoc! {r#"
    import "abc:other";
    $abc$importAsync$70a00e0a8474f72a.then(({ foo: foo  })=>foo);
    "#}
    );

    let (_collect, code, hoist) = parse(
      r#"
    import('other').then(({foo: bar}) => bar);
    "#,
    );
    assert_eq_imported_symbols!(
      hoist.imported_symbols,
      map! {
        w!("$abc$importAsync$70a00e0a8474f72a$6a5cdcad01c973fa") => (w!("other"), w!("foo"))
      }
    );
    assert_eq!(
      hoist.dynamic_imports,
      map! {
        w!("$abc$importAsync$70a00e0a8474f72a") => w!("other")
      }
    );
    assert_eq!(
      code,
      indoc! {r#"
    import "abc:other";
    $abc$importAsync$70a00e0a8474f72a.then(({ foo: bar  })=>bar);
    "#}
    );

    let (_collect, code, hoist) = parse(
      r#"
    import('other').then(function (x) { return x.foo });
    "#,
    );
    assert_eq_imported_symbols!(
      hoist.imported_symbols,
      map! {
        w!("$abc$importAsync$70a00e0a8474f72a$6a5cdcad01c973fa") => (w!("other"), w!("foo"))
      }
    );
    assert_eq!(
      hoist.dynamic_imports,
      map! {
        w!("$abc$importAsync$70a00e0a8474f72a") => w!("other")
      }
    );
    assert_eq!(
      code,
      indoc! {r#"
    import "abc:other";
    $abc$importAsync$70a00e0a8474f72a.then(function(x) {
        return x.foo;
    });
    "#}
    );

    let (_collect, code, hoist) = parse(
      r#"
    import('other').then(function (x) { return x });
    "#,
    );
    assert_eq_imported_symbols!(
      hoist.imported_symbols,
      map! {
        w!("$abc$importAsync$70a00e0a8474f72a") => (w!("other"), w!("*"))
      }
    );
    assert_eq!(
      hoist.dynamic_imports,
      map! {
        w!("$abc$importAsync$70a00e0a8474f72a") => w!("other")
      }
    );
    assert_eq!(
      code,
      indoc! {r#"
    import "abc:other";
    $abc$importAsync$70a00e0a8474f72a.then(function(x) {
        return x;
    });
    "#}
    );

    let (_collect, code, hoist) = parse(
      r#"
    import('other').then(function ({foo}) {});
    "#,
    );
    assert_eq_imported_symbols!(
      hoist.imported_symbols,
      map! {
        w!("$abc$importAsync$70a00e0a8474f72a$6a5cdcad01c973fa") => (w!("other"), w!("foo"))
      }
    );
    assert_eq!(
      hoist.dynamic_imports,
      map! {
        w!("$abc$importAsync$70a00e0a8474f72a") => w!("other")
      }
    );
    assert_eq!(
      code,
      indoc! {r#"
    import "abc:other";
    $abc$importAsync$70a00e0a8474f72a.then(function({ foo: foo  }) {});
    "#}
    );

    let (_collect, code, hoist) = parse(
      r#"
    import('other').then(function ({foo: bar}) {});
    "#,
    );
    assert_eq_imported_symbols!(
      hoist.imported_symbols,
      map! {
        w!("$abc$importAsync$70a00e0a8474f72a$6a5cdcad01c973fa") => (w!("other"), w!("foo"))
      }
    );
    assert_eq!(
      hoist.dynamic_imports,
      map! {
        w!("$abc$importAsync$70a00e0a8474f72a") => w!("other")
      }
    );
    assert_eq!(
      code,
      indoc! {r#"
    import "abc:other";
    $abc$importAsync$70a00e0a8474f72a.then(function({ foo: bar  }) {});
    "#}
    );
  }

  #[test]
  fn fold_hoist_vars() {
    let (_collect, code, _hoist) = parse(
      r#"
    var x = 2;
    var y = {x};
    var z = {x: 3};
    var w = {[x]: 4};

    function test() {
      var x = 3;
    }
    "#,
    );
    assert_eq!(
      code,
      indoc! {r#"
    var $abc$var$x = 2;
    var $abc$var$y = {
        x: $abc$var$x
    };
    var $abc$var$z = {
        x: 3
    };
    var $abc$var$w = {
        [$abc$var$x]: 4
    };
    function $abc$var$test() {
        var x = 3;
    }
    "#}
    );
  }

  #[test]
  fn collect_exports() {
    let (collect, _code, _hoist) = parse("export default function () {};");
    assert_eq!(
      collect.exports,
      map! {
        w!("default") => Export {
          source: None,
          specifier: "default".into(),
          loc: SourceLocation {
            start_line: 1,
            start_col: 1,
            end_line: 1,
<<<<<<< HEAD
            end_col: 30
          }
=======
            end_col: 29
          },
          is_esm: true
>>>>>>> 56ffdcc3
        }
      }
    );

    let (collect, _code, _hoist) = parse("export default function test () {};");
    assert_eq!(
      collect.exports,
      map! {
        w!("default") => Export {
          source: None,
          specifier: "test".into(),
          loc: SourceLocation {
            start_line: 1,
            start_col: 1,
            end_line: 1,
<<<<<<< HEAD
            end_col: 35
          }
=======
            end_col: 34
          },
          is_esm: true
>>>>>>> 56ffdcc3
        }
      }
    );

    let (collect, _code, _hoist) = parse("export default class {};");
    assert_eq!(
      collect.exports,
      map! {
        w!("default") => Export {
          source: None,
          specifier: "default".into(),
          loc: SourceLocation {
            start_line: 1,
            start_col: 1,
            end_line: 1,
<<<<<<< HEAD
            end_col: 24
          }
=======
            end_col: 23
          },
          is_esm: true
>>>>>>> 56ffdcc3
        }
      }
    );

    let (collect, _code, _hoist) = parse("export default class test {};");
    assert_eq!(
      collect.exports,
      map! {
        w!("default") => Export {
          source: None,
          specifier: "test".into(),
          loc: SourceLocation {
            start_line: 1,
            start_col: 1,
            end_line: 1,
<<<<<<< HEAD
            end_col: 29
          }
=======
            end_col: 28
          },
          is_esm: true
>>>>>>> 56ffdcc3
        }
      }
    );

    let (collect, _code, _hoist) = parse("export default foo;");
    assert_eq!(
      collect.exports,
      map! {
        w!("default") => Export {
          source: None,
          specifier: "default".into(),
          loc: SourceLocation {
            start_line: 1,
            start_col: 1,
            end_line: 1,
<<<<<<< HEAD
            end_col: 20
          }
=======
            end_col: 19
          },
          is_esm: true
>>>>>>> 56ffdcc3
        }
      }
    );

    let (collect, _code, _hoist) = parse("module.exports.foo = 2;");
    assert_eq!(
      collect.exports,
      map! {
        w!("foo") => Export {
          source: None,
          specifier: "foo".into(),
          loc: SourceLocation {
            start_line: 1,
            start_col: 16,
            end_line: 1,
<<<<<<< HEAD
            end_col: 19
          }
=======
            end_col: 18
          },
          is_esm: false
>>>>>>> 56ffdcc3
        }
      }
    );

    let (collect, _code, _hoist) = parse("module.exports['foo'] = 2;");
    assert_eq!(
      collect.exports,
      map! {
        w!("foo") => Export {
          source: None,
          specifier: "foo".into(),
          loc: SourceLocation {
            start_line: 1,
            start_col: 16,
            end_line: 1,
<<<<<<< HEAD
            end_col: 21
          }
=======
            end_col: 20
          },
          is_esm: false
>>>>>>> 56ffdcc3
        }
      }
    );

    let (collect, _code, _hoist) = parse("module.exports[`foo`] = 2;");
    assert_eq!(
      collect.exports,
      map! {
        w!("foo") => Export {
          source: None,
          specifier: "foo".into(),
          loc: SourceLocation {
            start_line: 1,
            start_col: 16,
            end_line: 1,
<<<<<<< HEAD
            end_col: 21
          }
=======
            end_col: 20
          },
          is_esm: false
>>>>>>> 56ffdcc3
        }
      }
    );

    let (collect, _code, _hoist) = parse("exports.foo = 2;");
    assert_eq!(
      collect.exports,
      map! {
        w!("foo") => Export {
          source: None,
          specifier: "foo".into(),
          loc: SourceLocation {
            start_line: 1,
            start_col: 9,
            end_line: 1,
<<<<<<< HEAD
            end_col: 12
          }
=======
            end_col: 11
          },
          is_esm: false
>>>>>>> 56ffdcc3
        }
      }
    );

    let (collect, _code, _hoist) = parse("this.foo = 2;");
    assert_eq!(
      collect.exports,
      map! {
        w!("foo") => Export {
          source: None,
          specifier: "foo".into(),
          loc: SourceLocation {
            start_line: 1,
            start_col: 6,
            end_line: 1,
<<<<<<< HEAD
            end_col: 9
          }
=======
            end_col: 8
          },
          is_esm: false
>>>>>>> 56ffdcc3
        }
      }
    );
  }
}<|MERGE_RESOLUTION|>--- conflicted
+++ resolved
@@ -4288,14 +4288,9 @@
             start_line: 1,
             start_col: 1,
             end_line: 1,
-<<<<<<< HEAD
             end_col: 30
-          }
-=======
-            end_col: 29
           },
           is_esm: true
->>>>>>> 56ffdcc3
         }
       }
     );
@@ -4311,14 +4306,9 @@
             start_line: 1,
             start_col: 1,
             end_line: 1,
-<<<<<<< HEAD
             end_col: 35
-          }
-=======
-            end_col: 34
           },
           is_esm: true
->>>>>>> 56ffdcc3
         }
       }
     );
@@ -4334,14 +4324,9 @@
             start_line: 1,
             start_col: 1,
             end_line: 1,
-<<<<<<< HEAD
             end_col: 24
-          }
-=======
-            end_col: 23
           },
           is_esm: true
->>>>>>> 56ffdcc3
         }
       }
     );
@@ -4357,14 +4342,9 @@
             start_line: 1,
             start_col: 1,
             end_line: 1,
-<<<<<<< HEAD
             end_col: 29
-          }
-=======
-            end_col: 28
           },
           is_esm: true
->>>>>>> 56ffdcc3
         }
       }
     );
@@ -4380,14 +4360,9 @@
             start_line: 1,
             start_col: 1,
             end_line: 1,
-<<<<<<< HEAD
             end_col: 20
-          }
-=======
-            end_col: 19
           },
           is_esm: true
->>>>>>> 56ffdcc3
         }
       }
     );
@@ -4403,14 +4378,9 @@
             start_line: 1,
             start_col: 16,
             end_line: 1,
-<<<<<<< HEAD
             end_col: 19
-          }
-=======
-            end_col: 18
           },
           is_esm: false
->>>>>>> 56ffdcc3
         }
       }
     );
@@ -4426,14 +4396,9 @@
             start_line: 1,
             start_col: 16,
             end_line: 1,
-<<<<<<< HEAD
             end_col: 21
-          }
-=======
-            end_col: 20
           },
           is_esm: false
->>>>>>> 56ffdcc3
         }
       }
     );
@@ -4449,14 +4414,9 @@
             start_line: 1,
             start_col: 16,
             end_line: 1,
-<<<<<<< HEAD
             end_col: 21
-          }
-=======
-            end_col: 20
           },
           is_esm: false
->>>>>>> 56ffdcc3
         }
       }
     );
@@ -4472,14 +4432,9 @@
             start_line: 1,
             start_col: 9,
             end_line: 1,
-<<<<<<< HEAD
             end_col: 12
-          }
-=======
-            end_col: 11
           },
           is_esm: false
->>>>>>> 56ffdcc3
         }
       }
     );
@@ -4495,14 +4450,9 @@
             start_line: 1,
             start_col: 6,
             end_line: 1,
-<<<<<<< HEAD
             end_col: 9
-          }
-=======
-            end_col: 8
           },
           is_esm: false
->>>>>>> 56ffdcc3
         }
       }
     );
