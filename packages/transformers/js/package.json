--- conflicted
+++ resolved
@@ -23,18 +23,11 @@
     "@babel/template": "^7.0.0",
     "@babel/traverse": "^7.0.0",
     "@babel/types": "^7.0.0",
-<<<<<<< HEAD
-    "@parcel/logger": "^2.0.0",
-    "@parcel/plugin": "^2.0.0",
-    "@parcel/scope-hoisting": "^2.0.0",
-    "@parcel/source-map": "^2.0.0",
-    "@parcel/utils": "^2.0.0",
-=======
     "@parcel/logger": "^2.0.0-alpha.0",
     "@parcel/plugin": "^2.0.0-alpha.0",
     "@parcel/scope-hoisting": "^2.0.0-alpha.0",
+    "@parcel/source-map": "^2.0.0-alpha.0",
     "@parcel/utils": "^2.0.0-alpha.0",
->>>>>>> 1b383a97
     "babylon-walk": "^1.0.2",
     "node-libs-browser": "^2.0.0",
     "semver": "^5.4.1"
