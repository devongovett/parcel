{
  "name": "@parcel/transformer-js",
  "version": "2.0.0-beta.1",
  "license": "MIT",
  "publishConfig": {
    "access": "public"
  },
  "funding": {
    "type": "opencollective",
    "url": "https://opencollective.com/parcel"
  },
  "repository": {
    "type": "git",
    "url": "https://github.com/parcel-bundler/parcel.git"
  },
  "main": "lib/JSTransformer.js",
  "source": "src/JSTransformer.js",
  "engines": {
    "node": ">= 12.0.0",
    "parcel": "^2.0.0-beta.1"
  },
  "dependencies": {
    "@babel/core": "^7.12.0",
<<<<<<< HEAD
    "@babel/generator": "^7.0.0",
=======
>>>>>>> 97a7bfee
    "@babel/parser": "^7.0.0",
    "@babel/template": "^7.4.0",
    "@babel/traverse": "^7.0.0",
    "@babel/types": "^7.12.11",
    "@parcel/babel-ast-utils": "2.0.0-beta.1",
    "@parcel/babylon-walk": "2.0.0-beta.1",
    "@parcel/diagnostic": "2.0.0-beta.1",
    "@parcel/plugin": "2.0.0-beta.1",
    "@parcel/scope-hoisting": "2.0.0-beta.1",
    "@parcel/types": "2.0.0-beta.1",
    "@parcel/utils": "2.0.0-beta.1",
    "micromatch": "^4.0.2",
    "nullthrows": "^1.1.1",
    "semver": "^5.4.1"
  },
  "peerDependencies": {
    "@parcel/core": "^2.0.0-alpha.3.1"
  }
}<|MERGE_RESOLUTION|>--- conflicted
+++ resolved
@@ -21,10 +21,6 @@
   },
   "dependencies": {
     "@babel/core": "^7.12.0",
-<<<<<<< HEAD
-    "@babel/generator": "^7.0.0",
-=======
->>>>>>> 97a7bfee
     "@babel/parser": "^7.0.0",
     "@babel/template": "^7.4.0",
     "@babel/traverse": "^7.0.0",
