// @flow
import {validateConfig} from './validateConfig';
import {Transformer} from '@parcel/plugin';
import nullthrows from 'nullthrows';
import WorkerFarm from '@parcel/workers';
import loadSharp from './loadSharp';

// from https://github.com/lovell/sharp/blob/df7b8ba73808fc494be413e88cfb621b6279218c/lib/output.js#L6-L17
const FORMATS = new Map([
  ['jpeg', 'jpeg'],
  ['jpg', 'jpeg'],
  ['png', 'png'],
  ['webp', 'webp'],
  ['gif', 'gif'],
  ['tiff', 'tiff'],
  ['avif', 'avif'],
  ['heic', 'heif'],
  ['heif', 'heif'],
]);

let isSharpLoadedOnMainThread = false;

export default (new Transformer({
  async loadConfig({config}) {
    let configFile: any = await config.getConfig(
      ['sharp.config.json'], // '.sharprc', '.sharprc.json'
      {packageKey: 'sharp'},
    );

    if (configFile?.contents) {
      validateConfig(configFile.contents, configFile.filePath);
      return configFile.contents;
    } else {
      return {};
    }
  },

  async transform({config, asset, options}) {
    asset.bundleBehavior = 'isolated';

<<<<<<< HEAD
    let width =
      typeof asset.query.width === 'string'
        ? parseInt(asset.query.width, 10)
        : null;
    let height =
      typeof asset.query.height === 'string'
        ? parseInt(asset.query.height, 10)
        : null;
    let quality =
      typeof asset.query.quality === 'string'
        ? parseInt(asset.query.quality, 10)
        : undefined;
    let format =
      typeof asset.query.as === 'string'
        ? asset.query.as.toLowerCase().trim()
        : null;
=======
    const originalFormat = FORMATS.get(asset.type);
    if (!originalFormat) {
      throw new Error(
        `The image transformer does not support ${asset.type} images.`,
      );
    }

    const width = asset.query.width ? parseInt(asset.query.width, 10) : null;
    const height = asset.query.height ? parseInt(asset.query.height, 10) : null;
    const quality = asset.query.quality
      ? parseInt(asset.query.quality, 10)
      : config.quality;
    let targetFormat = asset.query.as
      ? asset.query.as.toLowerCase().trim()
      : null;
    if (targetFormat && !FORMATS.has(targetFormat)) {
      throw new Error(
        `The image transformer does not support ${targetFormat} images.`,
      );
    }

    const format = nullthrows(FORMATS.get(targetFormat || originalFormat));
    const outputOptions = config[format];

    if (width || height || quality || targetFormat || outputOptions) {
      // Sharp must be required from the main thread as well to prevent errors when workers exit
      // See https://sharp.pixelplumbing.com/install#worker-threads and https://github.com/lovell/sharp/issues/2263
      if (WorkerFarm.isWorker() && !isSharpLoadedOnMainThread) {
        let api = WorkerFarm.getWorkerApi();
        await api.callMaster({
          location: __dirname + '/loadSharp.js',
          args: [
            options.packageManager,
            asset.filePath,
            options.shouldAutoInstall,
          ],
        });

        isSharpLoadedOnMainThread = true;
      }
>>>>>>> 7d4d53a0

      let inputBuffer = await asset.getBuffer();
      let sharp = await loadSharp(
        options.packageManager,
        asset.filePath,
        options.shouldAutoInstall,
        true,
      );

      let imagePipeline = sharp(inputBuffer);

      imagePipeline.withMetadata();

      if (width || height) {
        imagePipeline.resize(width, height);
      }

      imagePipeline.rotate();

      const normalizedOutputOptions = outputOptions || {};
      if (format === 'jpeg') {
        normalizedOutputOptions.mozjpeg =
          normalizedOutputOptions.mozjpeg ?? true;
      }
      imagePipeline[format]({
        quality,
        ...normalizedOutputOptions,
      });

      asset.type = format;

      let buffer = await imagePipeline.toBuffer();
      asset.setBuffer(buffer);
    }

    return [asset];
  },
}): Transformer);<|MERGE_RESOLUTION|>--- conflicted
+++ resolved
@@ -38,24 +38,6 @@
   async transform({config, asset, options}) {
     asset.bundleBehavior = 'isolated';
 
-<<<<<<< HEAD
-    let width =
-      typeof asset.query.width === 'string'
-        ? parseInt(asset.query.width, 10)
-        : null;
-    let height =
-      typeof asset.query.height === 'string'
-        ? parseInt(asset.query.height, 10)
-        : null;
-    let quality =
-      typeof asset.query.quality === 'string'
-        ? parseInt(asset.query.quality, 10)
-        : undefined;
-    let format =
-      typeof asset.query.as === 'string'
-        ? asset.query.as.toLowerCase().trim()
-        : null;
-=======
     const originalFormat = FORMATS.get(asset.type);
     if (!originalFormat) {
       throw new Error(
@@ -96,7 +78,6 @@
 
         isSharpLoadedOnMainThread = true;
       }
->>>>>>> 7d4d53a0
 
       let inputBuffer = await asset.getBuffer();
       let sharp = await loadSharp(
