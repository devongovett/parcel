{
  "name": "@parcel/transformer-image",
<<<<<<< HEAD
  "version": "2.0.11",
=======
  "version": "2.0.1",
>>>>>>> 28b47e6b
  "license": "MIT",
  "publishConfig": {
    "access": "public"
  },
  "repository": {
    "type": "git",
    "url": "https://github.com/parcel-bundler/parcel.git"
  },
  "main": "lib/ImageTransformer.js",
  "source": "src/ImageTransformer.js",
  "engines": {
    "node": ">= 12.0.0",
    "parcel": "^2.0.1"
  },
  "dependencies": {
<<<<<<< HEAD
    "@parcel/plugin": "2.0.11",
    "@parcel/workers": "2.0.11",
=======
    "@parcel/plugin": "^2.0.1",
    "@parcel/workers": "^2.0.1",
>>>>>>> 28b47e6b
    "nullthrows": "^1.1.1"
  },
  "devDependencies": {
    "sharp": "^0.29.1"
  }
}<|MERGE_RESOLUTION|>--- conflicted
+++ resolved
@@ -1,10 +1,6 @@
 {
   "name": "@parcel/transformer-image",
-<<<<<<< HEAD
   "version": "2.0.11",
-=======
-  "version": "2.0.1",
->>>>>>> 28b47e6b
   "license": "MIT",
   "publishConfig": {
     "access": "public"
@@ -20,13 +16,8 @@
     "parcel": "^2.0.1"
   },
   "dependencies": {
-<<<<<<< HEAD
     "@parcel/plugin": "2.0.11",
     "@parcel/workers": "2.0.11",
-=======
-    "@parcel/plugin": "^2.0.1",
-    "@parcel/workers": "^2.0.1",
->>>>>>> 28b47e6b
     "nullthrows": "^1.1.1"
   },
   "devDependencies": {
