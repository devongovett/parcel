--- conflicted
+++ resolved
@@ -16,14 +16,9 @@
     "parcel": "^2.2.1"
   },
   "dependencies": {
-<<<<<<< HEAD
-    "@parcel/plugin": "^2.0.1",
-    "@parcel/workers": "^2.0.1",
-    "image-size": "^1.0.0",
-=======
     "@parcel/plugin": "^2.2.1",
     "@parcel/workers": "^2.2.1",
->>>>>>> 0de73727
+    "image-size": "^1.0.0",
     "nullthrows": "^1.1.1"
   },
   "devDependencies": {
