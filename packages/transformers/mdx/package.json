--- conflicted
+++ resolved
@@ -16,14 +16,9 @@
     "parcel": "^2.0.0-alpha.1.1"
   },
   "dependencies": {
-<<<<<<< HEAD
-    "@mdx-js/mdx": "^1.5.3",
     "@parcel/plugin": "^2.0.0-frontbucket.19"
-=======
-    "@parcel/plugin": "^2.0.0-alpha.3.1"
   },
   "devDependencies": {
     "@mdx-js/mdx": "^1.5.3"
->>>>>>> 52fd6741
   }
 }