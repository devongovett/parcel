{
  "name": "@parcel/transformer-css",
  "version": "2.0.0-beta.2",
  "license": "MIT",
  "publishConfig": {
    "access": "public"
  },
  "funding": {
    "type": "opencollective",
    "url": "https://opencollective.com/parcel"
  },
  "repository": {
    "type": "git",
    "url": "https://github.com/parcel-bundler/parcel.git"
  },
  "main": "lib/CSSTransformer.js",
  "source": "src/CSSTransformer.js",
  "engines": {
    "node": ">= 12.0.0",
    "parcel": "^2.0.0-beta.1"
  },
  "dependencies": {
    "@parcel/plugin": "2.0.0-beta.2",
<<<<<<< HEAD
    "@parcel/source-map": "2.0.0-alpha.4.22",
=======
    "@parcel/source-map": "2.0.0-rc.1.0",
>>>>>>> afaab71a
    "@parcel/utils": "2.0.0-beta.2",
    "nullthrows": "^1.1.1",
    "postcss": "^8.2.1",
    "postcss-value-parser": "^4.1.0",
    "semver": "^5.4.1"
  }
}<|MERGE_RESOLUTION|>--- conflicted
+++ resolved
@@ -21,11 +21,7 @@
   },
   "dependencies": {
     "@parcel/plugin": "2.0.0-beta.2",
-<<<<<<< HEAD
-    "@parcel/source-map": "2.0.0-alpha.4.22",
-=======
     "@parcel/source-map": "2.0.0-rc.1.0",
->>>>>>> afaab71a
     "@parcel/utils": "2.0.0-beta.2",
     "nullthrows": "^1.1.1",
     "postcss": "^8.2.1",
