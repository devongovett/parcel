// @flow strict-local

import type {SourceLocation} from '@parcel/types';

import path from 'path';
import SourceMap from '@parcel/source-map';
import {Transformer} from '@parcel/plugin';
import {
<<<<<<< HEAD
  transform,
  transformStyleAttribute,
  browserslistToTargets,
} from 'lightningcss';
import {remapSourceLocation, relativePath} from '@parcel/utils';
=======
  remapSourceLocation,
  relativePath,
  globToRegex,
  normalizeSeparators,
} from '@parcel/utils';
import {type SourceLocation as LightningSourceLocation} from 'lightningcss';
import * as native from 'lightningcss';
>>>>>>> cf5e1293
import browserslist from 'browserslist';
import nullthrows from 'nullthrows';
import ThrowableDiagnostic, {errorToDiagnostic} from '@parcel/diagnostic';

const {transform, transformStyleAttribute, browserslistToTargets} = native;

export default (new Transformer({
  async loadConfig({config, options}) {
    let conf = await config.getConfigFrom(options.projectRoot + '/index', [], {
      packageKey: '@parcel/transformer-css',
    });
    let contents = conf?.contents;
    if (typeof contents?.cssModules?.include === 'string') {
      contents.cssModules.include = [globToRegex(contents.cssModules.include)];
    } else if (Array.isArray(contents?.cssModules?.include)) {
      contents.cssModules.include = contents.cssModules.include.map(include =>
        typeof include === 'string' ? globToRegex(include) : include,
      );
    }
    if (typeof contents?.cssModules?.exclude === 'string') {
      contents.cssModules.exclude = [globToRegex(contents.cssModules.exclude)];
    } else if (Array.isArray(contents?.cssModules?.exclude)) {
      contents.cssModules.exclude = contents.cssModules.exclude.map(exclude =>
        typeof exclude === 'string' ? globToRegex(exclude) : exclude,
      );
    }
    return contents;
  },
  async transform({asset, config, options, logger}) {
    // Normalize the asset's environment so that properties that only affect JS don't cause CSS to be duplicated.
    // For example, with ESModule and CommonJS targets, only a single shared CSS bundle should be produced.
    let env = asset.env;
    asset.setEnvironment({
      context: 'browser',
      engines: {
        browsers: asset.env.engines.browsers,
      },
      shouldOptimize: asset.env.shouldOptimize,
      shouldScopeHoist: asset.env.shouldScopeHoist,
      sourceMap: asset.env.sourceMap,
    });

    let [code, originalMap] = await Promise.all([
      asset.getBuffer(),
      asset.getMap(),
      // $FlowFixMe native.default is the init function only when bundled for the browser build
      process.browser && native.default(),
    ]);

    let targets = getTargets(asset.env.engines.browsers);
    let res;
    try {
      if (asset.meta.type === 'attr') {
        res = transformStyleAttribute({
          code,
          analyzeDependencies: true,
          errorRecovery: config?.errorRecovery || false,
          targets,
        });
      } else {
        let cssModules = false;
        if (
          asset.meta.type !== 'tag' &&
          asset.meta.cssModulesCompiled == null
        ) {
          let cssModulesConfig = config?.cssModules;
          let isCSSModule = /\.module\./.test(asset.filePath);
          if (asset.isSource) {
            let projectRootPath = path.relative(
              options.projectRoot,
              asset.filePath,
            );
            if (typeof cssModulesConfig === 'boolean') {
              isCSSModule = true;
            } else if (cssModulesConfig?.include) {
              isCSSModule = cssModulesConfig.include.some(include =>
                include.test(projectRootPath),
              );
            } else if (cssModulesConfig?.global) {
              isCSSModule = true;
            }

            if (
              cssModulesConfig?.exclude?.some(exclude =>
                exclude.test(projectRootPath),
              )
            ) {
              isCSSModule = false;
            }
          }

          if (isCSSModule) {
            if (cssModulesConfig?.dashedIdents && !asset.isSource) {
              cssModulesConfig.dashedIdents = false;
            }

            cssModules = cssModulesConfig ?? true;
          }
        }

        res = transform({
          filename: normalizeSeparators(
            path.relative(options.projectRoot, asset.filePath),
          ),
          code,
          cssModules,
          analyzeDependencies:
            asset.meta.hasDependencies !== false
              ? {
                  preserveImports: true,
                }
              : false,
          sourceMap: !!asset.env.sourceMap,
          drafts: config?.drafts,
          pseudoClasses: config?.pseudoClasses,
          errorRecovery: config?.errorRecovery || false,
          targets,
        });
      }
    } catch (err) {
      err.filePath = asset.filePath;
      let diagnostic = errorToDiagnostic(err, {
        origin: '@parcel/transformer-css',
      });
      if (err.data?.type === 'AmbiguousUrlInCustomProperty' && err.data.url) {
        let p =
          '/' +
          relativePath(
            options.projectRoot,
            path.resolve(path.dirname(asset.filePath), err.data.url),
            false,
          );
        diagnostic[0].hints = [`Replace with: url(${p})`];
        diagnostic[0].documentationURL =
          'https://parceljs.org/languages/css/#url()';
      }

      throw new ThrowableDiagnostic({
        diagnostic,
      });
    }

    if (res.warnings) {
      for (let warning of res.warnings) {
        logger.warn({
          message: warning.message,
          codeFrames: [
            {
              filePath: asset.filePath,
              codeHighlights: [
                {
                  start: {
                    line: warning.loc.line,
                    column: warning.loc.column + 1,
                  },
                  end: {
                    line: warning.loc.line,
                    column: warning.loc.column + 1,
                  },
                },
              ],
            },
          ],
        });
      }
    }

    asset.setBuffer(Buffer.from(res.code));

    if (res.map != null) {
      let vlqMap = JSON.parse(Buffer.from(res.map).toString());
      let map = new SourceMap(options.projectRoot);
      map.addVLQMap(vlqMap);

      if (originalMap) {
        map.extends(originalMap);
      }

      asset.setMap(map);
    }

    if (res.dependencies) {
      for (let dep of res.dependencies) {
        let loc = convertLoc(dep.loc);
        if (originalMap) {
          loc = remapSourceLocation(loc, originalMap);
        }

        if (dep.type === 'import' && !res.exports) {
          asset.addDependency({
            specifier: dep.url,
            specifierType: 'url',
            loc,
            packageConditions: ['style'],
            meta: {
              // For the glob resolver to distinguish between `@import` and other URL dependencies.
              isCSSImport: true,
              media: dep.media,
              // $FlowFixMe - TODO fix in lightningcss.
              placeholder: dep.placeholder,
            },
          });
        } else if (dep.type === 'url') {
          asset.addURLDependency(dep.url, {
            loc,
            meta: {
              placeholder: dep.placeholder,
            },
          });
        }
      }
    }

    let assets = [asset];

    if (res.exports != null) {
      let exports = res.exports;
      asset.symbols.ensure();
      asset.symbols.set('default', 'default');

      let dependencies = new Map();
      let locals = new Map();
      let c = 0;
      let depjs = '';
      let js = '';

      let jsDeps = [];

      for (let key in exports) {
        locals.set(exports[key].name, key);
      }

      asset.uniqueKey ??= asset.id;

      let seen = new Set();
      let add = key => {
        if (seen.has(key)) {
          return;
        }
        seen.add(key);

        let e = exports[key];
        let s = `module.exports[${JSON.stringify(key)}] = \`${e.name}`;

        for (let ref of e.composes) {
          s += ' ';
          if (ref.type === 'local') {
            let exported = nullthrows(locals.get(ref.name));
            add(exported);
            s += '${' + `module.exports[${JSON.stringify(exported)}]` + '}';
            asset.addDependency({
              specifier: nullthrows(asset.uniqueKey),
              specifierType: 'esm',
              symbols: new Map([
                [exported, {local: ref.name, isWeak: false, loc: null}],
              ]),
            });
          } else if (ref.type === 'global') {
            s += ref.name;
          } else if (ref.type === 'dependency') {
            let d = dependencies.get(ref.specifier);
            if (d == null) {
              d = `dep_${c++}`;
              depjs += `import * as ${d} from ${JSON.stringify(
                ref.specifier,
              )};\n`;
              dependencies.set(ref.specifier, d);
              asset.addDependency({
                specifier: ref.specifier,
                specifierType: 'esm',
                packageConditions: ['style'],
              });
            }
            s += '${' + `${d}[${JSON.stringify(ref.name)}]` + '}';
          }
        }

        s += '`;\n';

        // If the export is referenced internally (e.g. used @keyframes), add a self-reference
        // to the JS so the symbol is retained during tree-shaking.
        if (e.isReferenced) {
          s += `module.exports[${JSON.stringify(key)}];\n`;
          asset.addDependency({
            specifier: nullthrows(asset.uniqueKey),
            specifierType: 'esm',
            symbols: new Map([
              [key, {local: exports[key].name, isWeak: false, loc: null}],
            ]),
          });
        }

        js += s;
      };

      // It's possible that the exports can be ordered differently between builds.
      // Sorting by key is safe as the order is irrelevant but needs to be deterministic.
      for (let key of Object.keys(exports).sort()) {
        asset.symbols.set(key, exports[key].name);
        add(key);
      }

      if (res.dependencies) {
        for (let dep of res.dependencies) {
          if (dep.type === 'import') {
            // TODO: Figure out how to treeshake this
            let d = `dep_$${c++}`;
            depjs += `import * as ${d} from ${JSON.stringify(dep.url)};\n`;
            js += `for (let key in ${d}) { if (key in module.exports) module.exports[key] += ' ' + ${d}[key]; else module.exports[key] = ${d}[key]; }\n`;
            asset.symbols.set('*', '*');
          }
        }
      }

      if (res.references != null) {
        let references = res.references;
        for (let symbol in references) {
          let reference = references[symbol];
          asset.addDependency({
            specifier: reference.specifier,
            specifierType: 'esm',
            packageConditions: ['style'],
            symbols: new Map([
              [reference.name, {local: symbol, isWeak: false, loc: null}],
            ]),
          });

          asset.meta.hasReferences = true;
        }
      }

      assets.push({
        type: 'js',
        content: depjs + js,
        dependencies: jsDeps,
        env,
      });
    }

    return assets;
  },
}): Transformer);

let cache = new Map();

function getTargets(browsers) {
  if (browsers == null) {
    return undefined;
  }

  let cached = cache.get(browsers);
  if (cached != null) {
    return cached;
  }

  let targets = browserslistToTargets(browserslist(browsers));

  cache.set(browsers, targets);
  return targets;
}

function convertLoc(loc: LightningSourceLocation): SourceLocation {
  return {
    filePath: loc.filePath,
    start: {line: loc.start.line, column: loc.start.column},
    end: {line: loc.end.line, column: loc.end.column + 1},
  };
}<|MERGE_RESOLUTION|>--- conflicted
+++ resolved
@@ -6,13 +6,6 @@
 import SourceMap from '@parcel/source-map';
 import {Transformer} from '@parcel/plugin';
 import {
-<<<<<<< HEAD
-  transform,
-  transformStyleAttribute,
-  browserslistToTargets,
-} from 'lightningcss';
-import {remapSourceLocation, relativePath} from '@parcel/utils';
-=======
   remapSourceLocation,
   relativePath,
   globToRegex,
@@ -20,7 +13,6 @@
 } from '@parcel/utils';
 import {type SourceLocation as LightningSourceLocation} from 'lightningcss';
 import * as native from 'lightningcss';
->>>>>>> cf5e1293
 import browserslist from 'browserslist';
 import nullthrows from 'nullthrows';
 import ThrowableDiagnostic, {errorToDiagnostic} from '@parcel/diagnostic';
