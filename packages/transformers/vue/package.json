--- conflicted
+++ resolved
@@ -22,12 +22,8 @@
   "dependencies": {
     "@parcel/diagnostic": "^2.0.0-beta.1",
     "@parcel/plugin": "2.0.0-beta.1",
-<<<<<<< HEAD
     "@parcel/source-map": "2.0.0-alpha.4.15",
-=======
-    "@parcel/source-map": "2.0.0-alpha.4.13",
     "@parcel/utils": "^2.0.0-beta.1",
->>>>>>> f29d2a52
     "nullthrows": "^1.1.1",
     "semver": "^5.4.1"
   },
