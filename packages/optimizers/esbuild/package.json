--- conflicted
+++ resolved
@@ -20,17 +20,10 @@
     "parcel": "^2.0.0-alpha.1.1"
   },
   "dependencies": {
-<<<<<<< HEAD
     "@parcel/diagnostic": "2.0.0-frontbucket.77",
     "@parcel/plugin": "2.0.0-frontbucket.77",
-    "@parcel/source-map": "2.0.0-rc.4",
+    "@parcel/source-map": "2.0.0-rc.5",
     "@parcel/utils": "2.0.0-frontbucket.77",
-=======
-    "@parcel/diagnostic": "2.0.0-beta.3.1",
-    "@parcel/plugin": "2.0.0-beta.3.1",
-    "@parcel/source-map": "2.0.0-rc.5",
-    "@parcel/utils": "2.0.0-beta.3.1",
->>>>>>> db75d9cf
     "esbuild": "^0.8.11",
     "nullthrows": "^1.1.1"
   }
