{
  "name": "@parcel/optimizer-terser",
<<<<<<< HEAD
  "version": "2.0.0-frontbucket.28",
=======
  "version": "2.0.0-beta.1",
>>>>>>> c9748bcb
  "license": "MIT",
  "publishConfig": {
    "access": "public"
  },
  "funding": {
    "type": "opencollective",
    "url": "https://opencollective.com/parcel"
  },
  "repository": {
    "type": "git",
    "url": "https://github.com/parcel-bundler/parcel.git"
  },
  "main": "lib/TerserOptimizer.js",
  "source": "src/TerserOptimizer.js",
  "engines": {
    "node": ">= 10.0.0",
    "parcel": "^2.0.0-alpha.1.1"
  },
  "dependencies": {
<<<<<<< HEAD
    "@parcel/diagnostic": "^2.0.0-frontbucket.13",
    "@parcel/plugin": "^2.0.0-frontbucket.26",
    "@parcel/source-map": "2.0.0-alpha.4.11",
    "@parcel/utils": "^2.0.0-frontbucket.24",
=======
    "@parcel/diagnostic": "2.0.0-beta.1",
    "@parcel/plugin": "2.0.0-beta.1",
    "@parcel/source-map": "2.0.0-alpha.4.13",
    "@parcel/utils": "2.0.0-beta.1",
>>>>>>> c9748bcb
    "nullthrows": "^1.1.1",
    "terser": "^4.3.0"
  },
  "peerDependencies": {
    "@parcel/core": "^2.0.0-alpha.3.1"
  }
}<|MERGE_RESOLUTION|>--- conflicted
+++ resolved
@@ -1,10 +1,6 @@
 {
   "name": "@parcel/optimizer-terser",
-<<<<<<< HEAD
   "version": "2.0.0-frontbucket.28",
-=======
-  "version": "2.0.0-beta.1",
->>>>>>> c9748bcb
   "license": "MIT",
   "publishConfig": {
     "access": "public"
@@ -24,17 +20,10 @@
     "parcel": "^2.0.0-alpha.1.1"
   },
   "dependencies": {
-<<<<<<< HEAD
     "@parcel/diagnostic": "^2.0.0-frontbucket.13",
     "@parcel/plugin": "^2.0.0-frontbucket.26",
-    "@parcel/source-map": "2.0.0-alpha.4.11",
+    "@parcel/source-map": "2.0.0-alpha.4.13",
     "@parcel/utils": "^2.0.0-frontbucket.24",
-=======
-    "@parcel/diagnostic": "2.0.0-beta.1",
-    "@parcel/plugin": "2.0.0-beta.1",
-    "@parcel/source-map": "2.0.0-alpha.4.13",
-    "@parcel/utils": "2.0.0-beta.1",
->>>>>>> c9748bcb
     "nullthrows": "^1.1.1",
     "terser": "^4.3.0"
   },
