// @flow

import nullthrows from 'nullthrows';
import {minify} from 'terser';
import {Optimizer} from '@parcel/plugin';
import {loadConfig} from '@parcel/utils';
import SourceMap from '@parcel/source-map';
import path from 'path';

export default new Optimizer({
  async optimize({contents, map, bundle, options}) {
    if (!bundle.env.minify) {
      return {contents, map};
    }

    if (typeof contents !== 'string') {
      throw new Error(
        'TerserOptimizer: Only string contents are currently supported',
      );
    }

    let userConfig = await loadConfig(
      options.inputFS,
      path.join(options.projectRoot, 'index'),
      ['.terserrc', '.uglifyrc', '.uglifyrc.js', '.terserrc.js'],
    );

    let originalMap = map ? await map.stringify({}) : null;
    let config = {
      ...userConfig?.config,
      compress: {
        ...userConfig?.config?.compress,
        toplevel:
          bundle.env.outputFormat === 'esmodule' ||
          bundle.env.outputFormat === 'commonjs',
      },
      sourceMap: {
        filename: path.relative(options.projectRoot, bundle.filePath),
        asObject: true,
<<<<<<< HEAD
=======
        content: originalMap,
>>>>>>> 161837f7
      },
      module: bundle.env.outputFormat === 'esmodule',
    };

<<<<<<< HEAD
    let mappings = [];
    if (options.sourceMaps) {
      // $FlowFixMe
      config.output = {
        source_map: {
          add(source, gen_line, gen_col, orig_line, orig_col, name) {
            mappings.push({
              source,
              name,
              original: {
                line: orig_line,
                column: orig_col,
              },
              generated: {
                line: gen_line,
                column: gen_col,
              },
            });
          },
        },
      };
    }

    // $FlowFixMe
=======
>>>>>>> 161837f7
    let result = minify(contents, config);

    let sourceMap;
    if (mappings.length) {
      sourceMap = new SourceMap();
      sourceMap.addIndexedMappings(mappings);

      if (map) {
        sourceMap = sourceMap.extends(map.toBuffer());
      }
    }

    if (result.error) {
      throw result.error;
    }

    let sourceMap = null;
    if (result.map) {
      sourceMap = await SourceMap.fromRawSourceMap(result.map);
    }

    return {contents: nullthrows(result.code), map: sourceMap};
  },
});<|MERGE_RESOLUTION|>--- conflicted
+++ resolved
@@ -37,52 +37,12 @@
       sourceMap: {
         filename: path.relative(options.projectRoot, bundle.filePath),
         asObject: true,
-<<<<<<< HEAD
-=======
         content: originalMap,
->>>>>>> 161837f7
       },
       module: bundle.env.outputFormat === 'esmodule',
     };
 
-<<<<<<< HEAD
-    let mappings = [];
-    if (options.sourceMaps) {
-      // $FlowFixMe
-      config.output = {
-        source_map: {
-          add(source, gen_line, gen_col, orig_line, orig_col, name) {
-            mappings.push({
-              source,
-              name,
-              original: {
-                line: orig_line,
-                column: orig_col,
-              },
-              generated: {
-                line: gen_line,
-                column: gen_col,
-              },
-            });
-          },
-        },
-      };
-    }
-
-    // $FlowFixMe
-=======
->>>>>>> 161837f7
     let result = minify(contents, config);
-
-    let sourceMap;
-    if (mappings.length) {
-      sourceMap = new SourceMap();
-      sourceMap.addIndexedMappings(mappings);
-
-      if (map) {
-        sourceMap = sourceMap.extends(map.toBuffer());
-      }
-    }
 
     if (result.error) {
       throw result.error;
@@ -90,7 +50,8 @@
 
     let sourceMap = null;
     if (result.map) {
-      sourceMap = await SourceMap.fromRawSourceMap(result.map);
+      sourceMap = new SourceMap();
+      sourceMap.addRawMappings(result.map.mappings, result.map.sources, result.map.names || []);
     }
 
     return {contents: nullthrows(result.code), map: sourceMap};
