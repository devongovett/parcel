{
  "name": "@parcel/optimizer-cssnano",
  "version": "2.0.0-frontbucket.34",
  "license": "MIT",
  "publishConfig": {
    "access": "public"
  },
  "funding": {
    "type": "opencollective",
    "url": "https://opencollective.com/parcel"
  },
  "repository": {
    "type": "git",
    "url": "https://github.com/parcel-bundler/parcel.git"
  },
  "main": "lib/CSSNanoOptimizer.js",
  "source": "src/CSSNanoOptimizer.js",
  "engines": {
    "parcel": "^2.0.0-alpha.1.1"
  },
  "dependencies": {
<<<<<<< HEAD
    "@parcel/plugin": "^2.0.0-frontbucket.32",
    "@parcel/source-map": "2.0.0-alpha.4.16",
=======
    "@parcel/plugin": "2.0.0-beta.1",
    "@parcel/source-map": "2.0.0-alpha.4.18",
>>>>>>> 9e0bb771
    "cssnano": "^4.1.10",
    "postcss": "^8.0.5"
  }
}<|MERGE_RESOLUTION|>--- conflicted
+++ resolved
@@ -19,13 +19,8 @@
     "parcel": "^2.0.0-alpha.1.1"
   },
   "dependencies": {
-<<<<<<< HEAD
     "@parcel/plugin": "^2.0.0-frontbucket.32",
-    "@parcel/source-map": "2.0.0-alpha.4.16",
-=======
-    "@parcel/plugin": "2.0.0-beta.1",
     "@parcel/source-map": "2.0.0-alpha.4.18",
->>>>>>> 9e0bb771
     "cssnano": "^4.1.10",
     "postcss": "^8.0.5"
   }
