--- conflicted
+++ resolved
@@ -752,21 +752,8 @@
 
     // If filename is an absolute path, get one relative to the package.json directory.
     if (path.isAbsolute(filename)) {
-<<<<<<< HEAD
       filename = relatifyPath(dir, filename);
       alias = await this.lookupAlias(aliases, filename, dir);
-=======
-      filename = path.relative(dir, filename);
-      if (filename[0] !== '.') {
-        filename = './' + filename;
-      }
-
-      alias = await this.lookupAlias(
-        aliases,
-        filename.replace(/\\/g, '/'),
-        dir,
-      );
->>>>>>> 9007d6ac
     } else {
       // It is a node_module. First try the entire filename as a key.
       alias = await this.lookupAlias(
