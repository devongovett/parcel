// @flow strict-local

import type {Bundle, BundleGraph} from '@parcel/types';

import invariant from 'assert';
import nullthrows from 'nullthrows';
import {Packager} from '@parcel/plugin';
import fs from 'fs';
import {concat, link, generate} from '@parcel/scope-hoisting';
import SourceMap from '@parcel/source-map';
import {
  countLines,
  PromiseQueue,
  relativeBundlePath,
  replaceInlineReferences,
} from '@parcel/utils';
import path from 'path';

const PRELUDE = fs
  .readFileSync(path.join(__dirname, 'prelude.js'), 'utf8')
  .trim()
  .replace(/;$/, '');

export default new Packager({
  async package({bundle, bundleGraph, getInlineBundleContents, options}) {
    function replaceReferences({contents, map}) {
      return replaceInlineReferences({
        bundle,
        bundleGraph,
        contents,
        getInlineReplacement: (dependency, inlineType, content) => ({
          from: `"${dependency.id}"`,
          to: inlineType === 'string' ? JSON.stringify(content) : content,
        }),
        getInlineBundleContents,
        map,
      });
    }

    // If scope hoisting is enabled, we use a different code path.
    if (bundle.env.scopeHoist) {
      let ast = await concat(bundle, bundleGraph);
      ast = link({bundle, bundleGraph, ast, options});

      let {contents, map} = generate(bundleGraph, bundle, ast, options);
      return replaceReferences({
        contents:
          contents +
          '\n' +
          (await getSourceMapSuffix(getSourceMapReference, map)),
        map,
      });
    }

    if (bundle.env.outputFormat === 'esmodule') {
      throw new Error(
        `esmodule output is not supported without scope hoisting.`,
      );
    }

    // For development, we just concatenate all of the code together
    // rather then enabling scope hoisting, which would be too slow.
    let queue = new PromiseQueue({maxConcurrent: 32});
    bundle.traverse(node => {
      if (node.type === 'asset') {
        queue.add(async () => {
          let [code, mapBuffer] = await Promise.all([
            node.value.getCode(),
            node.value.getMapBuffer(),
          ]);
          return {code, mapBuffer};
        });
      }
    });

    let results = await queue.run();

    let assets = '';
    let i = 0;
    let first = true;
    let map = new SourceMap();

    let prefix = getPrefix(bundle, bundleGraph);
    let lineOffset = countLines(prefix);

    let stubsWritten = new Set();
    bundle.traverse(node => {
      let wrapped = first ? '' : ',';

      if (node.type === 'dependency') {
        let resolved = bundleGraph.getDependencyResolution(node.value, bundle);
        if (
          resolved &&
          resolved.type !== 'js' &&
          !stubsWritten.has(resolved.id)
        ) {
          // if this is a reference to another javascript asset, we should not include
          // its output, as its contents should already be loaded.
          invariant(!bundle.hasAsset(resolved));
          wrapped += JSON.stringify(resolved.id) + ':[function() {},{}]';
        } else {
          return;
        }
      }

      if (node.type === 'asset') {
        let asset = node.value;
        invariant(
          asset.type === 'js',
          'all assets in a js bundle must be js assets',
        );

        let deps = {};
        let dependencies = bundleGraph.getDependencies(asset);
        for (let dep of dependencies) {
          let resolved = bundleGraph.getDependencyResolution(dep, bundle);
          if (resolved) {
            deps[dep.moduleSpecifier] = resolved.id;
          }
        }

        let {code, mapBuffer} = results[i];
        let output = code || '';
        wrapped +=
          JSON.stringify(asset.id) +
          ':[function(require,module,exports) {\n' +
          output +
          '\n},';
        wrapped += JSON.stringify(deps);
        wrapped += ']';

        if (options.sourceMaps) {
          let lineCount = countLines(output);
          if (mapBuffer) {
            map.addBufferMappings(mapBuffer, lineOffset);
          } else {
            map.addEmptyMap(
              path
                .relative(options.projectRoot, asset.filePath)
                .replace(/\\+/g, '/'),
              output,
              lineOffset,
            );
          }

          lineOffset += lineCount + 1;
        }
        i++;
      }

      assets += wrapped;
      first = false;
    });

    let entries = bundle.getEntryAssets();
    if (!isEntry(bundle, bundleGraph) && bundle.env.outputFormat === 'global') {
      // The last entry is the main entry, but in async bundles we don't want it to execute until we require it
      // as there might be dependencies in a sibling bundle that hasn't loaded yet.
      entries.pop();
    }

    return replaceReferences({
      contents:
        prefix +
        '({' +
        assets +
        '},{},' +
        JSON.stringify(entries.map(asset => asset.id)) +
        ', ' +
        'null' +
<<<<<<< HEAD
        ')',
=======
        ')' +
        '\n\n' +
        (await getSourceMapSuffix(getSourceMapReference, map)),
>>>>>>> e75bad2f
      map,
    });
  },
  async postProcess({contents, map, getSourceMapReference}) {
    // $FlowFixMe sketchy null checks are fun
    if (!map) return {contents, map};

    if (typeof contents !== 'string') {
      throw new Error('Contents should be a string!');
    }

    let sourcemapReference = await getSourceMapReference(map);
    return {
      contents:
        contents + '\n' + '//# sourceMappingURL=' + sourcemapReference + '\n',
      map,
    };
  },
});

function getPrefix(bundle: Bundle, bundleGraph: BundleGraph): string {
  let interpreter: ?string;
  if (isEntry(bundle, bundleGraph) && !bundle.target.env.isBrowser()) {
    let _interpreter = nullthrows(bundle.getMainEntry()).meta.interpreter;
    invariant(_interpreter == null || typeof _interpreter === 'string');
    interpreter = _interpreter;
  }

  let importScripts = '';
  if (bundle.env.isWorker()) {
    let bundles = bundleGraph.getSiblingBundles(bundle);
    for (let b of bundles) {
      importScripts += `importScripts("${relativeBundlePath(bundle, b)}");\n`;
    }
  }

  return (
    // If the entry asset included a hashbang, repeat it at the top of the bundle
    (interpreter != null ? `#!${interpreter}\n` : '') + importScripts + PRELUDE
  );
}

function isEntry(bundle: Bundle, bundleGraph: BundleGraph): boolean {
  return (
    !bundleGraph.hasParentBundleOfType(bundle, 'js') || bundle.env.isIsolated()
  );
}

async function getSourceMapSuffix(
  getSourceMapReference: SourceMap => Promise<string> | string,
  map: ?SourceMap,
): Promise<string> {
  if (map == null) {
    return '';
  }

  return '//# sourceMappingURL=' + (await getSourceMapReference(map)) + '\n';
}<|MERGE_RESOLUTION|>--- conflicted
+++ resolved
@@ -22,7 +22,13 @@
   .replace(/;$/, '');
 
 export default new Packager({
-  async package({bundle, bundleGraph, getInlineBundleContents, options}) {
+  async package({
+    bundle,
+    bundleGraph,
+    getInlineBundleContents,
+    getSourceMapReference,
+    options,
+  }) {
     function replaceReferences({contents, map}) {
       return replaceInlineReferences({
         bundle,
@@ -168,30 +174,11 @@
         JSON.stringify(entries.map(asset => asset.id)) +
         ', ' +
         'null' +
-<<<<<<< HEAD
-        ')',
-=======
         ')' +
         '\n\n' +
         (await getSourceMapSuffix(getSourceMapReference, map)),
->>>>>>> e75bad2f
       map,
     });
-  },
-  async postProcess({contents, map, getSourceMapReference}) {
-    // $FlowFixMe sketchy null checks are fun
-    if (!map) return {contents, map};
-
-    if (typeof contents !== 'string') {
-      throw new Error('Contents should be a string!');
-    }
-
-    let sourcemapReference = await getSourceMapReference(map);
-    return {
-      contents:
-        contents + '\n' + '//# sourceMappingURL=' + sourcemapReference + '\n',
-      map,
-    };
   },
 });
 
