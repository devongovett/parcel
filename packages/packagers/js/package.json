--- conflicted
+++ resolved
@@ -21,17 +21,10 @@
   },
   "dependencies": {
     "@babel/traverse": "^7.2.3",
-<<<<<<< HEAD
     "@parcel/plugin": "^2.0.0-frontbucket.33",
     "@parcel/scope-hoisting": "^2.0.0-frontbucket.35",
-    "@parcel/source-map": "2.0.0-alpha.4.18",
+    "@parcel/source-map": "2.0.0-alpha.4.19",
     "@parcel/utils": "^2.0.0-frontbucket.29",
-=======
-    "@parcel/plugin": "2.0.0-beta.1",
-    "@parcel/scope-hoisting": "2.0.0-beta.1",
-    "@parcel/source-map": "2.0.0-alpha.4.19",
-    "@parcel/utils": "2.0.0-beta.1",
->>>>>>> 6551001c
     "nullthrows": "^1.1.1"
   },
   "peerDependencies": {
