--- conflicted
+++ resolved
@@ -18,13 +18,8 @@
   "dependencies": {
     "@parcel/plugin": "^2.0.0-alpha.3.1",
     "@parcel/scope-hoisting": "^2.0.0-alpha.3.1",
-<<<<<<< HEAD
-    "@parcel/source-map": "^2.0.0-alpha.3.1",
+    "@parcel/source-map": "^2.0.0-alpha.4.3",
     "@parcel/utils": "^2.0.0-alpha.3.1",
     "nullthrows": "^1.1.1"
-=======
-    "@parcel/source-map": "^2.0.0-alpha.4.3",
-    "@parcel/utils": "^2.0.0-alpha.3.1"
->>>>>>> bac3f05f
   }
 }