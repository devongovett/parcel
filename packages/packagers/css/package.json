{
  "name": "@parcel/packager-css",
  "version": "2.10.3",
  "license": "MIT",
  "publishConfig": {
    "access": "public"
  },
  "funding": {
    "type": "opencollective",
    "url": "https://opencollective.com/parcel"
  },
  "repository": {
    "type": "git",
    "url": "https://github.com/parcel-bundler/parcel.git"
  },
  "main": "lib/CSSPackager.js",
  "source": "src/CSSPackager.js",
  "engines": {
    "node": ">= 12.0.0",
    "parcel": "^2.10.3"
  },
  "dependencies": {
<<<<<<< HEAD
    "@parcel/plugin": "2.7.0",
    "@parcel/source-map": "^2.0.0",
    "@parcel/utils": "2.7.0",
    "lightningcss": "^1.16.0",
=======
    "@parcel/diagnostic": "2.10.3",
    "@parcel/plugin": "2.10.3",
    "@parcel/source-map": "^2.1.1",
    "@parcel/utils": "2.10.3",
>>>>>>> cf5e1293
    "nullthrows": "^1.1.1"
  },
  "devDependencies": {
    "postcss": "^8.4.5"
  }
}<|MERGE_RESOLUTION|>--- conflicted
+++ resolved
@@ -20,17 +20,11 @@
     "parcel": "^2.10.3"
   },
   "dependencies": {
-<<<<<<< HEAD
-    "@parcel/plugin": "2.7.0",
-    "@parcel/source-map": "^2.0.0",
-    "@parcel/utils": "2.7.0",
-    "lightningcss": "^1.16.0",
-=======
     "@parcel/diagnostic": "2.10.3",
     "@parcel/plugin": "2.10.3",
     "@parcel/source-map": "^2.1.1",
     "@parcel/utils": "2.10.3",
->>>>>>> cf5e1293
+    "lightningcss": "^1.22.1",
     "nullthrows": "^1.1.1"
   },
   "devDependencies": {
