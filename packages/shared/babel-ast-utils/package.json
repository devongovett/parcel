{
  "name": "@parcel/babel-ast-utils",
  "version": "2.0.10",
  "description": "Blazing fast, zero configuration web application bundler",
  "license": "MIT",
  "publishConfig": {
    "access": "public"
  },
  "funding": {
    "type": "opencollective",
    "url": "https://opencollective.com/parcel"
  },
  "repository": {
    "type": "git",
    "url": "https://github.com/parcel-bundler/parcel.git"
  },
  "main": "lib/index.js",
  "source": "src/index.js",
  "engines": {
    "node": ">= 12.0.0"
  },
  "dependencies": {
    "@babel/parser": "^7.0.0",
<<<<<<< HEAD
    "@parcel/babylon-walk": "2.0.9",
    "@parcel/source-map": "2.0.0-rc.6",
    "@parcel/utils": "2.0.10",
=======
    "@parcel/babylon-walk": "2.0.0-rc.0",
    "@parcel/source-map": "2.0.0-rc.7",
    "@parcel/utils": "2.0.0-rc.0",
>>>>>>> fb9818a7
    "astring": "^1.6.2"
  }
}<|MERGE_RESOLUTION|>--- conflicted
+++ resolved
@@ -21,15 +21,9 @@
   },
   "dependencies": {
     "@babel/parser": "^7.0.0",
-<<<<<<< HEAD
     "@parcel/babylon-walk": "2.0.9",
-    "@parcel/source-map": "2.0.0-rc.6",
+    "@parcel/source-map": "2.0.0-rc.7",
     "@parcel/utils": "2.0.10",
-=======
-    "@parcel/babylon-walk": "2.0.0-rc.0",
-    "@parcel/source-map": "2.0.0-rc.7",
-    "@parcel/utils": "2.0.0-rc.0",
->>>>>>> fb9818a7
     "astring": "^1.6.2"
   }
 }