{
  "name": "@parcel/babel-ast-utils",
  "version": "2.0.0-beta.2",
  "description": "Blazing fast, zero configuration web application bundler",
  "license": "MIT",
  "publishConfig": {
    "access": "public"
  },
  "funding": {
    "type": "opencollective",
    "url": "https://opencollective.com/parcel"
  },
  "repository": {
    "type": "git",
    "url": "https://github.com/parcel-bundler/parcel.git"
  },
  "main": "lib/index.js",
  "source": "src/index.js",
  "engines": {
    "node": ">= 12.0.0"
  },
  "dependencies": {
    "@babel/parser": "^7.0.0",
<<<<<<< HEAD
    "@parcel/source-map": "2.0.0-alpha.4.22",
    "@parcel/utils": "2.0.0-beta.1",
=======
    "@parcel/source-map": "2.0.0-alpha.4.21",
    "@parcel/utils": "2.0.0-beta.2",
>>>>>>> 39ff8330
    "astring": "^1.6.2"
  }
}<|MERGE_RESOLUTION|>--- conflicted
+++ resolved
@@ -21,13 +21,8 @@
   },
   "dependencies": {
     "@babel/parser": "^7.0.0",
-<<<<<<< HEAD
-    "@parcel/source-map": "2.0.0-alpha.4.22",
-    "@parcel/utils": "2.0.0-beta.1",
-=======
     "@parcel/source-map": "2.0.0-alpha.4.21",
     "@parcel/utils": "2.0.0-beta.2",
->>>>>>> 39ff8330
     "astring": "^1.6.2"
   }
 }