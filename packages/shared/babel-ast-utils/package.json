{
  "name": "@parcel/babel-ast-utils",
  "version": "2.0.0-alpha.3.1",
  "description": "Blazing fast, zero configuration web application bundler",
  "license": "MIT",
  "publishConfig": {
    "access": "public"
  },
  "repository": {
    "type": "git",
    "url": "https://github.com/parcel-bundler/parcel.git"
  },
  "main": "lib/index.js",
  "source": "src/index.js",
  "engines": {
    "node": ">= 10.0.0"
  },
  "dependencies": {
    "@babel/generator": "^7.0.0",
    "@babel/parser": "^7.0.0",
<<<<<<< HEAD
    "@parcel/source-map": "^2.0.0-alpha.4.6",
=======
    "@parcel/source-map": "^2.0.0-alpha.4.9",
>>>>>>> 2f627431
    "@parcel/utils": "^2.0.0-alpha.3.1"
  }
}<|MERGE_RESOLUTION|>--- conflicted
+++ resolved
@@ -18,11 +18,7 @@
   "dependencies": {
     "@babel/generator": "^7.0.0",
     "@babel/parser": "^7.0.0",
-<<<<<<< HEAD
-    "@parcel/source-map": "^2.0.0-alpha.4.6",
-=======
     "@parcel/source-map": "^2.0.0-alpha.4.9",
->>>>>>> 2f627431
     "@parcel/utils": "^2.0.0-alpha.3.1"
   }
 }