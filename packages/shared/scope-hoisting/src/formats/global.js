--- conflicted
+++ resolved
@@ -1,16 +1,12 @@
 // @flow
 
-<<<<<<< HEAD
-import type {Asset, Bundle, BundleGraph, CodeSymbol} from '@parcel/types';
-=======
 import type {
   Asset,
   Bundle,
   BundleGraph,
   NamedBundle,
-  Symbol,
+  CodeSymbol,
 } from '@parcel/types';
->>>>>>> d33fcd9c
 import type {NodePath} from '@babel/traverse';
 import type {
   ExpressionStatement,
