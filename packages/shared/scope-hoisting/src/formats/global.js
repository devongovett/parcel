// @flow

import type {Asset, Bundle, BundleGraph, NamedBundle} from '@parcel/types';
import type {
<<<<<<< HEAD
  Expression,
=======
  Asset,
  Bundle,
  BundleGraph,
  NamedBundle,
  PluginOptions,
  Symbol,
} from '@parcel/types';
import type {NodePath} from '@babel/traverse';
import type {
>>>>>>> 50d599db
  ExpressionStatement,
  Identifier,
  LVal,
  Statement,
  StringLiteral,
  VariableDeclaration,
} from '@babel/types';
import type {ExternalBundle, ExternalModule} from '../types';
import type {Scope} from '../scope';

import * as t from '@babel/types';
import template from '@babel/template';
import {relativeBundlePath} from '@parcel/utils';
import {
  assertString,
  getName,
  getIdentifier,
  getThrowableDiagnosticForNode,
  isEntry,
  isReferenced,
} from '../utils';

const IMPORT_TEMPLATE = template.statement<
  {|NAME: Identifier, ASSET_ID: StringLiteral|},
  ExpressionStatement,
>('var NAME = parcelRequire(ASSET_ID);');
const EXPORT_TEMPLATE = template.statement<
  {|IDENTIFIER: Identifier, ASSET_ID: StringLiteral|},
  ExpressionStatement,
>('parcelRequire.register(ASSET_ID, IDENTIFIER)');
const EXPORT_FN_TEMPLATE = template.statement<
  {|IDENTIFIER: Identifier, ASSET_ID: StringLiteral|},
  ExpressionStatement,
>('parcelRequire.register(ASSET_ID, function() { return IDENTIFIER; })');
const IMPORTSCRIPTS_TEMPLATE = template.statement<
  {|BUNDLE: StringLiteral|},
  Statement,
>('importScripts(BUNDLE);');
const DEFAULT_INTEROP_TEMPLATE = template.statement<
  {|
    NAME: LVal,
    MODULE: Expression,
  |},
  VariableDeclaration,
>('var NAME = $parcel$interopDefault(MODULE);');

export function generateBundleImports(
  bundleGraph: BundleGraph<NamedBundle>,
  from: NamedBundle,
  {bundle, assets}: ExternalBundle,
<<<<<<< HEAD
  scope: Scope,
=======
  path: NodePath<Program>,
  bundleGraph: BundleGraph<NamedBundle>,
>>>>>>> 50d599db
) {
  let statements = [];
  if (from.env.isWorker()) {
    statements.push(
      IMPORTSCRIPTS_TEMPLATE({
        BUNDLE: t.stringLiteral(relativeBundlePath(from, bundle)),
      }),
    );
  }

  for (let asset of assets) {
<<<<<<< HEAD
    statements.push(
      IMPORT_TEMPLATE({
        NAME: getIdentifier(asset, 'init'),
        ASSET_ID: t.stringLiteral(asset.id),
      }),
    );

    if (asset.meta.isCommonJS) {
      let deps = bundleGraph.getIncomingDependencies(asset);
      let hasDefaultInterop = deps.some(
        dep =>
          dep.symbols.hasExportSymbol('default') && from.hasDependency(dep),
      );
      if (hasDefaultInterop) {
        statements.push(
          DEFAULT_INTEROP_TEMPLATE({
            NAME: getIdentifier(asset, '$interop$default'),
            MODULE: t.callExpression(getIdentifier(asset, 'init'), []),
          }),
        );

        scope.add('$parcel$interopDefault');
      }
    }
=======
    // `var ${id};` was inserted already, add RHS
    let res: NodePath<CallExpression>[] = nullthrows(
      path.scope.getBinding(getName(asset, 'init')),
    )
      .path.get('init')
      .replaceWith(
        IMPORT_TEMPLATE({
          ASSET_ID: t.stringLiteral(bundleGraph.getAssetPublicId(asset)),
        }),
      );

    path.scope.getBinding('parcelRequire')?.reference(res[0].get('callee'));
>>>>>>> 50d599db
  }
  return statements;
}

export function generateExternalImport(
  // eslint-disable-next-line no-unused-vars
  bundle: Bundle,
  {loc}: ExternalModule,
  // eslint-disable-next-line no-unused-vars
  path: NodePath<Program>,
) {
  throw getThrowableDiagnosticForNode(
    'External modules are not supported when building for browser',
    loc?.filePath,
    loc,
  );
}

export function generateBundleExports(
  bundleGraph: BundleGraph<NamedBundle>,
  bundle: NamedBundle,
  referencedAssets: Set<Asset>,
<<<<<<< HEAD
) {
  let statements: Array<BabelNode> = [];
=======
  path: NodePath<Program>,
  // eslint-disable-next-line no-unused-vars
  replacements: Map<Symbol, Symbol>,
  // eslint-disable-next-line no-unused-vars
  options: PluginOptions,
  // eslint-disable-next-line no-unused-vars
  maybeReplaceIdentifier: (NodePath<Identifier>) => void,
): Set<Symbol> {
  let exported = new Set<Symbol>();
  let statements: Array<ExpressionStatement> = [];
>>>>>>> 50d599db

  for (let asset of referencedAssets) {
    let exportsId = getName(asset, 'init');

    statements.push(
      EXPORT_TEMPLATE({
        ASSET_ID: t.stringLiteral(bundleGraph.getAssetPublicId(asset)),
        IDENTIFIER: t.identifier(exportsId),
      }),
    );
  }

  let entry = bundle.getMainEntry();
  if (
    entry &&
    !referencedAssets.has(entry) &&
    (!isEntry(bundle, bundleGraph) || isReferenced(bundle, bundleGraph))
  ) {
    statements.push(
      // Export a function returning the exports, as other cases of global output
      // register init functions.
      EXPORT_FN_TEMPLATE({
        ASSET_ID: t.stringLiteral(bundleGraph.getAssetPublicId(entry)),
        IDENTIFIER: t.identifier(assertString(entry.meta.exportsIdentifier)),
      }),
    );
  }

<<<<<<< HEAD
  return statements;
}
=======
  let decls = path.pushContainer('body', statements);
  for (let decl of decls) {
    let callee = decl.get('expression.callee');
    if (callee.isMemberExpression()) {
      callee = callee.get('object');
    }

    path.scope.getBinding(callee.node.name)?.reference(callee);

    let arg = decl.get<NodePath<Node>>('expression.arguments.1');
    if (!arg.isIdentifier()) {
      // anonymous init function expression
      invariant(arg.isFunctionExpression());
      arg = arg.get<NodePath<Identifier>>('body.body.0.argument');
    }
    // $FlowFixMe
    path.scope.getBinding(arg.node.name)?.reference(arg);
  }
>>>>>>> 50d599db

export function generateMainExport(node: BabelNode) {
  return [node];
}<|MERGE_RESOLUTION|>--- conflicted
+++ resolved
@@ -1,20 +1,14 @@
 // @flow
 
-import type {Asset, Bundle, BundleGraph, NamedBundle} from '@parcel/types';
 import type {
-<<<<<<< HEAD
-  Expression,
-=======
   Asset,
   Bundle,
   BundleGraph,
+  Expression,
   NamedBundle,
-  PluginOptions,
-  Symbol,
 } from '@parcel/types';
 import type {NodePath} from '@babel/traverse';
 import type {
->>>>>>> 50d599db
   ExpressionStatement,
   Identifier,
   LVal,
@@ -23,7 +17,7 @@
   VariableDeclaration,
 } from '@babel/types';
 import type {ExternalBundle, ExternalModule} from '../types';
-import type {Scope} from '../scope';
+import type {Scope} from '@parcel/babylon-walk';
 
 import * as t from '@babel/types';
 import template from '@babel/template';
@@ -65,12 +59,7 @@
   bundleGraph: BundleGraph<NamedBundle>,
   from: NamedBundle,
   {bundle, assets}: ExternalBundle,
-<<<<<<< HEAD
   scope: Scope,
-=======
-  path: NodePath<Program>,
-  bundleGraph: BundleGraph<NamedBundle>,
->>>>>>> 50d599db
 ) {
   let statements = [];
   if (from.env.isWorker()) {
@@ -82,13 +71,15 @@
   }
 
   for (let asset of assets) {
-<<<<<<< HEAD
     statements.push(
       IMPORT_TEMPLATE({
         NAME: getIdentifier(asset, 'init'),
-        ASSET_ID: t.stringLiteral(asset.id),
+        ASSET_ID: t.stringLiteral(bundleGraph.getAssetPublicId(asset)),
       }),
     );
+
+    scope.add('$parcel$global');
+    scope.add('parcelRequire');
 
     if (asset.meta.isCommonJS) {
       let deps = bundleGraph.getIncomingDependencies(asset);
@@ -107,20 +98,6 @@
         scope.add('$parcel$interopDefault');
       }
     }
-=======
-    // `var ${id};` was inserted already, add RHS
-    let res: NodePath<CallExpression>[] = nullthrows(
-      path.scope.getBinding(getName(asset, 'init')),
-    )
-      .path.get('init')
-      .replaceWith(
-        IMPORT_TEMPLATE({
-          ASSET_ID: t.stringLiteral(bundleGraph.getAssetPublicId(asset)),
-        }),
-      );
-
-    path.scope.getBinding('parcelRequire')?.reference(res[0].get('callee'));
->>>>>>> 50d599db
   }
   return statements;
 }
@@ -143,21 +120,9 @@
   bundleGraph: BundleGraph<NamedBundle>,
   bundle: NamedBundle,
   referencedAssets: Set<Asset>,
-<<<<<<< HEAD
+  scope: Scope,
 ) {
   let statements: Array<BabelNode> = [];
-=======
-  path: NodePath<Program>,
-  // eslint-disable-next-line no-unused-vars
-  replacements: Map<Symbol, Symbol>,
-  // eslint-disable-next-line no-unused-vars
-  options: PluginOptions,
-  // eslint-disable-next-line no-unused-vars
-  maybeReplaceIdentifier: (NodePath<Identifier>) => void,
-): Set<Symbol> {
-  let exported = new Set<Symbol>();
-  let statements: Array<ExpressionStatement> = [];
->>>>>>> 50d599db
 
   for (let asset of referencedAssets) {
     let exportsId = getName(asset, 'init');
@@ -168,6 +133,9 @@
         IDENTIFIER: t.identifier(exportsId),
       }),
     );
+
+    scope.add('$parcel$global');
+    scope.add('parcelRequire');
   }
 
   let entry = bundle.getMainEntry();
@@ -184,31 +152,13 @@
         IDENTIFIER: t.identifier(assertString(entry.meta.exportsIdentifier)),
       }),
     );
+
+    scope.add('$parcel$global');
+    scope.add('parcelRequire');
   }
 
-<<<<<<< HEAD
   return statements;
 }
-=======
-  let decls = path.pushContainer('body', statements);
-  for (let decl of decls) {
-    let callee = decl.get('expression.callee');
-    if (callee.isMemberExpression()) {
-      callee = callee.get('object');
-    }
-
-    path.scope.getBinding(callee.node.name)?.reference(callee);
-
-    let arg = decl.get<NodePath<Node>>('expression.arguments.1');
-    if (!arg.isIdentifier()) {
-      // anonymous init function expression
-      invariant(arg.isFunctionExpression());
-      arg = arg.get<NodePath<Identifier>>('body.body.0.argument');
-    }
-    // $FlowFixMe
-    path.scope.getBinding(arg.node.name)?.reference(arg);
-  }
->>>>>>> 50d599db
 
 export function generateMainExport(node: BabelNode) {
   return [node];
