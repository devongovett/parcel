// @flow strict-local

import type {
  Asset,
  Bundle,
  BundleGraph,
  NamedBundle,
  PluginOptions,
  Symbol,
} from '@parcel/types';
import type {NodePath} from '@babel/traverse';
import type {
  ClassDeclaration,
  FunctionDeclaration,
  Identifier,
  ExportSpecifier,
  ImportDeclaration,
  Program,
  VariableDeclarator,
} from '@babel/types';
import type {ExternalBundle, ExternalModule} from '../types';

import * as t from '@babel/types';
import {
  isClassDeclaration,
  isExportNamedDeclaration,
  isFunctionDeclaration,
  isImportDeclaration,
  isVariableDeclaration,
} from '@babel/types';
import invariant from 'assert';
import nullthrows from 'nullthrows';
import {relative} from 'path';
import {relativeBundlePath} from '@parcel/utils';
import rename from '../renamer';
import {
  getName,
  getExportIdentifier,
  removeReplaceBinding,
  getThrowableDiagnosticForNode,
  verifyScopeState,
} from '../utils';

export function generateBundleImports(
  from: NamedBundle,
  {bundle, assets}: ExternalBundle,
  path: NodePath<Program>,
  // Implement an interface consistent with other formats
  // eslint-disable-next-line no-unused-vars
  bundleGraph: BundleGraph<NamedBundle>,
) {
  let specifiers = [...assets].map(asset => {
    let id = getName(asset, 'init');
    return t.importSpecifier(t.identifier(id), t.identifier(id));
  });

  let [decl] = path.unshiftContainer('body', [
    t.importDeclaration(
      specifiers,
      t.stringLiteral(relativeBundlePath(from, bundle)),
    ),
  ]);
  for (let spec of decl.get<Array<NodePath<BabelNodeImportSpecifier>>>(
    'specifiers',
  )) {
    removeReplaceBinding(path.scope, spec.node.local.name, spec, 'module');
  }
}

export function generateExternalImport(
  bundle: Bundle,
  external: ExternalModule,
  path: NodePath<Program>,
) {
  let {source, specifiers, isCommonJS} = external;
  let defaultSpecifier = null;
  let namespaceSpecifier = null;
  let namedSpecifiers = [];
  for (let [imported, symbol] of specifiers) {
    if (imported === 'default' || isCommonJS) {
      defaultSpecifier = t.importDefaultSpecifier(t.identifier(symbol));
    } else if (imported === '*') {
      namespaceSpecifier = t.importNamespaceSpecifier(t.identifier(symbol));
    } else {
      namedSpecifiers.push(
        t.importSpecifier(t.identifier(symbol), t.identifier(imported)),
      );
    }
  }

  let statements: Array<ImportDeclaration> = [];

  // ESModule syntax allows combining default and namespace specifiers, or default and named, but not all three.

  if (namespaceSpecifier) {
    let s = [namespaceSpecifier];
    if (defaultSpecifier) {
      s.unshift(defaultSpecifier);
    }
    statements.push(t.importDeclaration(s, t.stringLiteral(source)));
  } else if (defaultSpecifier) {
    namedSpecifiers.unshift(defaultSpecifier);
  }

  if (namedSpecifiers.length > 0 || statements.length === 0) {
    statements.push(
      t.importDeclaration(namedSpecifiers, t.stringLiteral(source)),
    );
  }

  let decls = path.unshiftContainer('body', statements);
  for (let decl of decls) {
    let specifiers = decl.get<
      Array<
        NodePath<
          | BabelNodeImportSpecifier
          | BabelNodeImportDefaultSpecifier
          | BabelNodeImportNamespaceSpecifier,
        >,
      >,
    >('specifiers');
    for (let specifier of specifiers) {
      for (let name of Object.keys(specifier.getBindingIdentifiers())) {
        removeReplaceBinding(path.scope, name, specifier, 'module');
      }
    }
  }
}

export function generateExports(
  bundleGraph: BundleGraph<NamedBundle>,
  bundle: Bundle,
  referencedAssets: Set<Asset>,
  programPath: NodePath<Program>,
  replacements: Map<Symbol, Symbol>,
  options: PluginOptions,
<<<<<<< HEAD
  maybeReplaceIdentifier: (NodePath<Identifier>) => void,
) {
=======
): Set<Symbol> {
>>>>>>> 1f558665
  // maps the bundles's export symbols to the bindings
  let exportedIdentifiers = new Map<Symbol, Symbol>();
  let exportedIdentifiersBailout = new Map<Symbol, [Asset, Symbol]>();
  let entry = bundle.getMainEntry();
  if (entry) {
    for (let {exportAs, exportSymbol, symbol, asset, loc} of nullthrows(
      bundleGraph.getExportedSymbols(entry, bundle),
    )) {
      if (symbol != null && symbol !== false) {
        symbol = replacements.get(symbol) || symbol;

        // Map CommonJS module.exports assignments to default ESM exports for interop
        if (exportAs === '*') {
          exportAs = 'default';
        }

        // If there is an existing binding with the exported name (e.g. an import),
        // rename it so we can use the name for the export instead.
        if (programPath.scope.hasBinding(exportAs) && exportAs !== symbol) {
          rename(
            programPath.scope,
            exportAs,
            programPath.scope.generateUid(exportAs),
          );
        }

        exportedIdentifiers.set(exportAs, symbol);
      } else if (symbol === null) {
        // `asset.meta.exportsIdentifier[exportSymbol]` should be exported
        exportedIdentifiersBailout.set(exportAs, [asset, exportSymbol]);
      } else {
        let relativePath = relative(options.projectRoot, asset.filePath);
        throw getThrowableDiagnosticForNode(
          `${relativePath} does not export '${exportSymbol}'`,
          entry.filePath,
          loc,
        );
      }
    }
  }

  for (let asset of referencedAssets) {
    let exportsId = getName(asset, 'init');
    exportedIdentifiers.set(exportsId, exportsId);
  }

  let exported = new Set<Symbol>();

  programPath.traverse({
    Declaration(path) {
      if (path.isExportDeclaration() || path.parentPath.isExportDeclaration()) {
        return;
      }

      let {node} = path;

      let bindingIdentifiers = path.getBindingIdentifierPaths(false, true);
      let ids: Array<string> = Object.keys(bindingIdentifiers);
      if (ids.length === 0) {
        return;
      }
      ids.sort();

      let exportedIdentifiersFiltered = ([
        ...exportedIdentifiers.entries(),
      ]: Array<[Symbol, Symbol]>)
        .filter(
          ([exportSymbol, symbol]) =>
            exportSymbol !== 'default' && ids.includes(symbol),
        )
        .sort(([, a], [, b]) => (a > b ? -1 : a < b ? 1 : 0));
      let exportedSymbolsBindings = exportedIdentifiersFiltered.map(
        ([, symbol]) => symbol,
      );
      let exportedSymbols = exportedIdentifiersFiltered.map(
        ([exportSymbol]) => exportSymbol,
      );

      let defaultExport = exportedIdentifiers.get('default');
      if (!ids.includes(defaultExport)) {
        defaultExport = null;
      } else {
        exportedIdentifiers.delete('default');
      }

      // If all exports in the binding are named exports, export the entire declaration.
      // Also rename all of the identifiers to their exported name.
      if (
        areArraysStrictlyEqual(ids, exportedSymbolsBindings) &&
        !path.isImportDeclaration()
      ) {
        // We don't update the references in `node` itself (e.g. init), because this statement
        // will never be removed and therefore the shaking doesn't need correct
        // information. All existing references in `node` are "dead" but will also never be removed.
        if (process.env.PARCEL_BUILD_ENV !== 'production') {
          verifyScopeState(programPath.scope);
        }
        let [decl] = path.replaceWith(t.exportNamedDeclaration(node, []));
        if (process.env.PARCEL_BUILD_ENV !== 'production') {
          programPath.scope.crawl();
        }

        for (let sym of exportedSymbols) {
          let id = nullthrows(exportedIdentifiers.get(sym));
          id = replacements.get(id) || id;
          nullthrows(path.scope.getBinding(id)).reference(decl);
          rename(path.scope, id, sym);
          replacements.set(id, sym);
          exported.add(sym);
        }

        // If the default export is part of the declaration, add it as well
        if (defaultExport != null) {
          defaultExport = replacements.get(defaultExport) || defaultExport;
          let binding = path.scope.getBinding(defaultExport);
          let insertPath = path;
          if (binding && !binding.constant) {
            insertPath =
              binding.constantViolations[binding.constantViolations.length - 1];
          }

          let [decl] = insertPath.insertAfter(
            t.exportDefaultDeclaration(t.identifier(defaultExport)),
          );
          binding?.reference(decl);
        }

        // If there is only a default export, export the entire declaration.
      } else if (
        ids.length === 1 &&
        defaultExport != null &&
        !isVariableDeclaration(node) &&
        !isImportDeclaration(node)
      ) {
        invariant(isFunctionDeclaration(node) || isClassDeclaration(node));
        let binding = nullthrows(
          path.scope.getBinding(nullthrows(node.id).name),
        );
        // We don't update the references in `node` itself (e.g. function body), because this statement
        // will never be removed and therefore the shaking doesn't need correct
        // information. All existing references in `node` are "dead" but will also never be removed.
        if (process.env.PARCEL_BUILD_ENV !== 'production') {
          verifyScopeState(programPath.scope);
        }
        let [decl] = path.replaceWith(t.exportDefaultDeclaration(node));
        if (process.env.PARCEL_BUILD_ENV !== 'production') {
          programPath.scope.crawl();
        }
        binding.path = decl.get<
          NodePath<FunctionDeclaration | ClassDeclaration>,
        >('declaration');
        binding.reference(decl);

        // Otherwise, add export statements after for each identifier.
      } else {
        if (defaultExport != null) {
          defaultExport = replacements.get(defaultExport) || defaultExport;
          let binding = path.scope.getBinding(defaultExport);
          let insertPath = path;
          if (binding && !binding.constant) {
            insertPath =
              binding.constantViolations[binding.constantViolations.length - 1];
          }

          let [decl] = insertPath.insertAfter(
            t.exportDefaultDeclaration(t.identifier(defaultExport)),
          );
          binding?.reference(decl.get<NodePath<Identifier>>('declaration'));
        }

        if (exportedSymbols.length > 0) {
          let [decl] = path.insertAfter(t.exportNamedDeclaration(null, []));
          for (let sym of exportedSymbols) {
            let id = nullthrows(exportedIdentifiers.get(sym));
            id = replacements.get(id) || id;
            rename(path.scope, id, sym);
            replacements.set(id, sym);

            exported.add(sym);
            let [spec] = decl.unshiftContainer('specifiers', [
              t.exportSpecifier(t.identifier(sym), t.identifier(sym)),
            ]);
            path.scope
              .getBinding(sym)
              ?.reference(spec.get<NodePath<Identifier>>('local'));
          }
        }
      }
      exportedSymbols.forEach(s => exportedIdentifiers.delete(s));
    },
  });

  if (exportedIdentifiers.size > 0) {
    let declarations = [];
    let exportedIdentifiersSpecifiers = [];
    // `export { $id$init().foo as foo};` is not valid, so instead do:
    // ```
    // let syntheticExport$foo = $id$init().foo;
    // export { syntheticExport$foo as foo};
    // ```
    for (let [exportAs, symbol] of exportedIdentifiers) {
      declarations.push(
        t.variableDeclarator(
          t.identifier('syntheticExport$' + exportAs),
          t.identifier(symbol),
        ),
      );
      exportedIdentifiersSpecifiers.push(
        t.exportSpecifier(
          t.identifier('syntheticExport$' + exportAs),
          t.identifier(exportAs),
        ),
      );
    }
    let [decl, exports] = programPath.pushContainer('body', [
      t.variableDeclaration('var', declarations),
      t.exportNamedDeclaration(null, exportedIdentifiersSpecifiers),
    ]);
    invariant(isVariableDeclaration(decl.node));
    programPath.scope.registerDeclaration(decl);
    for (let d of decl.get<Array<NodePath<VariableDeclarator>>>(
      'declarations',
    )) {
      maybeReplaceIdentifier(d.get<NodePath<Identifier>>('init'));
    }
    invariant(isExportNamedDeclaration(exports.node));
    programPath.scope.registerDeclaration(exports);
    for (let e of exports.get<Array<NodePath<ExportSpecifier>>>('specifiers')) {
      nullthrows(programPath.scope.getBinding(e.node.local.name)).reference(
        e.get<NodePath<Identifier>>('local'),
      );
    }
  }

  if (exportedIdentifiersBailout.size > 0) {
    let declarations = [];
    let exportedIdentifiersBailoutSpecifiers = [];
    for (let [exportAs, [asset, exportSymbol]] of exportedIdentifiersBailout) {
      invariant(
        !programPath.scope.hasBinding(
          getExportIdentifier(asset, exportSymbol).name,
        ),
      );
      invariant(programPath.scope.hasBinding(getName(asset, 'init')));
      declarations.push(
        t.variableDeclarator(
          getExportIdentifier(asset, exportSymbol),
          t.memberExpression(
            t.callExpression(t.identifier(getName(asset, 'init')), []), // it isn't in this bundle, TODO import if not already there
            t.identifier(exportSymbol),
          ),
        ),
      );
      exportedIdentifiersBailoutSpecifiers.push(
        t.exportSpecifier(
          getExportIdentifier(asset, exportSymbol),
          t.identifier(exportAs),
        ),
      );
    }
    programPath.pushContainer('body', [
      t.variableDeclaration('var', declarations),
      t.exportNamedDeclaration(null, exportedIdentifiersBailoutSpecifiers),
    ]);
    programPath.scope.crawl();
  }

  return exported;
}

function areArraysStrictlyEqual<T>(a: Array<T>, b: Array<T>) {
  return (
    a.length === b.length &&
    a.every(function(a_v, i) {
      return a_v === b[i];
    })
  );
}<|MERGE_RESOLUTION|>--- conflicted
+++ resolved
@@ -134,12 +134,8 @@
   programPath: NodePath<Program>,
   replacements: Map<Symbol, Symbol>,
   options: PluginOptions,
-<<<<<<< HEAD
   maybeReplaceIdentifier: (NodePath<Identifier>) => void,
-) {
-=======
 ): Set<Symbol> {
->>>>>>> 1f558665
   // maps the bundles's export symbols to the bindings
   let exportedIdentifiers = new Map<Symbol, Symbol>();
   let exportedIdentifiersBailout = new Map<Symbol, [Asset, Symbol]>();
