--- conflicted
+++ resolved
@@ -574,12 +574,6 @@
         );
 
         treeShake(path.scope, exported);
-<<<<<<< HEAD
-        if (bundle.env.minify) {
-          mangleScope(path.scope, exported);
-        }
-=======
->>>>>>> a63f3fc9
       },
     },
   });
