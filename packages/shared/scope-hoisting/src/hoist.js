// @flow

import type {AST, MutableAsset, SourceLocation} from '@parcel/types';
import type {NodePath, Visitor} from '@babel/traverse';
import type {
  CallExpression,
  ExportNamedDeclaration,
  Expression,
  Identifier,
  ImportDeclaration,
  LVal,
  Node,
  ObjectProperty,
  RestElement,
  Statement,
  StringLiteral,
  VariableDeclaration,
} from '@babel/types';

import * as t from '@babel/types';
import {
  isAssignmentExpression,
  isAwaitExpression,
  isCallExpression,
  isClassDeclaration,
  isExportDefaultSpecifier,
  isExportNamespaceSpecifier,
  isExportSpecifier,
  isExpression,
  isFunction,
  isFunctionDeclaration,
  isIdentifier,
  isImportDefaultSpecifier,
  isImportNamespaceSpecifier,
  isImportSpecifier,
  isMemberExpression,
  isObjectPattern,
  isObjectProperty,
  isStringLiteral,
  isUnaryExpression,
  isVariableDeclarator,
} from '@babel/types';
import traverse from '@babel/traverse';
import template from '@babel/template';
import nullthrows from 'nullthrows';
import {basename} from 'path';
import invariant from 'assert';
import {convertBabelLoc} from '@parcel/babel-ast-utils';
import rename from './renamer';
import {
  getName,
  getIdentifier,
  getExportIdentifier,
  dereferenceIdentifier,
} from './utils';

const WRAPPER_TEMPLATE = template.statement<
  {|NAME: LVal, BODY: Array<Statement>|},
  VariableDeclaration,
>(`
  var NAME = (function () {
    var exports = this;
    var module = {exports: this};
    BODY;
    return module.exports;
  }).call({});
`);

const ESMODULE_TEMPLATE = template.statement<null, Statement>(
  `exports.__esModule = true;`,
);

const EXPORT_TEMPLATE = template.statement<
  {|EXPORTS: Identifier, NAME: StringLiteral, LOCAL: Expression|},
  Statement,
>('$parcel$export(EXPORTS, NAME, function(){return LOCAL;});');
const EXPORT_ALL_TEMPLATE = template.statement<
  {|OLD_NAME: Identifier, ID: StringLiteral, SOURCE: StringLiteral|},
  Statement,
>('$parcel$exportWildcard(OLD_NAME, $parcel$require(ID, SOURCE));');
const REQUIRE_CALL_TEMPLATE = template.expression<
  {|ID: StringLiteral, SOURCE: StringLiteral|},
  CallExpression,
>('$parcel$require(ID, SOURCE)');
const REQUIRE_RESOLVE_CALL_TEMPLATE = template.expression<
  {|ID: StringLiteral, SOURCE: StringLiteral|},
  CallExpression,
>('$parcel$require$resolve(ID, SOURCE)');
const TYPEOF = {
  module: 'object',
  require: 'function',
};

export function hoist(asset: MutableAsset, ast: AST) {
  if (ast.type !== 'babel' || ast.version !== '7.0.0') {
    throw new Error('Asset does not have a babel AST');
  }

  traverse(ast.program, VISITOR, null, asset);
  asset.setAST(ast);
}

const VISITOR: Visitor<MutableAsset> = {
  Program: {
    enter(path, asset) {
      asset.symbols.ensure();
      asset.meta.id = asset.id;
      asset.meta.exportsIdentifier = getName(asset, 'exports');

      traverse.cache.clearScope();
      path.scope.crawl();

      let shouldWrap = false;
      path.traverse({
        ImportDeclaration() {
          asset.meta.isES6Module = true;
        },
        ExportDeclaration() {
          asset.meta.isES6Module = true;
        },
        CallExpression(path) {
          // If we see an `eval` call, wrap the module in a function.
          // Otherwise, local variables accessed inside the eval won't work.
          let callee = path.node.callee;
          if (
            isIdentifier(callee) &&
            callee.name === 'eval' &&
            !path.scope.hasBinding('eval', true)
          ) {
            asset.meta.isCommonJS = true;
            shouldWrap = true;
            path.stop();
          }
        },

        ReturnStatement(path) {
          // Wrap in a function if we see a top-level return statement.
          if (!path.getFunctionParent()) {
            shouldWrap = true;
            asset.meta.isCommonJS = true;
            path.replaceWith(
              t.returnStatement(
                t.memberExpression(
                  t.identifier('module'),
                  t.identifier('exports'),
                ),
              ),
            );
            path.stop();
          }
        },

        ReferencedIdentifier(path) {
          let {parent, node} = path;
          // We must wrap if `module` is referenced as a free identifier rather
          // than a statically resolvable member expression.
          if (
            node.name === 'module' &&
            (!isMemberExpression(parent) || parent.computed) &&
            !(isUnaryExpression(parent) && parent.operator === 'typeof') &&
            !path.scope.hasBinding('module') &&
            !path.scope.getData('shouldWrap')
          ) {
            asset.meta.isCommonJS = true;
            shouldWrap = true;
            path.stop();
          }

          // We must disable resolving $..$exports.foo if `exports`
          // is referenced as a free identifier rather
          // than a statically resolvable member expression.
          if (node.name === 'exports' && !path.scope.hasBinding('exports')) {
            asset.meta.isCommonJS = true;
            if (
              !(
                isAssignmentExpression(parent, {left: node}) ||
                (isMemberExpression(parent) &&
                  ((isIdentifier(parent.property) && !parent.computed) ||
                    isStringLiteral(parent.property))) ||
                path.scope.getData('shouldWrap')
              )
            ) {
              asset.meta.resolveExportsBailedOut = true;
              // The namespace object is used in the asset itself
              asset.addDependency({
                moduleSpecifier: `./${basename(asset.filePath)}`,
                symbols: new Map([
                  [
                    '*',
                    {
                      local: '@exports',
                      isWeak: false,
                      loc: convertBabelLoc(path.node.loc),
                    },
                  ],
                ]),
              });
            }
          }
        },

        MemberExpression(path) {
          let {node, parent} = path;

          // We must disable resolving $..$exports.foo if `exports`
          // is referenced as a free identifier rather
          // than a statically resolvable member expression.
          if (
            t.matchesPattern(node, 'module.exports') &&
            !path.scope.hasBinding('module')
          ) {
            asset.meta.isCommonJS = true;
            if (
              !(
                isAssignmentExpression(parent, {left: node}) ||
                (isMemberExpression(parent) &&
                  ((isIdentifier(parent.property) && !parent.computed) ||
                    isStringLiteral(parent.property))) ||
                path.scope.getData('shouldWrap')
              )
            ) {
              asset.meta.resolveExportsBailedOut = true;
              // The namespace object is used in the asset itself
              asset.addDependency({
                moduleSpecifier: `./${basename(asset.filePath)}`,
                symbols: new Map([
                  [
                    '*',
                    {
                      local: '@exports',
                      isWeak: false,
                      loc: convertBabelLoc(path.node.loc),
                    },
                  ],
                ]),
              });
            }
          }
        },
      });

      if (!asset.meta.isCommonJS && !asset.meta.isES6Module) {
        // Assume CommonJS (still needs exports object)
        asset.meta.isCommonJS = true;
        asset.symbols.set('*', getName(asset, 'exports'));
      }

      path.scope.setData('shouldWrap', shouldWrap);
      path.scope.setData('cjsExportsReassigned', false);

      asset.meta.pureExports =
        !shouldWrap && !asset.meta.resolveExportsBailedOut;
    },

    exit(path, asset) {
      let scope = path.scope;

      let exportsIdentifier = getIdentifier(asset, 'exports');
      if (scope.getData('shouldWrap')) {
        if (asset.meta.isES6Module) {
          path.unshiftContainer('body', [ESMODULE_TEMPLATE()]);
        }

        path.replaceWith(
          t.program([
            WRAPPER_TEMPLATE({
              NAME: exportsIdentifier,
              BODY: path.node.body,
            }),
          ]),
        );

        asset.symbols.set('*', exportsIdentifier.name);
        asset.meta.isCommonJS = true;
        asset.meta.isES6Module = false;
      } else {
        // Re-crawl scope so we are sure to have all bindings.
        traverse.cache.clearScope();
        scope.crawl();

        // Rename each binding in the top-level scope to something unique.
        for (let name in scope.bindings) {
          if (!name.startsWith(t.toIdentifier('$' + asset.id))) {
            let newName = getName(asset, 'var', name);
            rename(scope, name, newName);
          }
        }

        // Add variable that represents module.exports if it is referenced and not declared.
        if (!scope.hasBinding(exportsIdentifier.name)) {
          scope.push({id: exportsIdentifier, init: t.objectExpression([])});
        }

        if (asset.meta.isCommonJS) {
          if (asset.meta.resolveExportsBailedOut) {
            for (let s of asset.symbols.exportSymbols()) {
              asset.symbols.delete(s);
            }
          }

          asset.symbols.set('*', exportsIdentifier.name);
        }
      }

      path.stop();
    },
  },

  DirectiveLiteral(path) {
    // Remove 'use strict' directives, since modules are concatenated - one strict mode
    // module should not apply to all other modules in the same scope.
    if (path.node.value === 'use strict') {
      path.parentPath.remove();
    }
  },

  MemberExpression(path, asset) {
    if (path.scope.hasBinding('module') || path.scope.getData('shouldWrap')) {
      return;
    }

    if (t.matchesPattern(path.node, 'module.exports')) {
      let exportsId = getExportsIdentifier(asset, path.scope);
      path.replaceWith(exportsId);
      asset.symbols.set('*', exportsId.name, convertBabelLoc(path.node.loc));

      if (!path.scope.hasBinding(exportsId.name)) {
        path.scope
          .getProgramParent()
          .push({id: t.clone(exportsId), init: t.objectExpression([])});
      }
    } else if (t.matchesPattern(path.node, 'module.id')) {
      path.replaceWith(t.stringLiteral(asset.id));
    } else if (t.matchesPattern(path.node, 'module.hot')) {
      path.replaceWith(t.identifier('null'));
    } else if (
      t.matchesPattern(path.node, 'module.require') &&
      !asset.env.isNode()
    ) {
      path.replaceWith(t.identifier('null'));
    } else if (
      t.matchesPattern(path.node, 'module.bundle.root') ||
      t.matchesPattern(path.node, 'module.bundle')
    ) {
      path.replaceWith(t.identifier('parcelRequire'));
    }
  },

  ReferencedIdentifier(path, asset) {
    if (
      path.node.name === 'exports' &&
      !path.scope.hasBinding('exports') &&
      !path.scope.getData('shouldWrap')
    ) {
      path.replaceWith(getCJSExportsIdentifier(asset, path.scope));
      asset.meta.isCommonJS = true;
      asset.meta.pureExports = false;
    }

    if (path.node.name === 'global' && !path.scope.hasBinding('global')) {
      path.replaceWith(t.identifier('$parcel$global'));
    }
  },

  ThisExpression(path, asset) {
    if (!path.scope.getData('shouldWrap')) {
      let retainThis = false;
      let scope = path.scope;
      while (scope?.parent) {
        if (
          scope.path.isFunction() &&
          !scope.path.isArrowFunctionExpression()
        ) {
          retainThis = true;
          break;
        }
        scope = scope.parent.getFunctionParent();
      }
      if (retainThis) {
        return;
      }

      if (asset.meta.isES6Module) {
        path.replaceWith(t.identifier('undefined'));
      } else {
        path.replaceWith(getExportsIdentifier(asset, path.scope));
        asset.meta.isCommonJS = true;
      }
    }
  },

  AssignmentExpression(path, asset) {
    if (path.scope.getData('shouldWrap')) {
      return;
    }

    let {left, right} = path.node;

    // Match module.exports = expression; assignments and replace with a variable declaration
    // if this is the first assignemnt. This avoids the extra empty object assignment in many cases.
    //
    // TODO: Re-introduce this when it can handle both exports and module.exports concurrently
    //
    // if (
    //   t.matchesPattern(left, 'module.exports') &&
    //   !path.scope.hasBinding('module')
    // ) {
    //   let exportsId = getExportsIdentifier(asset, path.scope);
    //   asset.meta.isCommonJS = true;
    //   asset.symbols.set('*', exportsId.name);

    //   if (
    //     path.scope === path.scope.getProgramParent() &&
    //     !path.scope.getBinding(exportsId.name) &&
    //     path.parentPath.isStatement()
    //   ) {
    //     let [decl] = path.parentPath.replaceWith(
    //       t.variableDeclaration('var', [
    //         t.variableDeclarator(exportsId, right),
    //       ]),
    //     );

    //     path.scope.registerDeclaration(decl);
    //   }
    // }

    if (
      isIdentifier(left) &&
      left.name === 'exports' &&
      !path.scope.hasBinding('exports')
    ) {
      path.scope.getProgramParent().setData('cjsExportsReassigned', true);
      path
        .get<NodePath<LVal>>('left')
        .replaceWith(getCJSExportsIdentifier(asset, path.scope));
      asset.meta.isCommonJS = true;
      asset.meta.pureExports = false;
    }

    // If we can statically evaluate the name of a CommonJS export, create an ES6-style export for it.
    // This allows us to remove the CommonJS export object completely in many cases.
    if (
      isMemberExpression(left) &&
      ((isIdentifier(left.object, {name: 'exports'}) &&
        !path.scope.hasBinding('exports')) ||
        (t.matchesPattern(left.object, 'module.exports') &&
          !path.scope.hasBinding('module'))) &&
      ((isIdentifier(left.property) && !left.computed) ||
        isStringLiteral(left.property))
    ) {
      let name = isIdentifier(left.property)
        ? left.property.name
        : left.property.value;
      let identifier = getExportIdentifier(asset, name);

      // Replace the CommonJS assignment with a reference to the ES6 identifier.
      path
        .get<NodePath<Identifier>>('left.object')
        .replaceWith(getExportsIdentifier(asset, path.scope));
      path.get('right').replaceWith(identifier);

      // If this is the first assignment, create a binding for the ES6-style export identifier.
      // Otherwise, assign to the existing export binding.
      let scope = path.scope.getProgramParent();
      if (!scope.hasBinding(identifier.name)) {
<<<<<<< HEAD
=======
        // These have a special meaning, we'll have to fallback from the '*' symbol.
        // '*' will always be registered into the symbols at the end.
        if (name !== 'default' && name !== '*') {
          asset.symbols.set(
            name,
            identifier.name,
            convertBabelLoc(path.node.loc),
          );
        }

>>>>>>> 50d599db
        // If in the program scope, create a variable declaration and initialize with the exported value.
        // Otherwise, declare the variable in the program scope, and assign to it here.
        if (path.scope === scope) {
          let [decl] = path.insertBefore(
            t.variableDeclaration('var', [
              t.variableDeclarator(t.clone(identifier), right),
            ]),
          );

          scope.registerDeclaration(decl);
        } else {
          scope.push({id: t.clone(identifier)});
          path.insertBefore(
            t.expressionStatement(
              t.assignmentExpression('=', t.clone(identifier), right),
            ),
          );
        }

        asset.symbols.set(
          name,
          identifier.name,
          convertBabelLoc(path.node.loc),
          {isPure: isPure(scope.getBinding(identifier.name))},
        );
      } else {
        path.insertBefore(
          t.expressionStatement(
            t.assignmentExpression('=', t.clone(identifier), right),
          ),
        );

        let meta = asset.symbols.get(name)?.meta;
        if (meta != null) {
          meta.isPure = false;
        }
      }

      asset.meta.isCommonJS = true;
    }
  },

  UnaryExpression(path) {
    // Replace `typeof module` with "object"
    if (
      path.node.operator === 'typeof' &&
      isIdentifier(path.node.argument) &&
      TYPEOF[path.node.argument.name] &&
      !path.scope.hasBinding(path.node.argument.name) &&
      !path.scope.getData('shouldWrap')
    ) {
      path.replaceWith(t.stringLiteral(TYPEOF[path.node.argument.name]));
    }
  },

  CallExpression(path, asset) {
    let {callee, arguments: args} = path.node;
    let [arg] = args;
    if (
      args.length !== 1 ||
      !isStringLiteral(arg) ||
      path.scope.hasBinding('require')
    ) {
      return;
    }

    if (isIdentifier(callee, {name: 'require'})) {
      let source = arg.value;
      // Ignore require calls that were ignored earlier.
      let dep = asset
        .getDependencies()
        .find(dep => dep.moduleSpecifier === source);
      if (!dep) {
        return;
      }

      if (!dep.isAsync) {
        // the dependencies visitor replaces import() with require()
        asset.meta.isCommonJS = true;
      }

      // If this require call does not occur in the top-level, e.g. in a function
      // or inside an if statement, or if it might potentially happen conditionally,
      // the module must be wrapped in a function so that the module execution order is correct.
<<<<<<< HEAD
      if (!dep.isAsync) {
        let parent = path.getStatementParent().parentPath;
        let bail = path.findParent(
          p => p.isConditionalExpression() || p.isLogicalExpression(),
        );
        if (!parent.isProgram() || bail) {
          dep.meta.shouldWrap = true;
        }

        dep.meta.isCommonJS = true;
      }

      // Attempt to pattern match basic member expressions and object pattern assignments to statically
      // determine what symbols are used. If not possible, we bail out and require the whole namespace.
      let needsNamespace = false;
      if (dep.isAsync) {
        needsNamespace = true;
      } else if (
        isMemberExpression(path.parent, {object: path.node}) &&
        !path.parent.computed &&
        isIdentifier(path.parent.property)
      ) {
        // Matched a member expression directly on a require call, e.g. var foo = require('./foo').foo;
        dep.symbols.set(
          path.parent.property.name,
          getName(asset, 'require', source),
          convertBabelLoc(path.node.loc),
        );
      } else {
        // Match assignments and variable declarations with object patterns,
        // e.g. var {foo, bar} = require('./foo').
        let objectPattern = null;
        if (
          isAssignmentExpression(path.parent) &&
          isObjectPattern(path.parent.left)
        ) {
          objectPattern = path.parent.left;
        } else if (
          isVariableDeclarator(path.parent) &&
          isObjectPattern(path.parent.id)
        ) {
          objectPattern = path.parent.id;
        }

        if (objectPattern) {
          for (let p of objectPattern.properties) {
            if (isObjectProperty(p) && !p.computed && isIdentifier(p.key)) {
              dep.symbols.set(
                p.key.name,
                getName(asset, 'require', source, p.key.name),
                convertBabelLoc(p.loc),
              );
            } else {
              needsNamespace = true;
            }
          }
        } else {
          needsNamespace = true;
        }
      }

      if (needsNamespace) {
=======
      if (
        !path.getStatementParent().parentPath.isProgram() ||
        path.findParent(
          p =>
            p.isConditionalExpression() ||
            p.isLogicalExpression() ||
            p.isFunction(),
        )
      ) {
        dep.meta.shouldWrap = true;
      }

      // Try to statically analyze a dynamic import() call
      let memberAccesses: ?Array<{|name: string, loc: ?SourceLocation|}>;
      if (dep.isAsync) {
        let properties: ?Array<RestElement | ObjectProperty>;
        let binding;

        let {parent} = path;
        let {parent: grandparent} = path.parentPath;
        if (
          isMemberExpression(parent, {object: path.node}) &&
          isIdentifier(parent.property, {name: 'then'}) &&
          isCallExpression(grandparent, {
            callee: parent,
          }) &&
          grandparent.arguments.length === 1 &&
          isFunction(grandparent.arguments[0]) &&
          // $FlowFixMe
          grandparent.arguments[0].params.length === 1
        ) {
          let param: Node = grandparent.arguments[0].params[0];
          if (isObjectPattern(param)) {
            // import(xxx).then(({ default: b }) => ...);
            properties = param.properties;
          } else if (isIdentifier(param)) {
            // import(xxx).then((ns) => ...);
            binding = path.parentPath.parentPath
              .get<NodePath<Node>>('arguments.0.body')
              .scope.getBinding(param.name);
          }
        } else if (isAwaitExpression(parent, {argument: path.node})) {
          if (isVariableDeclarator(grandparent, {init: parent})) {
            if (isObjectPattern(grandparent.id)) {
              // let { x: y } = await import("./b.js");
              properties = grandparent.id.properties;
            } else if (isIdentifier(grandparent.id)) {
              // let ns = await import("./b.js");
              binding = path.parentPath.parentPath.scope.getBinding(
                grandparent.id.name,
              );
            }
          } else if (
            // ({ x: y } = await import("./b.js"));
            isAssignmentExpression(grandparent, {right: parent}) &&
            isObjectPattern(grandparent.left)
          ) {
            properties = grandparent.left.properties;
          }
        }

        if (
          properties != null &&
          properties.every(p => isObjectProperty(p) && isIdentifier(p.key))
        ) {
          // take symbols listed when destructuring
          memberAccesses = properties.map(p => {
            invariant(isObjectProperty(p));
            invariant(isIdentifier(p.key));
            return {name: p.key.name, loc: convertBabelLoc(p.loc)};
          });
        } else if (
          !path.scope.getData('shouldWrap') && // eval is evil
          binding != null &&
          binding.constant &&
          binding.referencePaths.every(
            ({parent, node}) =>
              isMemberExpression(parent, {object: node}) &&
              ((!parent.computed && isIdentifier(parent.property)) ||
                isStringLiteral(parent.property)),
          )
        ) {
          // properties of member expressions if all of them are static
          memberAccesses = binding.referencePaths.map(({parent}) => {
            invariant(isMemberExpression(parent));
            return {
              // $FlowFixMe[prop-missing]
              name: parent.property.name ?? parent.property.value,
              loc: convertBabelLoc(parent.loc),
            };
          });
        }
      }

      dep.symbols.ensure();
      if (memberAccesses != null) {
        // The import() return value was statically analyzable
        for (let {name, loc} of memberAccesses) {
          dep.symbols.set(
            name,
            getName(asset, 'importAsync', dep.id, name),
            loc,
          );
        }
      } else {
        // non-async and async fallback: everything
        dep.meta.isCommonJS = true;
>>>>>>> 50d599db
        dep.symbols.set(
          '*',
          getName(asset, 'require', source),
          convertBabelLoc(path.node.loc),
        );
      }

      // Generate a variable name based on the current asset id and the module name to require.
      // This will be replaced by the final variable name of the resolved asset in the packager.
      let replacement = REQUIRE_CALL_TEMPLATE({
        ID: t.stringLiteral(asset.id),
        SOURCE: t.stringLiteral(arg.value),
      });
      replacement.loc = path.node.loc;
      path.replaceWith(replacement);
    } else if (t.matchesPattern(callee, 'require.resolve')) {
      let replacement = REQUIRE_RESOLVE_CALL_TEMPLATE({
        ID: t.stringLiteral(asset.id),
        SOURCE: arg,
      });
      replacement.loc = path.node.loc;
      path.replaceWith(replacement);
    }
  },

  ImportDeclaration(path, asset) {
    let dep = asset
      .getDependencies()
      .find(dep => dep.moduleSpecifier === path.node.source.value);

    if (dep) dep.symbols.ensure();

    // For each specifier, rename the local variables to point to the imported name.
    // This will be replaced by the final variable name of the resolved asset in the packager.
    for (let specifier of path.node.specifiers) {
      let binding = nullthrows(path.scope.getBinding(specifier.local.name));

      // Ignore unused specifiers in node-modules, especially for when TS was poorly transpiled.
      if (!binding.referenced && !asset.isSource) {
        continue;
      }

      let id = getIdentifier(asset, 'import', specifier.local.name);
      if (dep) {
        // Try to resolve static member accesses to the namespace object
        // and transform them as though they were named imports.
        if (isImportNamespaceSpecifier(specifier)) {
          let bailedOut = false;
          // Clone array because we are modifying it in the loop
          for (let p of [
            ...nullthrows(path.scope.getBinding(specifier.local.name))
              .referencePaths,
          ]) {
            let {parent, node} = p;

            if (
              isIdentifier(node) &&
              isMemberExpression(parent, {object: node}) &&
              ((!parent.computed && isIdentifier(parent.property)) ||
                isStringLiteral(parent.property))
            ) {
              let imported: string =
                // $FlowFixMe
                parent.property.name ?? parent.property.value;
              let id = getIdentifier(
                asset,
                'import',
                specifier.local.name,
                imported,
              );
              let existing = dep.symbols.get(imported)?.local;
              if (existing) {
                id.name = existing;
              }
              dep.symbols.set(
                imported,
                id.name,
                convertBabelLoc(specifier.loc),
              );
              dereferenceIdentifier(node, p.scope);
              p.parentPath.replaceWith(id);
            } else {
              // We can't replace this occurence and do need the namespace binding...
              bailedOut = true;
            }
          }

          if (bailedOut) {
            let existing = dep.symbols.get('*')?.local;
            if (existing) {
              id.name = existing;
            }
            dep.symbols.set('*', id.name, convertBabelLoc(specifier.loc));
          }
        } else {
          // mark this as a weak import:
          // import {x} from './c'; export {x};
          let isWeak =
            binding.referencePaths.length === 1 &&
            isExportSpecifier(binding.referencePaths[0].parent, {
              local: binding.referencePaths[0].node,
            });

          let imported: string;
          if (isImportDefaultSpecifier(specifier)) {
            imported = 'default';
          } else if (isImportSpecifier(specifier)) {
            imported = specifier.imported.name;
          } else {
            throw new Error('Unknown import construct');
          }

          let existing = dep.symbols.get(imported)?.local;
          if (existing) {
            id.name = existing;
          }
          dep.symbols.set(
            imported,
            id.name,
            convertBabelLoc(specifier.loc),
            isWeak,
          );
        }
      }
      rename(path.scope, specifier.local.name, id.name);
    }

    addImport(asset, path);
    path.remove();
  },

  ExportDefaultDeclaration(path, asset) {
    let {declaration, loc} = path.node;
    let identifier = getExportIdentifier(asset, 'default');
    let name: ?string;
    if (
      (isClassDeclaration(declaration) || isFunctionDeclaration(declaration)) &&
      declaration.id
    ) {
      name = declaration.id.name;
    } else if (isIdentifier(declaration)) {
      name = declaration.name;
    }

    if (name && hasExport(asset, name)) {
      identifier = t.identifier(name);
    }

    // Add assignment to exports object for namespace imports and commonjs.
    path.insertAfter(
      EXPORT_TEMPLATE({
        EXPORTS: getExportsIdentifier(asset, path.scope),
        NAME: t.stringLiteral('default'),
        LOCAL: t.clone(identifier),
      }),
    );

    if (isIdentifier(declaration) && path.scope.hasBinding(declaration.name)) {
      // Rename the variable being exported.
      safeRename(path, asset, declaration.name, identifier.name);
      path.remove();
    } else if (isExpression(declaration) || !declaration.id) {
      // $FlowFixMe[incompatible-call]
      let declarationExpr = t.toExpression(declaration);
      // Declare a variable to hold the exported value.
      path.replaceWith(
        t.variableDeclaration('var', [
          t.variableDeclarator(identifier, declarationExpr),
        ]),
      );

      path.scope.registerDeclaration(path);
    } else {
      invariant(isIdentifier(declaration.id));
      // Rename the declaration to the exported name.
      safeRename(path, asset, declaration.id.name, identifier.name);
      path.replaceWith(declaration);
    }

    if (!asset.symbols.hasExportSymbol('default')) {
      let binding = path.scope.getBinding(identifier.name);
      asset.symbols.set('default', identifier.name, convertBabelLoc(loc), {
        isPure: isPure(binding),
      });
    }
  },

  ExportNamedDeclaration(path, asset) {
    let {declaration, source, specifiers} = path.node;

    if (source) {
      let dep = asset
        .getDependencies()
        .find(dep => dep.moduleSpecifier === source.value);

      if (dep) dep.symbols.ensure();

      for (let specifier of nullthrows(specifiers)) {
        let exported = specifier.exported;
        let imported;

        if (isExportDefaultSpecifier(specifier)) {
          imported = 'default';
        } else if (isExportNamespaceSpecifier(specifier)) {
          imported = '*';
        } else if (isExportSpecifier(specifier)) {
          imported = specifier.local.name;
        } else {
          throw new Error('Unknown export construct');
        }

        let id = getIdentifier(asset, 'import', exported.name);
        if (dep && imported) {
          let existing = dep.symbols.get(imported)?.local;
          if (existing) {
            id.name = existing;
          }
          dep.symbols.set(
            imported,
            id.name,
            convertBabelLoc(specifier.loc),
            true,
          );
        }

        asset.symbols.set(
          exported.name,
          id.name,
          convertBabelLoc(specifier.loc),
        );

        id.loc = specifier.loc;
        path.insertAfter(
          EXPORT_TEMPLATE({
            EXPORTS: getExportsIdentifier(asset, path.scope),
            NAME: t.stringLiteral(exported.name),
            LOCAL: id,
          }),
        );
      }

      addImport(asset, path);
      path.remove();
    } else if (declaration) {
      if (isIdentifier(declaration.id)) {
        addExport(asset, path, declaration.id, declaration.id);
      } else {
        let identifiers = t.getBindingIdentifiers(declaration);
        for (let id of Object.keys(identifiers)) {
          addExport(asset, path, identifiers[id], identifiers[id]);
        }
      }
<<<<<<< HEAD

      path.replaceWith(declaration);
    } else if (specifiers.length > 0) {
=======
    } else {
>>>>>>> 50d599db
      for (let specifier of specifiers) {
        invariant(isExportSpecifier(specifier)); // because source is empty
        addExport(asset, path, specifier.local, specifier.exported);
      }
      path.remove();
    }
  },

  ExportAllDeclaration(path, asset) {
    let dep = asset
      .getDependencies()
      .find(dep => dep.moduleSpecifier === path.node.source.value);
    if (dep) {
      dep.symbols.ensure();
      dep.symbols.set('*', '*', convertBabelLoc(path.node.loc), true);
    }

    let replacement = EXPORT_ALL_TEMPLATE({
      OLD_NAME: getExportsIdentifier(asset, path.scope),
      SOURCE: t.stringLiteral(path.node.source.value),
      ID: t.stringLiteral(asset.id),
    });

    let {parentPath, scope} = path;
    path.remove();

    // Make sure that the relative order of imports and reexports is retained.
    let lastImport = scope.getData('hoistedImport');
    if (lastImport) {
      [lastImport] = lastImport.insertAfter(replacement);
    } else {
      [lastImport] = parentPath.unshiftContainer('body', [replacement]);
    }
    path.scope.setData('hoistedImport', lastImport);
  },
};

function isPure(binding) {
  if (!binding || !binding.constant) {
    return false;
  }

  let references = binding.referencePaths.filter(
    reference => !reference.isExportDeclaration(),
  );
  if (references.length > 0) {
    return false;
  }

  let path = binding.path;
  if (isVariableDeclarator(path.node) && isIdentifier(path.node.id)) {
    let init = path.get<NodePath<Expression>>('init');
    return init.isPure() || init.isIdentifier() || init.isThisExpression();
  }

  return path.isPure();
}

function addImport(
  asset: MutableAsset,
  path: NodePath<ImportDeclaration | ExportNamedDeclaration>,
) {
  // Replace with a $parcel$require call so we know where to insert side effects.
  let replacement = REQUIRE_CALL_TEMPLATE({
    ID: t.stringLiteral(asset.id),
    SOURCE: t.stringLiteral(nullthrows(path.node.source).value),
  });
  replacement.loc = path.node.loc;
  let requireStmt = t.expressionStatement(replacement);

  // Hoist the call to the top of the file.
  let lastImport = path.scope.getData('hoistedImport');
  if (lastImport) {
    [lastImport] = lastImport.insertAfter(requireStmt);
  } else {
    [lastImport] = path.parentPath.unshiftContainer('body', [requireStmt]);
  }

  path.scope.setData('hoistedImport', lastImport);
}

function addExport(asset: MutableAsset, path, local, exported) {
  let scope = path.scope.getProgramParent();
  let identifier = getExportIdentifier(asset, exported.name);

  if (hasImport(asset, local.name)) {
    identifier = t.identifier(local.name);
  }

  if (hasExport(asset, local.name)) {
    identifier = t.identifier(local.name);
  }

  let assignNode = EXPORT_TEMPLATE({
    EXPORTS: getExportsIdentifier(asset, scope),
    NAME: t.stringLiteral(exported.name),
    LOCAL: identifier,
  });

  if (!asset.symbols.hasExportSymbol(exported.name)) {
    asset.symbols.set(
      exported.name,
      identifier.name,
      convertBabelLoc(exported.loc),
      {isPure: isPure(binding)},
    );
  }

  rename(scope, local.name, identifier.name);

  path.insertAfter(t.cloneDeep(assignNode));
}

function hasImport(asset: MutableAsset, id: string) {
  for (let dep of asset.getDependencies()) {
    if (dep.symbols.hasLocalSymbol(id)) {
      return true;
    }
  }

  return false;
}

function hasExport(asset: MutableAsset, id) {
  return asset.symbols.hasLocalSymbol(id);
}

function safeRename(path, asset, from, to) {
  if (from === to) {
    return;
  }

  // If the binding that we're renaming is constant, it's safe to rename it.
  // Otherwise, create a new binding that references the original.
  let binding = nullthrows(path.scope.getBinding(from));
  if (binding && binding.constant) {
    rename(path.scope, from, to);
  } else {
    let [decl] = path.insertAfter(
      t.variableDeclaration('var', [
        t.variableDeclarator(t.identifier(to), t.identifier(from)),
      ]),
    );

    binding.reference(decl.get<NodePath<Identifier>>('declarations.0.init'));
    path.scope.registerDeclaration(decl);
  }
}

function getExportsIdentifier(asset: MutableAsset, scope) {
  if (scope.getProgramParent().getData('shouldWrap')) {
    return t.identifier('exports');
  } else {
    let id = getIdentifier(asset, 'exports');
    if (!scope.hasBinding(id.name)) {
      scope.getProgramParent().addGlobal(id);
    }

    return id;
  }
}

function getCJSExportsIdentifier(asset: MutableAsset, scope) {
  if (scope.getProgramParent().getData('shouldWrap')) {
    return t.identifier('exports');
  } else if (scope.getProgramParent().getData('cjsExportsReassigned')) {
    let id = getIdentifier(asset, 'cjs_exports');
    if (!scope.hasBinding(id.name)) {
      scope.getProgramParent().push({id});
    }

    return id;
  } else {
    return getExportsIdentifier(asset, scope);
  }
}<|MERGE_RESOLUTION|>--- conflicted
+++ resolved
@@ -39,6 +39,8 @@
   isStringLiteral,
   isUnaryExpression,
   isVariableDeclarator,
+  isExpressionStatement,
+  isSequenceExpression,
 } from '@babel/types';
 import traverse from '@babel/traverse';
 import template from '@babel/template';
@@ -156,7 +158,7 @@
           // than a statically resolvable member expression.
           if (
             node.name === 'module' &&
-            (!isMemberExpression(parent) || parent.computed) &&
+            !isStaticMemberExpression(parent) &&
             !(isUnaryExpression(parent) && parent.operator === 'typeof') &&
             !path.scope.hasBinding('module') &&
             !path.scope.getData('shouldWrap')
@@ -174,9 +176,7 @@
             if (
               !(
                 isAssignmentExpression(parent, {left: node}) ||
-                (isMemberExpression(parent) &&
-                  ((isIdentifier(parent.property) && !parent.computed) ||
-                    isStringLiteral(parent.property))) ||
+                isStaticMemberExpression(parent) ||
                 path.scope.getData('shouldWrap')
               )
             ) {
@@ -213,9 +213,7 @@
             if (
               !(
                 isAssignmentExpression(parent, {left: node}) ||
-                (isMemberExpression(parent) &&
-                  ((isIdentifier(parent.property) && !parent.computed) ||
-                    isStringLiteral(parent.property))) ||
+                isStaticMemberExpression(parent) ||
                 path.scope.getData('shouldWrap')
               )
             ) {
@@ -320,14 +318,21 @@
     }
 
     if (t.matchesPattern(path.node, 'module.exports')) {
-      let exportsId = getExportsIdentifier(asset, path.scope);
-      path.replaceWith(exportsId);
-      asset.symbols.set('*', exportsId.name, convertBabelLoc(path.node.loc));
-
-      if (!path.scope.hasBinding(exportsId.name)) {
-        path.scope
-          .getProgramParent()
-          .push({id: t.clone(exportsId), init: t.objectExpression([])});
+      // Replace module.exports.foo with exported identifier if possible,
+      // and add a self-referencing dependency so we know the symbol is used.
+      let selfReference = addSelfReference(path, asset);
+      if (selfReference) {
+        path.parentPath.replaceWith(selfReference);
+      } else {
+        let exportsId = getExportsIdentifier(asset, path.scope);
+        asset.symbols.set('*', exportsId.name, convertBabelLoc(path.node.loc));
+        path.replaceWith(exportsId);
+
+        if (!path.scope.hasBinding(exportsId.name)) {
+          path.scope
+            .getProgramParent()
+            .push({id: t.clone(exportsId), init: t.objectExpression([])});
+        }
       }
     } else if (t.matchesPattern(path.node, 'module.id')) {
       path.replaceWith(t.stringLiteral(asset.id));
@@ -352,9 +357,21 @@
       !path.scope.hasBinding('exports') &&
       !path.scope.getData('shouldWrap')
     ) {
-      path.replaceWith(getCJSExportsIdentifier(asset, path.scope));
       asset.meta.isCommonJS = true;
-      asset.meta.pureExports = false;
+
+      // Mark as non-pure if exports is accessed non-statically.
+      if (!isStaticMemberExpression(path.parent)) {
+        asset.meta.pureExports = false;
+      }
+
+      // Replace exports.foo with exported identifier if possible,
+      // and add a self-referencing dependency so we know the symbol is used.
+      let selfReference = addSelfReference(path, asset);
+      if (selfReference) {
+        path.parentPath.replaceWith(selfReference);
+      } else {
+        path.replaceWith(getCJSExportsIdentifier(asset, path.scope));
+      }
     }
 
     if (path.node.name === 'global' && !path.scope.hasBinding('global')) {
@@ -380,11 +397,24 @@
         return;
       }
 
+      asset.meta.isCommonJS = true;
+
+      // Mark as non-pure if exports is accessed non-statically.
+      if (!isStaticMemberExpression(path.parent)) {
+        asset.meta.pureExports = false;
+      }
+
       if (asset.meta.isES6Module) {
         path.replaceWith(t.identifier('undefined'));
       } else {
-        path.replaceWith(getExportsIdentifier(asset, path.scope));
-        asset.meta.isCommonJS = true;
+        // Replace this.foo with exported identifier if possible,
+        // and add a self-referencing dependency so we know the symbol is used.
+        let selfReference = addSelfReference(path, asset);
+        if (selfReference) {
+          path.parentPath.replaceWith(selfReference);
+        } else {
+          path.replaceWith(getExportsIdentifier(asset, path.scope));
+        }
       }
     }
   },
@@ -463,19 +493,6 @@
       // Otherwise, assign to the existing export binding.
       let scope = path.scope.getProgramParent();
       if (!scope.hasBinding(identifier.name)) {
-<<<<<<< HEAD
-=======
-        // These have a special meaning, we'll have to fallback from the '*' symbol.
-        // '*' will always be registered into the symbols at the end.
-        if (name !== 'default' && name !== '*') {
-          asset.symbols.set(
-            name,
-            identifier.name,
-            convertBabelLoc(path.node.loc),
-          );
-        }
-
->>>>>>> 50d599db
         // If in the program scope, create a variable declaration and initialize with the exported value.
         // Otherwise, declare the variable in the program scope, and assign to it here.
         if (path.scope === scope) {
@@ -495,12 +512,19 @@
           );
         }
 
-        asset.symbols.set(
-          name,
-          identifier.name,
-          convertBabelLoc(path.node.loc),
-          {isPure: isPure(scope.getBinding(identifier.name))},
-        );
+        // These have a special meaning, we'll have to fallback from the '*' symbol.
+        // '*' will always be registered into the symbols at the end.
+        if (
+          (name !== 'default' || asset.symbols.hasExportSymbol('__esModule')) &&
+          name !== '*'
+        ) {
+          asset.symbols.set(
+            name,
+            identifier.name,
+            convertBabelLoc(path.node.loc),
+            {isPure: isPure(scope.getBinding(identifier.name))},
+          );
+        }
       } else {
         path.insertBefore(
           t.expressionStatement(
@@ -552,78 +576,9 @@
         return;
       }
 
-      if (!dep.isAsync) {
-        // the dependencies visitor replaces import() with require()
-        asset.meta.isCommonJS = true;
-      }
-
       // If this require call does not occur in the top-level, e.g. in a function
       // or inside an if statement, or if it might potentially happen conditionally,
       // the module must be wrapped in a function so that the module execution order is correct.
-<<<<<<< HEAD
-      if (!dep.isAsync) {
-        let parent = path.getStatementParent().parentPath;
-        let bail = path.findParent(
-          p => p.isConditionalExpression() || p.isLogicalExpression(),
-        );
-        if (!parent.isProgram() || bail) {
-          dep.meta.shouldWrap = true;
-        }
-
-        dep.meta.isCommonJS = true;
-      }
-
-      // Attempt to pattern match basic member expressions and object pattern assignments to statically
-      // determine what symbols are used. If not possible, we bail out and require the whole namespace.
-      let needsNamespace = false;
-      if (dep.isAsync) {
-        needsNamespace = true;
-      } else if (
-        isMemberExpression(path.parent, {object: path.node}) &&
-        !path.parent.computed &&
-        isIdentifier(path.parent.property)
-      ) {
-        // Matched a member expression directly on a require call, e.g. var foo = require('./foo').foo;
-        dep.symbols.set(
-          path.parent.property.name,
-          getName(asset, 'require', source),
-          convertBabelLoc(path.node.loc),
-        );
-      } else {
-        // Match assignments and variable declarations with object patterns,
-        // e.g. var {foo, bar} = require('./foo').
-        let objectPattern = null;
-        if (
-          isAssignmentExpression(path.parent) &&
-          isObjectPattern(path.parent.left)
-        ) {
-          objectPattern = path.parent.left;
-        } else if (
-          isVariableDeclarator(path.parent) &&
-          isObjectPattern(path.parent.id)
-        ) {
-          objectPattern = path.parent.id;
-        }
-
-        if (objectPattern) {
-          for (let p of objectPattern.properties) {
-            if (isObjectProperty(p) && !p.computed && isIdentifier(p.key)) {
-              dep.symbols.set(
-                p.key.name,
-                getName(asset, 'require', source, p.key.name),
-                convertBabelLoc(p.loc),
-              );
-            } else {
-              needsNamespace = true;
-            }
-          }
-        } else {
-          needsNamespace = true;
-        }
-      }
-
-      if (needsNamespace) {
-=======
       if (
         !path.getStatementParent().parentPath.isProgram() ||
         path.findParent(
@@ -636,13 +591,23 @@
         dep.meta.shouldWrap = true;
       }
 
+      // Generate a variable name based on the current asset id and the module name to require.
+      // This will be replaced by the final variable name of the resolved asset in the packager.
+      let replacement = REQUIRE_CALL_TEMPLATE({
+        ID: t.stringLiteral(asset.id),
+        SOURCE: t.stringLiteral(arg.value),
+      });
+      replacement.loc = path.node.loc;
+
+      let memberAccesses: ?Array<{|name: string, loc: ?SourceLocation|}>;
+      let properties: ?Array<RestElement | ObjectProperty>;
+      let propertyScope;
+      let removePath;
+      let binding;
+      let {parent} = path;
+
       // Try to statically analyze a dynamic import() call
-      let memberAccesses: ?Array<{|name: string, loc: ?SourceLocation|}>;
       if (dep.isAsync) {
-        let properties: ?Array<RestElement | ObjectProperty>;
-        let binding;
-
-        let {parent} = path;
         let {parent: grandparent} = path.parentPath;
         if (
           isMemberExpression(parent, {object: path.node}) &&
@@ -684,38 +649,99 @@
             properties = grandparent.left.properties;
           }
         }
-
-        if (
-          properties != null &&
-          properties.every(p => isObjectProperty(p) && isIdentifier(p.key))
-        ) {
-          // take symbols listed when destructuring
-          memberAccesses = properties.map(p => {
-            invariant(isObjectProperty(p));
-            invariant(isIdentifier(p.key));
-            return {name: p.key.name, loc: convertBabelLoc(p.loc)};
-          });
-        } else if (
-          !path.scope.getData('shouldWrap') && // eval is evil
-          binding != null &&
-          binding.constant &&
-          binding.referencePaths.every(
-            ({parent, node}) =>
-              isMemberExpression(parent, {object: node}) &&
-              ((!parent.computed && isIdentifier(parent.property)) ||
-                isStringLiteral(parent.property)),
-          )
-        ) {
-          // properties of member expressions if all of them are static
-          memberAccesses = binding.referencePaths.map(({parent}) => {
-            invariant(isMemberExpression(parent));
-            return {
-              // $FlowFixMe[prop-missing]
-              name: parent.property.name ?? parent.property.value,
-              loc: convertBabelLoc(parent.loc),
-            };
-          });
-        }
+      } else if (isStaticMemberExpression(parent, {object: path.node})) {
+        // e.g. require('foo').bar
+        memberAccesses = [
+          {
+            name: parent.property.name,
+            loc: convertBabelLoc(parent.loc),
+          },
+        ];
+
+        // Replace with a sequence expression so that the $parcel$require is still
+        // in the correct position, but the expression resolves to the resolved value.
+        path.parentPath.replaceWith(
+          t.sequenceExpression([
+            replacement,
+            t.identifier(
+              getName(asset, 'importAsync', dep.id, parent.property.name),
+            ),
+          ]),
+        );
+
+        replacement = null;
+      } else if (isVariableDeclarator(parent, {init: path.node})) {
+        if (isObjectPattern(parent.id)) {
+          // let { x: y } = require("./b.js");
+          properties = parent.id.properties;
+          propertyScope = path.parentPath.parentPath.scope;
+          removePath =
+            path.parentPath.parent.declarations.length === 1
+              ? path.parentPath.parentPath
+              : null;
+        } else if (isIdentifier(parent.id)) {
+          // let ns = require("./b.js");
+          binding = path.parentPath.parentPath.scope.getBinding(parent.id.name);
+          removePath =
+            path.parentPath.parent.declarations.length === 1
+              ? path.parentPath.parentPath
+              : null;
+        }
+      } else if (
+        // ({ x: y } = require("./b.js"));
+        isAssignmentExpression(parent, {right: path.node}) &&
+        isObjectPattern(parent.left) &&
+        isUnusedValue(path.parentPath)
+      ) {
+        properties = parent.left.properties;
+        propertyScope = path.parentPath.scope;
+        removePath = path.parentPath;
+      }
+
+      if (
+        properties != null &&
+        properties.length > 0 &&
+        properties.every(p => isObjectProperty(p) && isIdentifier(p.key))
+      ) {
+        // take symbols listed when destructuring
+        memberAccesses = properties.map(p => {
+          invariant(isObjectProperty(p));
+          invariant(isIdentifier(p.key));
+          if (!dep.isAsync) {
+            let binding = propertyScope.getBinding(p.key.name);
+            for (let ref of binding.referencePaths) {
+              ref.replaceWith(
+                t.identifier(getName(asset, 'importAsync', dep.id, p.key.name)),
+              );
+            }
+          }
+
+          return {name: p.key.name, loc: convertBabelLoc(p.loc)};
+        });
+      } else if (
+        !path.scope.getData('shouldWrap') && // eval is evil
+        binding != null &&
+        binding.constant &&
+        binding.referencePaths.length > 0 &&
+        binding.referencePaths.every(({parent, node}) =>
+          isStaticMemberExpression(parent, {object: node}),
+        )
+      ) {
+        // properties of member expressions if all of them are static
+        memberAccesses = binding.referencePaths.map(({parentPath, parent}) => {
+          invariant(isMemberExpression(parent));
+          let name = parent.property.name ?? parent.property.value;
+          if (!dep.isAsync) {
+            parentPath.replaceWith(
+              t.identifier(getName(asset, 'importAsync', dep.id, name)),
+            );
+          }
+          return {
+            // $FlowFixMe[prop-missing]
+            name,
+            loc: convertBabelLoc(parent.loc),
+          };
+        });
       }
 
       dep.symbols.ensure();
@@ -728,25 +754,23 @@
             loc,
           );
         }
-      } else {
+      } else if (!isUnusedValue(path)) {
         // non-async and async fallback: everything
-        dep.meta.isCommonJS = true;
->>>>>>> 50d599db
         dep.symbols.set(
           '*',
           getName(asset, 'require', source),
           convertBabelLoc(path.node.loc),
         );
-      }
-
-      // Generate a variable name based on the current asset id and the module name to require.
-      // This will be replaced by the final variable name of the resolved asset in the packager.
-      let replacement = REQUIRE_CALL_TEMPLATE({
-        ID: t.stringLiteral(asset.id),
-        SOURCE: t.stringLiteral(arg.value),
-      });
-      replacement.loc = path.node.loc;
-      path.replaceWith(replacement);
+
+        // Mark the dependency as CJS so that we keep the $id$exports var in the linker.
+        dep.meta.isCommonJS = true;
+      }
+
+      if (memberAccesses != null && removePath) {
+        removePath.replaceWith(replacement);
+      } else if (replacement) {
+        path.replaceWith(replacement);
+      }
     } else if (t.matchesPattern(callee, 'require.resolve')) {
       let replacement = REQUIRE_RESOLVE_CALL_TEMPLATE({
         ID: t.stringLiteral(asset.id),
@@ -762,7 +786,10 @@
       .getDependencies()
       .find(dep => dep.moduleSpecifier === path.node.source.value);
 
-    if (dep) dep.symbols.ensure();
+    if (dep) {
+      dep.meta.isES6Module = true;
+      dep.symbols.ensure();
+    }
 
     // For each specifier, rename the local variables to point to the imported name.
     // This will be replaced by the final variable name of the resolved asset in the packager.
@@ -789,9 +816,7 @@
 
             if (
               isIdentifier(node) &&
-              isMemberExpression(parent, {object: node}) &&
-              ((!parent.computed && isIdentifier(parent.property)) ||
-                isStringLiteral(parent.property))
+              isStaticMemberExpression(parent, {object: node})
             ) {
               let imported: string =
                 // $FlowFixMe
@@ -927,7 +952,10 @@
         .getDependencies()
         .find(dep => dep.moduleSpecifier === source.value);
 
-      if (dep) dep.symbols.ensure();
+      if (dep) {
+        dep.meta.isES6Module = true;
+        dep.symbols.ensure();
+      }
 
       for (let specifier of nullthrows(specifiers)) {
         let exported = specifier.exported;
@@ -984,13 +1012,9 @@
           addExport(asset, path, identifiers[id], identifiers[id]);
         }
       }
-<<<<<<< HEAD
 
       path.replaceWith(declaration);
-    } else if (specifiers.length > 0) {
-=======
     } else {
->>>>>>> 50d599db
       for (let specifier of specifiers) {
         invariant(isExportSpecifier(specifier)); // because source is empty
         addExport(asset, path, specifier.local, specifier.exported);
@@ -1004,6 +1028,7 @@
       .getDependencies()
       .find(dep => dep.moduleSpecifier === path.node.source.value);
     if (dep) {
+      dep.meta.isES6Module = true;
       dep.symbols.ensure();
       dep.symbols.set('*', '*', convertBabelLoc(path.node.loc), true);
     }
@@ -1091,6 +1116,7 @@
   });
 
   if (!asset.symbols.hasExportSymbol(exported.name)) {
+    let binding = scope.getBinding(local.name);
     asset.symbols.set(
       exported.name,
       identifier.name,
@@ -1166,4 +1192,53 @@
   } else {
     return getExportsIdentifier(asset, scope);
   }
+}
+
+function isUnusedValue(path: NodePath<Node>): boolean {
+  let {parent} = path;
+  return (
+    isExpressionStatement(parent) ||
+    (isSequenceExpression(parent) &&
+      ((Array.isArray(path.container) &&
+        path.key !== path.container.length - 1) ||
+        isUnusedValue(path.parentPath)))
+  );
+}
+
+function addSelfReference(
+  path: NodePath<Node>,
+  asset: MutableAsset,
+): ?Identifier {
+  // If referencing a property on this/exports/module.exports, create a self-referencing dependency
+  // to track that the symbol is used, and replace the member expression with.
+  if (
+    isStaticMemberExpression(path.parent, {object: path.node}) &&
+    !path.parentPath.parentPath.isAssignmentExpression({left: path.parent})
+  ) {
+    let name = path.parent.property.name ?? path.parent.property.value;
+    let local = getExportIdentifier(asset, name);
+    asset.addDependency({
+      moduleSpecifier: `./${basename(asset.filePath)}`,
+      symbols: new Map([
+        [
+          path.parent.property.name ?? path.parent.property.value,
+          {
+            local: local.name,
+            isWeak: false,
+            loc: convertBabelLoc(path.node.loc),
+          },
+        ],
+      ]),
+    });
+
+    return local;
+  }
+}
+
+function isStaticMemberExpression(node: Node, opts: any) {
+  return (
+    isMemberExpression(node, opts) &&
+    ((isIdentifier(node.property) && !node.computed) ||
+      isStringLiteral(node.property))
+  );
 }