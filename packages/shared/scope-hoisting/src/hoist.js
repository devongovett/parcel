// @flow

import type {MutableAsset} from '@parcel/types';
import type {Visitor, NodePath} from '@babel/traverse';
import type {
  ExportNamedDeclaration,
  ImportDeclaration,
  VariableDeclaration,
  Identifier,
  Expression,
  LVal,
  StringLiteral,
  Statement,
  CallExpression,
} from '@babel/types';

import * as t from '@babel/types';
import {
  isClassDeclaration,
  isExportDefaultSpecifier,
  isExportNamespaceSpecifier,
  isExportSpecifier,
  isExpression,
  isFunctionDeclaration,
  isIdentifier,
  isImportDefaultSpecifier,
  isImportNamespaceSpecifier,
  isImportSpecifier,
  isMemberExpression,
  isStringLiteral,
  isUnaryExpression,
} from '@babel/types';
import traverse from '@babel/traverse';
import template from '@babel/template';
import nullthrows from 'nullthrows';
import invariant from 'assert';
import rename from './renamer';
import {getName, getIdentifier, getExportIdentifier} from './utils';

const WRAPPER_TEMPLATE = template.statement<
  {|NAME: LVal, BODY: Array<Statement>|},
  VariableDeclaration,
>(`
  var NAME = (function () {
    var exports = this;
    var module = {exports: this};
    BODY;
    return module.exports;
  }).call({});
`);

<<<<<<< HEAD
const ESMODULE_TEMPLATE = template(`exports.__esModule = true;`);
const EXPORT_ASSIGN_TEMPLATE = template('EXPORTS.NAME = LOCAL;');
const EXPORT_ALL_TEMPLATE = template('$parcel$exportAll(INTO, ID, SOURCE);');
const REQUIRE_CALL_TEMPLATE = template('$parcel$require(ID, SOURCE)');
const REQUIRE_RESOLVE_CALL_TEMPLATE = template(
  '$parcel$require$resolve(ID, SOURCE)',
=======
const ESMODULE_TEMPLATE = template.statement<null, Statement>(
  `exports.__esModule = true;`,
>>>>>>> 9007d6ac
);

const EXPORT_ASSIGN_TEMPLATE = template.statement<
  {|EXPORTS: Identifier, NAME: Identifier, LOCAL: Expression|},
  Statement,
>('EXPORTS.NAME = LOCAL;');
const EXPORT_ALL_TEMPLATE = template.statement<
  {|OLD_NAME: Identifier, ID: StringLiteral, SOURCE: StringLiteral|},
  Statement,
>('$parcel$exportWildcard(OLD_NAME, $parcel$require(ID, SOURCE));');
const REQUIRE_CALL_TEMPLATE = template.expression<
  {|ID: StringLiteral, SOURCE: StringLiteral|},
  CallExpression,
>('$parcel$require(ID, SOURCE)');
const REQUIRE_RESOLVE_CALL_TEMPLATE = template.expression<
  {|ID: StringLiteral, SOURCE: StringLiteral|},
  CallExpression,
>('$parcel$require$resolve(ID, SOURCE)');
const TYPEOF = {
  module: 'object',
  require: 'function',
};

export function hoist(asset: MutableAsset) {
  if (
    !asset.ast ||
    asset.ast.type !== 'babel' ||
    asset.ast.version !== '7.0.0'
  ) {
    throw new Error('Asset does not have a babel AST');
  }

  asset.ast.isDirty = true;
  traverse(asset.ast.program, VISITOR, null, asset);
}

const VISITOR: Visitor<MutableAsset> = {
  Program: {
    enter(path, asset: MutableAsset) {
      asset.meta.id = asset.id;
      asset.meta.exportsIdentifier = getName(asset, 'exports');

      traverse.cache.clearScope();
      path.scope.crawl();

      let shouldWrap = false;
      path.traverse({
        CallExpression(path) {
          // If we see an `eval` call, wrap the module in a function.
          // Otherwise, local variables accessed inside the eval won't work.
          let callee = path.node.callee;
          if (
            isIdentifier(callee) &&
            callee.name === 'eval' &&
            !path.scope.hasBinding('eval', true)
          ) {
            asset.meta.isCommonJS = true;
            shouldWrap = true;
            path.stop();
          }
        },

        ReturnStatement(path) {
          // Wrap in a function if we see a top-level return statement.
          if (!path.getFunctionParent()) {
            shouldWrap = true;
            asset.meta.isCommonJS = true;
            path.replaceWith(
              t.returnStatement(
                t.memberExpression(
                  t.identifier('module'),
                  t.identifier('exports'),
                ),
              ),
            );
            path.stop();
          }
        },

        ReferencedIdentifier(path) {
          let {parent, node} = path;
          // We must wrap if `module` is referenced as a free identifier rather
          // than a statically resolvable member expression.
          if (
            node.name === 'module' &&
            (!isMemberExpression(parent) || parent.computed) &&
            !(isUnaryExpression(parent) && parent.operator === 'typeof') &&
            !path.scope.hasBinding('module') &&
            !path.scope.getData('shouldWrap')
          ) {
            asset.meta.isCommonJS = true;
            shouldWrap = true;
            path.stop();
          }

          // We must disable resolving $..$exports.foo if `exports`
          // is referenced as a free identifier rather
          // than a statically resolvable member expression.
          if (
            node.name === 'exports' &&
            (!isMemberExpression(parent) ||
              !(isIdentifier(parent.property) && !parent.computed) ||
              isStringLiteral(parent.property)) &&
            !path.scope.hasBinding('exports') &&
            !path.scope.getData('shouldWrap')
          ) {
            asset.meta.isCommonJS = true;
            asset.meta.resolveExportsBailedOut = true;
          }
        },

        MemberExpression(path) {
          let {node, parent} = path;

          // We must disable resolving $..$exports.foo if `exports`
          // is referenced as a free identifier rather
          // than a statically resolvable member expression.
          if (
            t.matchesPattern(node, 'module.exports') &&
            (!isMemberExpression(parent) ||
              !(isIdentifier(parent.property) && !parent.computed) ||
              isStringLiteral(parent.property)) &&
            !path.scope.hasBinding('module') &&
            !path.scope.getData('shouldWrap')
          ) {
            asset.meta.resolveExportsBailedOut = true;
          }
        },
      });

      path.scope.setData('shouldWrap', shouldWrap);
      path.scope.setData('cjsExportsReassigned', false);
    },

    exit(path, asset: MutableAsset) {
      let scope = path.scope;

      if (scope.getData('shouldWrap')) {
        if (asset.meta.isES6Module) {
          path.unshiftContainer('body', [ESMODULE_TEMPLATE()]);
        }

        path.replaceWith(
          t.program([
            WRAPPER_TEMPLATE({
              NAME: getIdentifier(asset, 'exports'),
              BODY: path.node.body,
            }),
          ]),
        );

        asset.symbols.clear();
        asset.meta.isCommonJS = true;
        asset.meta.isES6Module = false;
      } else {
        // Re-crawl scope so we are sure to have all bindings.
        traverse.cache.clearScope();
        scope.crawl();

        // Rename each binding in the top-level scope to something unique.
        for (let name in scope.bindings) {
          if (!name.startsWith('$' + t.toIdentifier(asset.id))) {
            let newName = getName(asset, 'var', name);
            rename(scope, name, newName);
          }
        }

        let exportsIdentifier = getIdentifier(asset, 'exports');

        // Add variable that represents module.exports if it is referenced and not declared.
        if (
          scope.hasGlobal(exportsIdentifier.name) &&
          !scope.hasBinding(exportsIdentifier.name)
        ) {
          scope.push({id: exportsIdentifier, init: t.objectExpression([])});
        }
      }

      path.stop();
    },
  },

  DirectiveLiteral(path) {
    // Remove 'use strict' directives, since modules are concatenated - one strict mode
    // module should not apply to all other modules in the same scope.
    if (path.node.value === 'use strict') {
      path.parentPath.remove();
    }
  },

  MemberExpression(path, asset: MutableAsset) {
    if (path.scope.hasBinding('module') || path.scope.getData('shouldWrap')) {
      return;
    }

    if (t.matchesPattern(path.node, 'module.exports')) {
      let exportsId = getExportsIdentifier(asset, path.scope);
      path.replaceWith(exportsId);
      asset.meta.isCommonJS = true;
      asset.symbols.set('*', exportsId.name);

      if (!path.scope.hasBinding(exportsId.name)) {
        path.scope
          .getProgramParent()
          .push({id: exportsId, init: t.objectExpression([])});
      }
    }

    if (t.matchesPattern(path.node, 'module.id')) {
      path.replaceWith(t.stringLiteral(asset.id));
    }

    if (t.matchesPattern(path.node, 'module.hot')) {
      path.replaceWith(t.identifier('null'));
    }

    if (t.matchesPattern(path.node, 'module.require') && !asset.env.isNode()) {
      path.replaceWith(t.identifier('null'));
    }

    if (t.matchesPattern(path.node, 'module.bundle')) {
      path.replaceWith(t.identifier('parcelRequire'));
    }
  },

  ReferencedIdentifier(path, asset: MutableAsset) {
    if (
      path.node.name === 'exports' &&
      !path.scope.hasBinding('exports') &&
      !path.scope.getData('shouldWrap')
    ) {
      path.replaceWith(getCJSExportsIdentifier(asset, path.scope));
      asset.meta.isCommonJS = true;
    }

    if (path.node.name === 'global' && !path.scope.hasBinding('global')) {
      path.replaceWith(t.identifier('$parcel$global'));
      if (asset.meta.globals) {
        asset.meta.globals.delete('global');
      }
    }

    let globals = asset.meta.globals;
    if (!globals) {
      return;
    }

    let globalCode = globals.get(path.node.name);
    if (globalCode) {
      let [decl] = path.scope
        .getProgramParent()
        .path.unshiftContainer('body', [
          template.statement<null, Statement>(globalCode.code)(),
        ]);

      path.requeue(decl);

      globals.delete(path.node.name);
    }
  },

  ThisExpression(path, asset: MutableAsset) {
    if (!path.scope.parent && !path.scope.getData('shouldWrap')) {
      path.replaceWith(getExportsIdentifier(asset, path.scope));
      asset.meta.isCommonJS = true;
    }
  },

  AssignmentExpression(path, asset: MutableAsset) {
    if (path.scope.getData('shouldWrap')) {
      return;
    }

    let {left, right} = path.node;

    // Match module.exports = expression; assignments and replace with a variable declaration
    // if this is the first assignemnt. This avoids the extra empty object assignment in many cases.
    //
    // TODO: Re-introduce this when it can handle both exports and module.exports concurrently
    //
    // if (
    //   t.matchesPattern(left, 'module.exports') &&
    //   !path.scope.hasBinding('module')
    // ) {
    //   let exportsId = getExportsIdentifier(asset, path.scope);
    //   asset.meta.isCommonJS = true;
    //   asset.symbols.set('*', exportsId.name);

    //   if (
    //     path.scope === path.scope.getProgramParent() &&
    //     !path.scope.getBinding(exportsId.name) &&
    //     path.parentPath.isStatement()
    //   ) {
    //     let [decl] = path.parentPath.replaceWith(
    //       t.variableDeclaration('var', [
    //         t.variableDeclarator(exportsId, right),
    //       ]),
    //     );

    //     path.scope.registerDeclaration(decl);
    //   }
    // }

    if (
      isIdentifier(left) &&
      left.name === 'exports' &&
      !path.scope.hasBinding('exports')
    ) {
      path.scope.getProgramParent().setData('cjsExportsReassigned', true);
      path
        .get<NodePath<LVal>>('left')
        .replaceWith(getCJSExportsIdentifier(asset, path.scope));
      asset.meta.isCommonJS = true;
    }

    // If we can statically evaluate the name of a CommonJS export, create an ES6-style export for it.
    // This allows us to remove the CommonJS export object completely in many cases.
    if (
      isMemberExpression(left) &&
      ((isIdentifier(left.object, {name: 'exports'}) &&
        !path.scope.hasBinding('exports')) ||
        (t.matchesPattern(left.object, 'module.exports') &&
          !path.scope.hasBinding('module'))) &&
      ((isIdentifier(left.property) && !left.computed) ||
        isStringLiteral(left.property))
    ) {
      let name = isIdentifier(left.property)
        ? left.property.name
        : left.property.value;
      let identifier = getExportIdentifier(asset, name);

      // Replace the CommonJS assignment with a reference to the ES6 identifier.
      path
        .get<NodePath<Identifier>>('left.object')
        .replaceWith(getExportsIdentifier(asset, path.scope));
      path.get('right').replaceWith(identifier);

      // If this is the first assignment, create a binding for the ES6-style export identifier.
      // Otherwise, assign to the existing export binding.
      let scope = path.scope.getProgramParent();
      if (!scope.hasBinding(identifier.name)) {
        asset.symbols.set(name, identifier.name);

        // If in the program scope, create a variable declaration and initialize with the exported value.
        // Otherwise, declare the variable in the program scope, and assign to it here.
        if (path.scope === scope) {
          let [decl] = path.insertBefore(
            t.variableDeclaration('var', [
              t.variableDeclarator(t.clone(identifier), right),
            ]),
          );

          scope.registerDeclaration(decl);
        } else {
          scope.push({id: t.clone(identifier)});
          path.insertBefore(
            t.assignmentExpression('=', t.clone(identifier), right),
          );
        }
      } else {
        path.insertBefore(
          t.assignmentExpression('=', t.clone(identifier), right),
        );
      }

      asset.meta.isCommonJS = true;
    }
  },

  UnaryExpression(path) {
    // Replace `typeof module` with "object"
    if (
      path.node.operator === 'typeof' &&
      isIdentifier(path.node.argument) &&
      TYPEOF[path.node.argument.name] &&
      !path.scope.hasBinding(path.node.argument.name) &&
      !path.scope.getData('shouldWrap')
    ) {
      path.replaceWith(t.stringLiteral(TYPEOF[path.node.argument.name]));
    }
  },

  CallExpression(path, asset: MutableAsset) {
    let {callee, arguments: args} = path.node;
    let isRequire = isIdentifier(callee, {name: 'require'});
    let [arg] = args;
    if (
      args.length !== 1 ||
      !isStringLiteral(arg) ||
      path.scope.hasBinding('require')
    ) {
      return;
    }

    if (isRequire) {
      let source = arg.value;
      // Ignore require calls that were ignored earlier.
      let dep = asset
        .getDependencies()
        .find(dep => dep.moduleSpecifier === source);
      if (!dep) {
        return;
      }

      asset.meta.isCommonJS = true;

      // If this require call does not occur in the top-level, e.g. in a function
      // or inside an if statement, or if it might potentially happen conditionally,
      // the module must be wrapped in a function so that the module execution order is correct.
      let parent = path.getStatementParent().parentPath;
      let bail = path.findParent(
        p => p.isConditionalExpression() || p.isLogicalExpression(),
      );
      if (!parent.isProgram() || bail) {
        dep.meta.shouldWrap = true;
      }

      dep.meta.isCommonJS = true;
      dep.symbols.set('*', getName(asset, 'require', source));

      // Generate a variable name based on the current asset id and the module name to require.
      // This will be replaced by the final variable name of the resolved asset in the packager.
      path.replaceWith(
        REQUIRE_CALL_TEMPLATE({
          ID: t.stringLiteral(asset.id),
          SOURCE: t.stringLiteral(arg.value),
        }),
      );
    }

    if (t.matchesPattern(callee, 'require.resolve')) {
      path.replaceWith(
        REQUIRE_RESOLVE_CALL_TEMPLATE({
          ID: t.stringLiteral(asset.id),
          SOURCE: arg,
        }),
      );
    }
  },

  ImportDeclaration(path, asset: MutableAsset) {
    let dep = asset
      .getDependencies()
      .find(dep => dep.moduleSpecifier === path.node.source.value);

    // For each specifier, rename the local variables to point to the imported name.
    // This will be replaced by the final variable name of the resolved asset in the packager.
    for (let specifier of path.node.specifiers) {
      let id = getIdentifier(asset, 'import', specifier.local.name);

      if (dep) {
        let imported: string;
        if (isImportDefaultSpecifier(specifier)) {
          imported = 'default';
        } else if (isImportSpecifier(specifier)) {
          imported = specifier.imported.name;
        } else if (isImportNamespaceSpecifier(specifier)) {
          imported = '*';
        } else {
          throw new Error('Unknown import construct');
        }

        let existing = dep.symbols.get(imported);
        if (existing) {
          id.name = existing;
        } else {
          dep.symbols.set(imported, id.name);
        }
      }
      rename(path.scope, specifier.local.name, id.name);
    }

    addImport(asset, path);
    path.remove();
  },

  ExportDefaultDeclaration(path, asset: MutableAsset) {
    let {declaration} = path.node;
    let identifier = getExportIdentifier(asset, 'default');
    let name: ?string;
    if (
      (isClassDeclaration(declaration) || isFunctionDeclaration(declaration)) &&
      declaration.id
    ) {
      name = declaration.id.name;
    } else if (isIdentifier(declaration)) {
      name = declaration.name;
    }

    if (name && (hasImport(asset, name) || hasExport(asset, name))) {
      identifier = t.identifier(name);
    }

    // Add assignment to exports object for namespace imports and commonjs.
    path.insertAfter(
      EXPORT_ASSIGN_TEMPLATE({
        EXPORTS: getExportsIdentifier(asset, path.scope),
        NAME: t.identifier('default'),
        LOCAL: t.clone(identifier),
      }),
    );

    if (isIdentifier(declaration)) {
      // Rename the variable being exported.
      safeRename(path, asset, declaration.name, identifier.name);
      path.remove();
    } else if (isExpression(declaration) || !declaration.id) {
      // $FlowFixMe
      let declarationExpr = t.toExpression(declaration);
      // Declare a variable to hold the exported value.
      path.replaceWith(
        t.variableDeclaration('var', [
          t.variableDeclarator(identifier, declarationExpr),
        ]),
      );

      path.scope.registerDeclaration(path);
    } else {
      invariant(isIdentifier(declaration.id));
      // Rename the declaration to the exported name.
      safeRename(path, asset, declaration.id.name, identifier.name);
      path.replaceWith(declaration);
    }

    if (!asset.symbols.has('default')) {
      asset.symbols.set('default', identifier.name);
    }
  },

  ExportNamedDeclaration(path, asset: MutableAsset) {
    let {declaration, source, specifiers} = path.node;

    if (source) {
      for (let specifier of nullthrows(specifiers)) {
        let exported = specifier.exported;
        let imported;

        if (isExportDefaultSpecifier(specifier)) {
          imported = 'default';
        } else if (isExportNamespaceSpecifier(specifier)) {
          imported = '*';
        } else if (isExportSpecifier(specifier)) {
          imported = specifier.local.name;
        } else {
          throw new Error('Unknown export construct');
        }

        let id = getIdentifier(asset, 'import', exported.name);

        let dep = asset
          .getDependencies()
          .find(dep => dep.moduleSpecifier === source.value);
        if (dep && imported) {
          let existing = dep.symbols.get(imported);
          if (existing) {
            id.name = existing;
          } else {
            // this will merge with the existing dependency
            asset.addDependency({
              moduleSpecifier: dep.moduleSpecifier,
              symbols: new Map([[imported, id.name]]),
              isWeak: true,
            });
          }
        }

        asset.symbols.set(exported.name, id.name);

        path.insertAfter(
          EXPORT_ASSIGN_TEMPLATE({
            EXPORTS: getExportsIdentifier(asset, path.scope),
            NAME: exported,
            LOCAL: id,
          }),
        );
      }

      addImport(asset, path);
      path.remove();
    } else if (declaration) {
      path.replaceWith(declaration);

      if (isIdentifier(declaration.id)) {
        addExport(asset, path, declaration.id, declaration.id);
      } else {
        let identifiers = t.getBindingIdentifiers(declaration);
        for (let id of Object.keys(identifiers)) {
          addExport(asset, path, identifiers[id], identifiers[id]);
        }
      }
    } else if (specifiers.length > 0) {
      for (let specifier of specifiers) {
        invariant(isExportSpecifier(specifier)); // because source is empty
        addExport(asset, path, specifier.local, specifier.exported);
      }

      path.remove();
    }
  },

  ExportAllDeclaration(path, asset: MutableAsset) {
    let dep = asset
      .getDependencies()
      .find(dep => dep.moduleSpecifier === path.node.source.value);
    if (dep) {
      dep.symbols.set('*', '*');
    }

    path.replaceWith(
      EXPORT_ALL_TEMPLATE({
        INTO: getExportsIdentifier(asset, path.scope),
        SOURCE: t.stringLiteral(path.node.source.value),
        ID: t.stringLiteral(asset.id),
      }),
    );
  },
};

function addImport(
  asset: MutableAsset,
  path: NodePath<ImportDeclaration | ExportNamedDeclaration>,
) {
  // Replace with a $parcel$require call so we know where to insert side effects.
  let requireStmt = t.expressionStatement(
    REQUIRE_CALL_TEMPLATE({
      ID: t.stringLiteral(asset.id),
      SOURCE: t.stringLiteral(nullthrows(path.node.source).value),
    }),
  );

  // Hoist the call to the top of the file.
  let lastImport = path.scope.getData('hoistedImport');
  if (lastImport) {
    [lastImport] = lastImport.insertAfter(requireStmt);
  } else {
    [lastImport] = path.parentPath.unshiftContainer('body', [requireStmt]);
  }

  path.scope.setData('hoistedImport', lastImport);
}

function addExport(asset: MutableAsset, path, local, exported) {
  let scope = path.scope.getProgramParent();
  let identifier = getExportIdentifier(asset, exported.name);

  if (hasImport(asset, local.name)) {
    identifier = t.identifier(local.name);
  }

  if (hasExport(asset, local.name)) {
    identifier = t.identifier(local.name);
  }

  let assignNode = EXPORT_ASSIGN_TEMPLATE({
    EXPORTS: getExportsIdentifier(asset, scope),
    NAME: t.identifier(exported.name),
    LOCAL: identifier,
  });

  let binding = scope.getBinding(local.name);
  let constantViolations = binding
    ? binding.constantViolations.concat(path)
    : [path];

  if (!asset.symbols.has(exported.name)) {
    asset.symbols.set(exported.name, identifier.name);
  }

  rename(scope, local.name, identifier.name);

  constantViolations.forEach(path => path.insertAfter(t.cloneDeep(assignNode)));
}

function hasImport(asset: MutableAsset, id) {
  for (let dep of asset.getDependencies()) {
    if (new Set(dep.symbols.values()).has(id)) {
      return true;
    }
  }

  return false;
}

function hasExport(asset: MutableAsset, id) {
  return new Set(asset.symbols.values()).has(id);
}

function safeRename(path, asset: MutableAsset, from, to) {
  if (from === to) {
    return;
  }

  // If the binding that we're renaming is constant, it's safe to rename it.
  // Otherwise, create a new binding that references the original.
  let binding = nullthrows(path.scope.getBinding(from));
  if (binding && binding.constant) {
    rename(path.scope, from, to);
  } else {
    let [decl] = path.insertAfter(
      t.variableDeclaration('var', [
        t.variableDeclarator(t.identifier(to), t.identifier(from)),
      ]),
    );

    binding.reference(decl.get<NodePath<Identifier>>('declarations.0.init'));
    path.scope.registerDeclaration(decl);
  }
}

function getExportsIdentifier(asset: MutableAsset, scope) {
  if (scope.getProgramParent().getData('shouldWrap')) {
    return t.identifier('exports');
  } else {
    let id = getIdentifier(asset, 'exports');
    if (!scope.hasBinding(id.name)) {
      scope.getProgramParent().addGlobal(id);
    }

    return id;
  }
}

function getCJSExportsIdentifier(asset: MutableAsset, scope) {
  if (scope.getProgramParent().getData('shouldWrap')) {
    return t.identifier('exports');
  } else if (scope.getProgramParent().getData('cjsExportsReassigned')) {
    let id = getIdentifier(asset, 'cjs_exports');
    if (!scope.hasBinding(id.name)) {
      scope.getProgramParent().push({id});
    }

    return id;
  } else {
    return getExportsIdentifier(asset, scope);
  }
}<|MERGE_RESOLUTION|>--- conflicted
+++ resolved
@@ -49,27 +49,21 @@
   }).call({});
 `);
 
-<<<<<<< HEAD
-const ESMODULE_TEMPLATE = template(`exports.__esModule = true;`);
-const EXPORT_ASSIGN_TEMPLATE = template('EXPORTS.NAME = LOCAL;');
-const EXPORT_ALL_TEMPLATE = template('$parcel$exportAll(INTO, ID, SOURCE);');
-const REQUIRE_CALL_TEMPLATE = template('$parcel$require(ID, SOURCE)');
-const REQUIRE_RESOLVE_CALL_TEMPLATE = template(
-  '$parcel$require$resolve(ID, SOURCE)',
-=======
+const EXPORT_ALL_TEMPLATE = template.statement<
+  {|
+    INTO: Identifier,
+    ID: StringLiteral,
+    SOURCE: StringLiteral,
+  |},
+  Statement,
+>('$parcel$exportAll(INTO, ID, SOURCE);');
 const ESMODULE_TEMPLATE = template.statement<null, Statement>(
   `exports.__esModule = true;`,
->>>>>>> 9007d6ac
 );
-
 const EXPORT_ASSIGN_TEMPLATE = template.statement<
   {|EXPORTS: Identifier, NAME: Identifier, LOCAL: Expression|},
   Statement,
 >('EXPORTS.NAME = LOCAL;');
-const EXPORT_ALL_TEMPLATE = template.statement<
-  {|OLD_NAME: Identifier, ID: StringLiteral, SOURCE: StringLiteral|},
-  Statement,
->('$parcel$exportWildcard(OLD_NAME, $parcel$require(ID, SOURCE));');
 const REQUIRE_CALL_TEMPLATE = template.expression<
   {|ID: StringLiteral, SOURCE: StringLiteral|},
   CallExpression,
