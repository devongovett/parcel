--- conflicted
+++ resolved
@@ -25,19 +25,11 @@
     "@babel/template": "^7.4.0",
     "@babel/traverse": "^7.2.3",
     "@babel/types": "^7.3.3",
-<<<<<<< HEAD
     "@parcel/babel-ast-utils": "^2.0.0-frontbucket.11",
     "@parcel/babylon-walk": "^2.0.0-frontbucket.3",
     "@parcel/diagnostic": "^2.0.0-frontbucket.16",
-    "@parcel/source-map": "2.0.0-alpha.4.15",
+    "@parcel/source-map": "2.0.0-alpha.4.16",
     "@parcel/utils": "^2.0.0-frontbucket.27",
-=======
-    "@parcel/babel-ast-utils": "2.0.0-beta.1",
-    "@parcel/babylon-walk": "2.0.0-beta.1",
-    "@parcel/diagnostic": "2.0.0-beta.1",
-    "@parcel/source-map": "2.0.0-alpha.4.16",
-    "@parcel/utils": "2.0.0-beta.1",
->>>>>>> c70ca0c6
     "nullthrows": "^1.1.1"
   }
 }