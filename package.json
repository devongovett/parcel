--- conflicted
+++ resolved
@@ -53,14 +53,9 @@
     "stylus": "^0.54.5"
   },
   "scripts": {
-<<<<<<< HEAD
-    "test": "NODE_ENV=test mocha",
+    "test": "cross-env NODE_ENV=test mocha",
     "build": "babel src -d lib",
     "prepublish": "yarn build"
-=======
-    "test": "cross-env NODE_ENV=test mocha",
-    "prepublish": "babel src -d lib"
->>>>>>> 67cd3b06
   },
   "bin": {
     "parcel": "bin/cli.js"
