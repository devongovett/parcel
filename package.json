--- conflicted
+++ resolved
@@ -43,12 +43,8 @@
     "@khanacademy/flow-to-ts": "^0.5.2",
     "@napi-rs/cli": "^2.15.2",
     "@parcel/babel-register": "*",
-<<<<<<< HEAD
-    "@types/node": "^15.12.4",
+    "@types/node": ">= 18",
     "buffer": "mischnic/buffer#b8a4fa94",
-=======
-    "@types/node": ">= 18",
->>>>>>> c6177da7
     "cross-env": "^7.0.0",
     "eslint": "^7.20.0",
     "flow-bin": "0.184.0",
