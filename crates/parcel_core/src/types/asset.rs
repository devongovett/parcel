--- conflicted
+++ resolved
@@ -1,13 +1,8 @@
 use std::hash::Hash;
 use std::hash::Hasher;
 use std::num::NonZeroU32;
-<<<<<<< HEAD
-use std::path::PathBuf;
-use std::sync::Arc;
-=======
 use std::path::{Path, PathBuf};
 use std::rc::Rc;
->>>>>>> f556dd28
 
 use serde::Deserialize;
 use serde::Serialize;
@@ -112,10 +107,6 @@
 
 impl Asset {
   pub fn id(&self) -> u64 {
-<<<<<<< HEAD
-    let mut hasher = AHasher::default();
-    self.hash(&mut hasher);
-=======
     let mut hasher = Xxh3::default();
 
     self.asset_type.hash(&mut hasher);
@@ -125,7 +116,6 @@
     self.query.hash(&mut hasher);
     self.unique_key.hash(&mut hasher);
 
->>>>>>> f556dd28
     hasher.finish()
   }
 
