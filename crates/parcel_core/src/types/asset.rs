--- conflicted
+++ resolved
@@ -109,11 +109,7 @@
 
 impl Asset {
   pub fn id(&self) -> u64 {
-<<<<<<< HEAD
     let mut hasher = crate::hash::IdentifierHasher::default();
-=======
-    let mut hasher = Xxh3::default();
->>>>>>> f556dd28
 
     self.asset_type.hash(&mut hasher);
     self.env.hash(&mut hasher);
