--- conflicted
+++ resolved
@@ -1,12 +1,9 @@
-<<<<<<< HEAD
 use std::borrow::Cow;
 use std::path::Path;
 use std::path::PathBuf;
 
 use parcel_core::plugin::PluginConfig;
-=======
 use parcel_core::plugin::PluginContext;
->>>>>>> 5b0f645b
 use parcel_core::plugin::Resolution;
 use parcel_core::plugin::ResolveContext;
 use parcel_core::plugin::ResolverPlugin;
@@ -28,7 +25,6 @@
 }
 
 impl ParcelResolver {
-<<<<<<< HEAD
   pub fn new(fs: FileSystemRef) -> Self {
     Self {
       cache: Cache::new(fs),
@@ -37,10 +33,6 @@
 
   pub fn resolve_simple<S: AsRef<str>>(_from: &Path, _specifier: S) {
     todo!()
-=======
-  pub fn new(_ctx: &PluginContext) -> Self {
-    Self {}
->>>>>>> 5b0f645b
   }
 
   fn resolve_builtin(
@@ -99,7 +91,6 @@
 }
 
 impl ResolverPlugin for ParcelResolver {
-<<<<<<< HEAD
   fn load_config(&mut self, _config: &PluginConfig) -> Result<(), anyhow::Error> {
     todo!()
   }
@@ -276,9 +267,5 @@
 
       map.contains_key(module)
     }
-=======
-  fn resolve(&self, _ctx: &ResolveContext) -> Result<Resolution, anyhow::Error> {
-    todo!()
->>>>>>> 5b0f645b
   }
 }