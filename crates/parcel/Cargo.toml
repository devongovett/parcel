[package]
name = "parcel"
version = "0.1.0"
edition = "2021"
description = "Parcel Bundler"

[[bench]]
name = "parcel_benchmarks"
harness = false

[features]
nodejs = ["parcel_plugin_rpc/nodejs"]

[dependencies]
parcel_config = { path = "../parcel_config" }
parcel_core = { path = "../parcel_core" }
parcel_filesystem = { path = "../parcel_filesystem" }
parcel_package_manager = { path = "../parcel_package_manager" }
parcel_plugin_resolver = { path = "../parcel_plugin_resolver" }
parcel_plugin_transformer_js = { path = "../parcel_plugin_transformer_js" }
parcel_plugin_rpc = { path = "../parcel_plugin_rpc" }
parcel-resolver = { path = "../../packages/utils/node-resolver-rs" }

anyhow = "1.0.82"
bincode = "2.0.0-rc.3"
dyn-hash = "0.x"
<<<<<<< HEAD
heed = "0.20.2"
=======
num_cpus = "1.16.0"
>>>>>>> 87c6616b
petgraph = "0.x"
rand = "0.8.5"
rayon = "1.10.0"
regex = "1.10.5"
serde = { version = "1.0.200", features = ["derive"] }
serde-bool = "0.1.3"
serde_json = "1.0.116"
tracing = "0.1.40"
tracing-subscriber = "0.3.18"
<<<<<<< HEAD

[dev-dependencies]
criterion = "0.5.1"
=======
xxhash-rust = { version = "0.8.2", features = ["xxh3"] }
>>>>>>> 87c6616b
<|MERGE_RESOLUTION|>--- conflicted
+++ resolved
@@ -24,11 +24,8 @@
 anyhow = "1.0.82"
 bincode = "2.0.0-rc.3"
 dyn-hash = "0.x"
-<<<<<<< HEAD
 heed = "0.20.2"
-=======
 num_cpus = "1.16.0"
->>>>>>> 87c6616b
 petgraph = "0.x"
 rand = "0.8.5"
 rayon = "1.10.0"
@@ -38,10 +35,7 @@
 serde_json = "1.0.116"
 tracing = "0.1.40"
 tracing-subscriber = "0.3.18"
-<<<<<<< HEAD
+xxhash-rust = { version = "0.8.2", features = ["xxh3"] }
 
 [dev-dependencies]
-criterion = "0.5.1"
-=======
-xxhash-rust = { version = "0.8.2", features = ["xxh3"] }
->>>>>>> 87c6616b
+criterion = "0.5.1"