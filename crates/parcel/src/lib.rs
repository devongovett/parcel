pub use parcel::*;
pub use parcel_filesystem as file_system;
pub use parcel_plugin_rpc as rpc;

<<<<<<< HEAD
mod cache;
pub mod parcel;
mod plugins;
mod request_tracker;
mod requests;
=======
pub mod parcel;
pub(crate) mod request_tracker;

mod plugins;
mod requests;

#[cfg(test)]
mod test_utils;
>>>>>>> b4fcf709
<|MERGE_RESOLUTION|>--- conflicted
+++ resolved
@@ -2,13 +2,6 @@
 pub use parcel_filesystem as file_system;
 pub use parcel_plugin_rpc as rpc;
 
-<<<<<<< HEAD
-mod cache;
-pub mod parcel;
-mod plugins;
-mod request_tracker;
-mod requests;
-=======
 pub mod parcel;
 pub(crate) mod request_tracker;
 
@@ -16,5 +9,4 @@
 mod requests;
 
 #[cfg(test)]
-mod test_utils;
->>>>>>> b4fcf709
+mod test_utils;