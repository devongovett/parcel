use std::fmt::Debug;
use std::hash::Hash;
use std::hash::Hasher;
<<<<<<< HEAD
=======
use std::sync::mpsc::Sender;
>>>>>>> b4fcf709
use std::sync::Arc;

use dyn_hash::DynHash;
use parcel_core::config_loader::ConfigLoaderRef;

use crate::plugins::PluginsRef;
use crate::requests::RequestResult;
use parcel_core::cache::CacheRef;
use parcel_core::plugin::ReporterEvent;
use parcel_core::plugin::ReporterPlugin;
use parcel_core::types::Invalidation;
use parcel_filesystem::FileSystemRef;

#[derive(Debug)]
pub struct RunRequestMessage {
  pub request: Box<dyn Request>,
  pub parent_request_id: Option<u64>,
  pub response_tx: Option<Sender<Result<RequestResult, anyhow::Error>>>,
}

<<<<<<< HEAD
use super::RequestQueue;
use super::RequestTracker;

pub struct RunRequestContext<T> {
  parent_request_hash: Option<u64>,
  request_tracker: Arc<RequestTracker<T>>,
}

impl<T: Clone + Send> RunRequestContext<T> {
  pub(crate) fn new(
    parent_request_hash: Option<u64>,
    request_tracker: Arc<RequestTracker<T>>,
=======
type RunRequestFn = Box<dyn Fn(RunRequestMessage) + Send>;

/// This is the API for requests to call back onto the `RequestTracker`.
///
/// We want to avoid exposing internals of the request tracker to the implementations so that we
/// can change this.
pub struct RunRequestContext {
  parent_request_id: Option<u64>,
  run_request_fn: RunRequestFn,
  reporter: Arc<dyn ReporterPlugin + Send>,
  cache: CacheRef,
  file_system: FileSystemRef,
  plugins: PluginsRef,
  config_loader: ConfigLoaderRef,
}

impl RunRequestContext {
  pub(crate) fn new(
    parent_request_id: Option<u64>,
    run_request_fn: RunRequestFn,
    reporter: Arc<dyn ReporterPlugin + Send>,
    cache: CacheRef,
    file_system: FileSystemRef,
    plugins: PluginsRef,
    config_loader: ConfigLoaderRef,
>>>>>>> b4fcf709
  ) -> Self {
    Self {
      parent_request_id,
      run_request_fn,
      reporter,
      cache,
      file_system,
      plugins,
      config_loader,
    }
  }

  /// Report an event.
  pub fn report(&self, event: ReporterEvent) {
    self
      .reporter
      .report(&event)
      .expect("TODO this should be handled?")
  }

  /// Run a child request to the current request
  #[allow(unused)]
  pub fn queue_request(
    &mut self,
    request: impl Request,
    tx: Sender<anyhow::Result<RequestResult>>,
  ) -> anyhow::Result<()> {
    let request: Box<dyn Request> = Box::new(request);
    let message = RunRequestMessage {
      request,
      response_tx: Some(tx),
      parent_request_id: self.parent_request_id,
    };
    (*self.run_request_fn)(message);
    Ok(())
  }

<<<<<<< HEAD
  pub fn start_request_queue<'scope>(&mut self, handler: FnOnce(&mut RequestQueue<'_, 'scope, T>)) {
    rayon::in_place_scope(|scope| {
      handler(&mut RequestQueue::new(
        scope,
        self.request_tracker.clone(),
        self.parent_request_hash,
      ));
    })
  }

  pub fn run_request(&mut self, request: &impl Request<T>) -> anyhow::Result<T> {
    self
      .request_tracker
      // .lock()
      // .map_err(|_| anyhow::anyhow!("Failed to acquire request tracker lock"))?
      .run_child_request(request, self.parent_request_hash)
=======
  pub fn cache(&self) -> &CacheRef {
    &self.cache
  }

  pub fn file_system(&self) -> &FileSystemRef {
    &self.file_system
  }

  pub fn plugins(&self) -> &PluginsRef {
    &self.plugins
  }

  pub fn config(&self) -> &ConfigLoaderRef {
    &self.config_loader
>>>>>>> b4fcf709
  }
}

// We can type this properly
pub type RunRequestError = anyhow::Error;

<<<<<<< HEAD
pub trait Request<T: Clone + Send>: DynHash {
=======
pub trait Request: DynHash + Send + Debug + 'static {
>>>>>>> b4fcf709
  fn id(&self) -> u64 {
    let mut hasher = parcel_core::hash::IdentifierHasher::default();
    std::any::type_name::<Self>().hash(&mut hasher);
    self.dyn_hash(&mut hasher);
    hasher.finish()
  }

  fn run(
    &self,
    request_context: RunRequestContext,
  ) -> Result<ResultAndInvalidations, RunRequestError>;
}

dyn_hash::hash_trait_object!(Request);

#[derive(Debug, Clone, PartialEq)]
pub struct ResultAndInvalidations {
  pub result: RequestResult,
  pub invalidations: Vec<Invalidation>,
}<|MERGE_RESOLUTION|>--- conflicted
+++ resolved
@@ -1,10 +1,7 @@
 use std::fmt::Debug;
 use std::hash::Hash;
 use std::hash::Hasher;
-<<<<<<< HEAD
-=======
 use std::sync::mpsc::Sender;
->>>>>>> b4fcf709
 use std::sync::Arc;
 
 use dyn_hash::DynHash;
@@ -25,20 +22,6 @@
   pub response_tx: Option<Sender<Result<RequestResult, anyhow::Error>>>,
 }
 
-<<<<<<< HEAD
-use super::RequestQueue;
-use super::RequestTracker;
-
-pub struct RunRequestContext<T> {
-  parent_request_hash: Option<u64>,
-  request_tracker: Arc<RequestTracker<T>>,
-}
-
-impl<T: Clone + Send> RunRequestContext<T> {
-  pub(crate) fn new(
-    parent_request_hash: Option<u64>,
-    request_tracker: Arc<RequestTracker<T>>,
-=======
 type RunRequestFn = Box<dyn Fn(RunRequestMessage) + Send>;
 
 /// This is the API for requests to call back onto the `RequestTracker`.
@@ -64,7 +47,6 @@
     file_system: FileSystemRef,
     plugins: PluginsRef,
     config_loader: ConfigLoaderRef,
->>>>>>> b4fcf709
   ) -> Self {
     Self {
       parent_request_id,
@@ -102,24 +84,6 @@
     Ok(())
   }
 
-<<<<<<< HEAD
-  pub fn start_request_queue<'scope>(&mut self, handler: FnOnce(&mut RequestQueue<'_, 'scope, T>)) {
-    rayon::in_place_scope(|scope| {
-      handler(&mut RequestQueue::new(
-        scope,
-        self.request_tracker.clone(),
-        self.parent_request_hash,
-      ));
-    })
-  }
-
-  pub fn run_request(&mut self, request: &impl Request<T>) -> anyhow::Result<T> {
-    self
-      .request_tracker
-      // .lock()
-      // .map_err(|_| anyhow::anyhow!("Failed to acquire request tracker lock"))?
-      .run_child_request(request, self.parent_request_hash)
-=======
   pub fn cache(&self) -> &CacheRef {
     &self.cache
   }
@@ -134,18 +98,13 @@
 
   pub fn config(&self) -> &ConfigLoaderRef {
     &self.config_loader
->>>>>>> b4fcf709
   }
 }
 
 // We can type this properly
 pub type RunRequestError = anyhow::Error;
 
-<<<<<<< HEAD
-pub trait Request<T: Clone + Send>: DynHash {
-=======
 pub trait Request: DynHash + Send + Debug + 'static {
->>>>>>> b4fcf709
   fn id(&self) -> u64 {
     let mut hasher = parcel_core::hash::IdentifierHasher::default();
     std::any::type_name::<Self>().hash(&mut hasher);
