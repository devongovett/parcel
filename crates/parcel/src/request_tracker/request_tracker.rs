use std::collections::HashMap;
<<<<<<< HEAD
use std::sync::Arc;
use std::sync::Mutex;
=======
use std::sync::mpsc::Sender;
use std::sync::Arc;
>>>>>>> b4fcf709

use anyhow::anyhow;
use petgraph::graph::NodeIndex;
use petgraph::stable_graph::StableDiGraph;

use parcel_core::cache::CacheRef;
use parcel_core::config_loader::ConfigLoaderRef;
use parcel_core::plugin::composite_reporter_plugin::CompositeReporterPlugin;
use parcel_core::plugin::ReporterPlugin;
use parcel_filesystem::FileSystemRef;

use crate::plugins::PluginsRef;
use crate::requests::RequestResult;

use super::Request;
use super::RequestEdgeType;
use super::RequestGraph;
use super::RequestNode;
use super::ResultAndInvalidations;
use super::RunRequestError;
use super::{RunRequestContext, RunRequestMessage};

/// [`RequestTracker`] runs parcel work items and constructs a graph of their dependencies.
///
/// Whenever a [`Request`] implementation needs to get the result of another piece of work, it'll
/// make a call into [`RequestTracker`] through its [`RunRequestContext`] abstraction. The request
/// tracker will verify if the piece of work has been completed and return its result. If the work
/// has not been seen yet, it'll be scheduled for execution.
///
/// By asking for the result of a piece of work (through [`RunRequestContext::queue_request`]) a
/// request is creating an edge between itself and that sub-request.
///
/// This will be used to trigger cache invalidations.
pub struct RequestTracker {
  graph: RequestGraph<RequestResult>,
  reporter: Arc<CompositeReporterPlugin>,
  request_index: HashMap<u64, NodeIndex>,
  cache: CacheRef,
  file_system: FileSystemRef,
  plugins: PluginsRef,
  config_loader: ConfigLoaderRef,
}

<<<<<<< HEAD
impl<T: Clone + Send> RequestTracker<T> {
  pub fn new() -> Self {
    let mut graph = StableDiGraph::<RequestNode<T>, RequestEdgeType>::new();
=======
impl RequestTracker {
  #[allow(unused)]
  pub fn new(
    reporters: Vec<Box<dyn ReporterPlugin>>,
    cache: CacheRef,
    file_system: FileSystemRef,
    plugins: PluginsRef,
    config_loader: ConfigLoaderRef,
  ) -> Self {
    let mut graph = StableDiGraph::<RequestNode<RequestResult>, RequestEdgeType>::new();
>>>>>>> b4fcf709
    graph.add_node(RequestNode::Root);
    RequestTracker {
      graph,
      reporter: Arc::new(CompositeReporterPlugin::new(reporters)),
      request_index: HashMap::new(),
      cache,
      file_system,
      plugins,
      config_loader,
    }
  }

  /// Run a request that has no parent. Return the result.
  ///
  /// ## Multi-threading
  /// Sub-requests may be queued from this initial `request` using
  /// [`RunRequestContext::queue_request`].
  /// All sub-requests will run on separate tasks on a thread-pool.
  ///
  /// A request may use the channel passed into  [`RunRequestContext::queue_request`] to wait for
  /// results from sub-requests.
  ///
  /// Because threads will be blocked by waiting on sub-requests, the system may stall if the thread
  /// pool runs out of threads. For the same reason, the number of threads must always be greater
  /// than 1. For this reason the minimum number of threads our thread-pool uses is 4.
  ///
  /// There are multiple ways we can fix this in our implementation:
  /// * Use async, so we get cooperative multi-threading and don't need to worry about this
  /// * Whenever we block a thread, block using recv_timeout and then use [`rayon::yield_now`] so
  ///   other tasks get a chance to tick on our thread-pool. This is a very poor implementation of
  ///   the cooperative threading behaviours async will grant us.
  /// * Don't use rayon for multi-threading here and use a custom thread-pool implementation which
  ///   ensures we always have more threads than concurrently running requests
  /// * Run requests that need to spawn multithreaded sub-requests on the main-thread
  ///   - That is, introduce a new `MainThreadRequest` trait, which is able to enqueue requests,
  ///     these will run on the main-thread, therefore it'll be simpler to implement queueing
  ///     without stalls and locks/channels
  ///   - For non-main-thread requests, do not allow enqueueing of sub-requests
  #[allow(unused)]
  pub fn run_request(&mut self, request: impl Request) -> anyhow::Result<RequestResult> {
    let thread_pool = rayon::ThreadPoolBuilder::new()
      .num_threads(num_cpus::get() + 4)
      .build()?;
    thread_pool.in_place_scope(|scope| {
      let request_id = request.id();
      let (tx, rx) = std::sync::mpsc::channel();
      let tx2 = tx.clone();
      let _ = tx.send(RequestQueueMessage::RunRequest {
        tx: tx2,
        message: RunRequestMessage {
          request: Box::new(request),
          parent_request_id: None,
          response_tx: None,
        },
      });
      drop(tx);

      while let Ok(request_queue_message) = rx.recv() {
        tracing::debug!("Received message {:?}", request_queue_message);
        match request_queue_message {
          RequestQueueMessage::RunRequest {
            message:
              RunRequestMessage {
                request,
                parent_request_id,
                response_tx,
              },
            tx,
          } => {
            let request_id = request.id();
            if self.prepare_request(request_id)? {
              let context = RunRequestContext::new(
                Some(request_id),
                // sub-request run
                Box::new({
                  let tx = tx.clone();
                  move |message| {
                    let tx2 = tx.clone();
                    tx.send(RequestQueueMessage::RunRequest { message, tx: tx2 })
                      .unwrap();
                  }
                }),
                self.reporter.clone(),
                self.cache.clone(),
                self.file_system.clone(),
                self.plugins.clone(),
                self.config_loader.clone(),
              );

              scope.spawn({
                let tx = tx.clone();
                move |_scope| {
                  let result = request.run(context);
                  let _ = tx.send(RequestQueueMessage::RequestResult {
                    request_id,
                    parent_request_id,
                    result,
                    response_tx,
                  });
                }
              })
            } else {
              // Cached request
              if let Some(response_tx) = response_tx {
                let result = self.get_request(parent_request_id, request_id);
                let _ = response_tx.send(result);
              }
            };
          }
          RequestQueueMessage::RequestResult {
            request_id,
            parent_request_id,
            result,
            response_tx,
          } => {
            self.store_request(request_id, &result)?;
            self.link_request_to_parent(request_id, parent_request_id)?;

            if let Some(response_tx) = response_tx {
              let _ = response_tx.send(result.map(|result| result.result));
            }
          }
        }
      }

      self.get_request(None, request_id)
    })
  }

  /// Before a request is run, a 'pending' [`RequestNode::Incomplete`] entry is added to the graph.
  #[allow(unused)]
  fn prepare_request(&mut self, request_id: u64) -> anyhow::Result<bool> {
    let node_index = self
      .request_index
      .entry(request_id)
      .or_insert_with(|| self.graph.add_node(RequestNode::Incomplete));

    let request_node = self
      .graph
      .node_weight_mut(*node_index)
      .ok_or_else(|| anyhow!("Failed to find request node"))?;

    // Don't run if already run
    if let RequestNode::<RequestResult>::Valid(_) = request_node {
      return Ok(false);
    }

    *request_node = RequestNode::Incomplete;
    Ok(true)
  }

  /// Once a request finishes, its result is stored under its [`RequestNode`] entry on the graph
  #[allow(unused)]
  fn store_request(
    &mut self,
    request_id: u64,
    result: &Result<ResultAndInvalidations, RunRequestError>,
  ) -> anyhow::Result<()> {
    let node_index = self
      .request_index
      .get(&request_id)
      .ok_or_else(|| anyhow!("Failed to find request"))?;
    let request_node = self
      .graph
      .node_weight_mut(*node_index)
      .ok_or_else(|| anyhow!("Failed to find request"))?;
    if let RequestNode::<RequestResult>::Valid(_) = request_node {
      return Ok(());
    }
    *request_node = match result {
      Ok(result) => RequestNode::Valid(result.result.clone()),
      Err(error) => RequestNode::Error(error.to_string()),
    };

    Ok(())
  }

  /// Get a request result and call [`RequestTracker::link_request_to_parent`] to create a
  /// dependency link between the source request and this sub-request.
  #[allow(unused)]
  fn get_request(
    &mut self,
    parent_request_hash: Option<u64>,
    request_id: u64,
  ) -> anyhow::Result<RequestResult> {
    self.link_request_to_parent(request_id, parent_request_hash)?;

    let Some(node_index) = self.request_index.get(&request_id) else {
      return Err(anyhow!("Impossible error"));
    };
    let Some(request_node) = self.graph.node_weight(*node_index) else {
      return Err(anyhow!("Impossible"));
    };

    match request_node {
      RequestNode::Root => Err(anyhow!("Impossible")),
      RequestNode::Incomplete => Err(anyhow!("Impossible")),
      RequestNode::Error(error) => Err(anyhow!(error.clone())),
      RequestNode::Valid(value) => Ok(value.clone()),
    }
  }
<<<<<<< HEAD
}

enum ChannelResult<T> {
  Executed((u64, Result<RequestResult<T>, RunRequestError>)),
  Cached(anyhow::Result<T>),
}
pub struct RequestQueue<'a, 'scope, T> {
  scope: &'a rayon::Scope<'scope>,
  request_tracker: &'scope mut RequestTracker<T>,
  parent_request_hash: Option<u64>,
  sender: crossbeam_channel::Sender<ChannelResult<T>>,
  receiver: crossbeam_channel::Receiver<ChannelResult<T>>,
}

impl<'a, 'scope, T: Clone + Send + 'scope> RequestQueue<'a, 'scope, T> {
  pub fn new(
    scope: &'a rayon::Scope<'scope>,
    request_tracker: Arc<RequestTracker<T>>,
    parent_request_hash: Option<u64>,
  ) -> Self {
    let (sender, receiver) = crossbeam_channel::unbounded();
    Self {
      scope,
      request_tracker,
      parent_request_hash,
      sender,
      receiver,
    }
  }

  pub fn queue_request(
    &mut self,
    request: Box<dyn Request<T> + Send + 'scope>,
  ) -> anyhow::Result<()> {
    let request_id = request.id();
    // let mut rt = self
    //   .request_tracker
    //   .lock()
    //   .map_err(|_| anyhow::anyhow!("Failed to acquire request tracker lock"))?;
    let rt = self.request_tracker;
    if rt.prepare_request(request_id.clone())? {
      let sender = self.sender.clone();

      self.scope.spawn(move |_| {
        let result = request.run(RunRequestContext::new(Some(request_id), rt));

        sender.send(ChannelResult::Executed((request_id, result)));
      });
    } else {
      self.sender.send(ChannelResult::Cached(
        rt.get_request(self.parent_request_hash, &request_id),
      ));
    }
    Ok(())
  }

  pub fn receive_result(&self, handler: &dyn Fn(anyhow::Result<T>)) {
    for channel_result in self.receiver.recv() {
      match channel_result {
        ChannelResult::Cached(result) => {
          handler(result);
        }
        ChannelResult::Executed((request_id, result)) => {
          let rt_result = self
            .request_tracker
            .lock()
            .map_err(|_| anyhow::anyhow!("Failed to acquire request tracker lock"));

          let mut rt = match rt_result {
            Err(err) => {
              return handler(Err(err));
            }
            Ok(rt) => rt,
          };

          if let Err(err) = rt.store_request(&request_id, result) {
            return handler(Err(err));
          }

          let result = rt.get_request(self.parent_request_hash, &request_id);
          handler(result);
        }
      }
    }
  }
=======

  /// Create an edge between a parent request and the target request.
  #[allow(unused)]
  fn link_request_to_parent(
    &mut self,
    request_id: u64,
    parent_request_hash: Option<u64>,
  ) -> anyhow::Result<()> {
    let Some(node_index) = self.request_index.get(&request_id) else {
      return Err(anyhow!("Impossible error"));
    };
    if let Some(parent_request_id) = parent_request_hash {
      let parent_node_index = self
        .request_index
        .get(&parent_request_id)
        .ok_or_else(|| anyhow!("Failed to find requests"))?;
      self
        .graph
        .add_edge(*parent_node_index, *node_index, RequestEdgeType::SubRequest);
    } else {
      self
        .graph
        .add_edge(NodeIndex::new(0), *node_index, RequestEdgeType::SubRequest);
    }
    Ok(())
  }
}

/// Internally, [`RequestTracker`] ticks a queue of work related to each 'entry request' ran.
///
/// This enum represents messages that can be sent to the main-thread that is ticking the work for
/// an entry from worker threads that are processing individual requests.
///
/// See [`RequestTracker::run_request`].
#[derive(Debug)]
enum RequestQueueMessage {
  RunRequest {
    tx: Sender<RequestQueueMessage>,
    message: RunRequestMessage,
  },
  RequestResult {
    request_id: u64,
    parent_request_id: Option<u64>,
    result: Result<ResultAndInvalidations, RunRequestError>,
    response_tx: Option<Sender<anyhow::Result<RequestResult>>>,
  },
>>>>>>> b4fcf709
}<|MERGE_RESOLUTION|>--- conflicted
+++ resolved
@@ -1,11 +1,6 @@
 use std::collections::HashMap;
-<<<<<<< HEAD
-use std::sync::Arc;
-use std::sync::Mutex;
-=======
 use std::sync::mpsc::Sender;
 use std::sync::Arc;
->>>>>>> b4fcf709
 
 use anyhow::anyhow;
 use petgraph::graph::NodeIndex;
@@ -49,11 +44,6 @@
   config_loader: ConfigLoaderRef,
 }
 
-<<<<<<< HEAD
-impl<T: Clone + Send> RequestTracker<T> {
-  pub fn new() -> Self {
-    let mut graph = StableDiGraph::<RequestNode<T>, RequestEdgeType>::new();
-=======
 impl RequestTracker {
   #[allow(unused)]
   pub fn new(
@@ -64,7 +54,6 @@
     config_loader: ConfigLoaderRef,
   ) -> Self {
     let mut graph = StableDiGraph::<RequestNode<RequestResult>, RequestEdgeType>::new();
->>>>>>> b4fcf709
     graph.add_node(RequestNode::Root);
     RequestTracker {
       graph,
@@ -266,93 +255,6 @@
       RequestNode::Valid(value) => Ok(value.clone()),
     }
   }
-<<<<<<< HEAD
-}
-
-enum ChannelResult<T> {
-  Executed((u64, Result<RequestResult<T>, RunRequestError>)),
-  Cached(anyhow::Result<T>),
-}
-pub struct RequestQueue<'a, 'scope, T> {
-  scope: &'a rayon::Scope<'scope>,
-  request_tracker: &'scope mut RequestTracker<T>,
-  parent_request_hash: Option<u64>,
-  sender: crossbeam_channel::Sender<ChannelResult<T>>,
-  receiver: crossbeam_channel::Receiver<ChannelResult<T>>,
-}
-
-impl<'a, 'scope, T: Clone + Send + 'scope> RequestQueue<'a, 'scope, T> {
-  pub fn new(
-    scope: &'a rayon::Scope<'scope>,
-    request_tracker: Arc<RequestTracker<T>>,
-    parent_request_hash: Option<u64>,
-  ) -> Self {
-    let (sender, receiver) = crossbeam_channel::unbounded();
-    Self {
-      scope,
-      request_tracker,
-      parent_request_hash,
-      sender,
-      receiver,
-    }
-  }
-
-  pub fn queue_request(
-    &mut self,
-    request: Box<dyn Request<T> + Send + 'scope>,
-  ) -> anyhow::Result<()> {
-    let request_id = request.id();
-    // let mut rt = self
-    //   .request_tracker
-    //   .lock()
-    //   .map_err(|_| anyhow::anyhow!("Failed to acquire request tracker lock"))?;
-    let rt = self.request_tracker;
-    if rt.prepare_request(request_id.clone())? {
-      let sender = self.sender.clone();
-
-      self.scope.spawn(move |_| {
-        let result = request.run(RunRequestContext::new(Some(request_id), rt));
-
-        sender.send(ChannelResult::Executed((request_id, result)));
-      });
-    } else {
-      self.sender.send(ChannelResult::Cached(
-        rt.get_request(self.parent_request_hash, &request_id),
-      ));
-    }
-    Ok(())
-  }
-
-  pub fn receive_result(&self, handler: &dyn Fn(anyhow::Result<T>)) {
-    for channel_result in self.receiver.recv() {
-      match channel_result {
-        ChannelResult::Cached(result) => {
-          handler(result);
-        }
-        ChannelResult::Executed((request_id, result)) => {
-          let rt_result = self
-            .request_tracker
-            .lock()
-            .map_err(|_| anyhow::anyhow!("Failed to acquire request tracker lock"));
-
-          let mut rt = match rt_result {
-            Err(err) => {
-              return handler(Err(err));
-            }
-            Ok(rt) => rt,
-          };
-
-          if let Err(err) = rt.store_request(&request_id, result) {
-            return handler(Err(err));
-          }
-
-          let result = rt.get_request(self.parent_request_hash, &request_id);
-          handler(result);
-        }
-      }
-    }
-  }
-=======
 
   /// Create an edge between a parent request and the target request.
   #[allow(unused)]
@@ -399,5 +301,89 @@
     result: Result<ResultAndInvalidations, RunRequestError>,
     response_tx: Option<Sender<anyhow::Result<RequestResult>>>,
   },
->>>>>>> b4fcf709
+}
+
+enum ChannelResult<T> {
+  Executed((u64, Result<RequestResult<T>, RunRequestError>)),
+  Cached(anyhow::Result<T>),
+}
+pub struct RequestQueue<'a, 'scope, T> {
+  scope: &'a rayon::Scope<'scope>,
+  request_tracker: &'scope mut RequestTracker<T>,
+  parent_request_hash: Option<u64>,
+  sender: crossbeam_channel::Sender<ChannelResult<T>>,
+  receiver: crossbeam_channel::Receiver<ChannelResult<T>>,
+}
+
+impl<'a, 'scope, T: Clone + Send + 'scope> RequestQueue<'a, 'scope, T> {
+  pub fn new(
+    scope: &'a rayon::Scope<'scope>,
+    request_tracker: Arc<RequestTracker<T>>,
+    parent_request_hash: Option<u64>,
+  ) -> Self {
+    let (sender, receiver) = crossbeam_channel::unbounded();
+    Self {
+      scope,
+      request_tracker,
+      parent_request_hash,
+      sender,
+      receiver,
+    }
+  }
+
+  pub fn queue_request(
+    &mut self,
+    request: Box<dyn Request<T> + Send + 'scope>,
+  ) -> anyhow::Result<()> {
+    let request_id = request.id();
+    // let mut rt = self
+    //   .request_tracker
+    //   .lock()
+    //   .map_err(|_| anyhow::anyhow!("Failed to acquire request tracker lock"))?;
+    let rt = self.request_tracker;
+    if rt.prepare_request(request_id.clone())? {
+      let sender = self.sender.clone();
+
+      self.scope.spawn(move |_| {
+        let result = request.run(RunRequestContext::new(Some(request_id), rt));
+
+        sender.send(ChannelResult::Executed((request_id, result)));
+      });
+    } else {
+      self.sender.send(ChannelResult::Cached(
+        rt.get_request(self.parent_request_hash, &request_id),
+      ));
+    }
+    Ok(())
+  }
+
+  pub fn receive_result(&self, handler: &dyn Fn(anyhow::Result<T>)) {
+    for channel_result in self.receiver.recv() {
+      match channel_result {
+        ChannelResult::Cached(result) => {
+          handler(result);
+        }
+        ChannelResult::Executed((request_id, result)) => {
+          let rt_result = self
+            .request_tracker
+            .lock()
+            .map_err(|_| anyhow::anyhow!("Failed to acquire request tracker lock"));
+
+          let mut rt = match rt_result {
+            Err(err) => {
+              return handler(Err(err));
+            }
+            Ok(rt) => rt,
+          };
+
+          if let Err(err) = rt.store_request(&request_id, result) {
+            return handler(Err(err));
+          }
+
+          let result = rt.get_request(self.parent_request_hash, &request_id);
+          handler(result);
+        }
+      }
+    }
+  }
 }