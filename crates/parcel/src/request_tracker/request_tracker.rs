--- conflicted
+++ resolved
@@ -1,5 +1,4 @@
 use std::collections::HashMap;
-<<<<<<< HEAD
 use std::sync::mpsc::Sender;
 use std::sync::Arc;
 
@@ -15,8 +14,6 @@
 
 use crate::requests::RequestResult;
 
-=======
-
 use anyhow::anyhow;
 use parcel_core::plugin::composite_reporter_plugin::CompositeReporterPlugin;
 use petgraph::graph::NodeIndex;
@@ -26,13 +23,11 @@
 use parcel_core::plugin::ReporterPlugin;
 
 use super::Request;
->>>>>>> d1e3eeef
 use super::RequestEdgeType;
 use super::RequestGraph;
 use super::RequestNode;
 use super::ResultAndInvalidations;
 use super::RunRequestError;
-<<<<<<< HEAD
 use super::{Request, RunRequestContext, RunRequestMessage};
 
 #[derive(Debug)]
@@ -47,17 +42,10 @@
     result: Result<ResultAndInvalidations, RunRequestError>,
     response_tx: Option<Sender<anyhow::Result<RequestResult>>>,
   },
-=======
-
-pub struct RequestTracker<T> {
-  graph: RequestGraph<T>,
-  reporter: CompositeReporterPlugin,
-  request_index: HashMap<u64, NodeIndex>,
->>>>>>> d1e3eeef
 }
 pub struct RequestTracker {
   graph: RequestGraph<RequestResult>,
-  reporter: Arc<dyn ReporterPlugin>,
+  reporter: CompositeReporterPlugin,
   request_index: HashMap<u64, NodeIndex>,
   cache: CacheRef,
   file_system: FileSystemRef,
@@ -66,7 +54,7 @@
 
 impl RequestTracker {
   pub fn new(
-    reporter: Arc<dyn ReporterPlugin>,
+    reporters: Arc<Box<dyn ReporterPlugin>>,
     cache: CacheRef,
     file_system: FileSystemRef,
     plugins: PluginsRef,
@@ -75,11 +63,7 @@
     graph.add_node(RequestNode::Root);
     RequestTracker {
       graph,
-<<<<<<< HEAD
-      reporter,
-=======
       reporter: CompositeReporterPlugin::new(reporters),
->>>>>>> d1e3eeef
       request_index: HashMap::new(),
       cache,
       file_system,
@@ -88,10 +72,14 @@
   }
 
   pub fn report(&self, event: ReporterEvent) {
-<<<<<<< HEAD
-    let _ = self.reporter.report(&event);
-  }
-
+    if let Err(err) = self.reporter.report(&event) {
+      // TODO: We should fail the build
+      tracing::error!("REPORTER FAILED {}", err)
+    }
+  }
+
+  // Run a request that has no parent. Return the result.
+  #[allow(unused)]
   pub fn run_request(&mut self, request: impl Request) -> anyhow::Result<RequestResult> {
     rayon::in_place_scope(|scope| {
       let request_id = request.id();
@@ -175,35 +163,6 @@
 
       self.get_request(None, request_id)
     })
-=======
-    if let Err(err) = self.reporter.report(&event) {
-      // TODO: We should fail the build
-      tracing::error!("REPORTER FAILED {}", err)
-    }
-  }
-
-  /// Run a request that has no parent. Return the result.
-  #[allow(unused)]
-  pub fn run_request(&mut self, request: &impl Request<T>) -> anyhow::Result<T> {
-    self.run_child_request(request, None)
-  }
-
-  /// Run a request that has a parent and create a dependency with the parent. Return the result.
-  #[allow(unused)]
-  pub fn run_child_request(
-    &mut self,
-    request: &impl Request<T>,
-    parent_request_hash: Option<u64>,
-  ) -> anyhow::Result<T> {
-    let request_id = request.id();
-
-    if self.prepare_request(request_id.clone())? {
-      let result = request.run(RunRequestContext::new(Some(request_id), self));
-      self.store_request(&request_id, result)?;
-    }
-
-    Ok(self.get_request(parent_request_hash, &request_id)?)
->>>>>>> d1e3eeef
   }
 
   /// Before a request is ran, a 'pending' `RequestNode::Incomplete` entry is added to the graph.
@@ -254,7 +213,7 @@
     Ok(())
   }
 
-  /// Get a request result and create an edge between a parent request and the target request.
+  /// Get a request result and call link_request_to_parent
   #[allow(unused)]
   fn get_request(
     &mut self,
@@ -278,6 +237,8 @@
     }
   }
 
+  /// Create an edge between a parent request and the target request.
+  #[allow(unused)]
   fn link_request_to_parent(
     &mut self,
     request_id: u64,
