--- conflicted
+++ resolved
@@ -34,10 +34,6 @@
 
 // TODO Implement specifics of injecting env for napi plugins
 
-<<<<<<< HEAD
-// TODO: remove lifetime from plugins
-=======
->>>>>>> b4fcf709
 pub type PluginsRef = Arc<Plugins>;
 
 /// Loads plugins based on the Parcel config
@@ -46,20 +42,12 @@
   config: ParcelConfig,
 
   /// Dependencies available to all plugin types
-<<<<<<< HEAD
-  ctx: PluginContext,
-=======
   ctx: Arc<PluginContext>,
->>>>>>> b4fcf709
 }
 
 impl Plugins {
   #[allow(unused)]
-<<<<<<< HEAD
-  pub fn new(config: ParcelConfig, ctx: PluginContext) -> Self {
-=======
   pub fn new(config: ParcelConfig, ctx: Arc<PluginContext>) -> Self {
->>>>>>> b4fcf709
     Plugins { config, ctx }
   }
 
@@ -246,27 +234,6 @@
 
   use super::*;
 
-<<<<<<< HEAD
-  fn make_test_plugin_context() -> PluginContext {
-    PluginContext {
-      config: ConfigLoader {
-        fs: Arc::new(InMemoryFileSystem::default()),
-        project_root: PathBuf::default(),
-        search_path: PathBuf::default(),
-      },
-      options: Arc::new(PluginOptions::default()),
-      logger: PluginLogger::default(),
-    }
-  }
-
-  fn plugins(ctx: PluginContext) -> Plugins {
-    let fixture = default_config(Rc::new(PathBuf::default()));
-
-    Plugins::new(fixture.parcel_config, ctx)
-  }
-
-=======
->>>>>>> b4fcf709
   #[test]
   fn returns_bundler() {
     let bundler = plugins(make_test_plugin_context())
